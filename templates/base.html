<html>
    <head>
        <meta http-equiv="Content-Type" content="text/html; charset=UTF-8" />
        <meta name="description" content="Free Online Chess Variants">
        <meta property="og:image" content={{ static("favicon/ms-icon-310x310.png") }} />
        <meta property="og:image:width" content="310" />
        <meta property="og:image:height" content="310" />
        <meta name="keywords" content="Chess variants xiangqi janggi shogi dobutsu gorogoro kyoto tori makruk sittuyin asean makpong capablanca seirawan grand shako shogun synochess orda shinobi empire chak chennis">
        <meta name="viewport" content="width=device-width, initial-scale=1.0">
        <meta name="theme-color" content="#dbd7d1"><title>{{ title }}</title>
        <link rel="stylesheet" href={{ static("chessground.css") }}>
        <link rel="stylesheet" href={{ static("board.css") }} crossorigin="anonymous">
        <link rel="stylesheet" href={{ static("piece/standard/empty.css") }}>
        <link rel="stylesheet" href={{ static("piece/seirawan/empty.css") }}>
        <link rel="stylesheet" href={{ static("piece/makruk/empty.css") }}>
        <link rel="stylesheet" href={{ static("piece/sittuyin/empty.css") }}>
        <link rel="stylesheet" href={{ static("piece/asean/empty.css") }}>
        <link rel="stylesheet" href={{ static("piece/shogi/empty.css") }}>
        <link rel="stylesheet" href={{ static("piece/kyoto/empty.css") }}>
        <link rel="stylesheet" href={{ static("piece/tori/empty.css") }}>
        <link rel="stylesheet" href={{ static("piece/xiangqi/empty.css") }}>
        <link rel="stylesheet" href={{ static("piece/capa/empty.css") }}>
        <link rel="stylesheet" href={{ static("piece/shako/empty.css") }}>
        <link rel="stylesheet" href={{ static("piece/shogun/empty.css") }}>
        <link rel="stylesheet" href={{ static("piece/janggi/empty.css") }}>
        <link rel="stylesheet" href={{ static("piece/orda/empty.css") }}>
        <link rel="stylesheet" href={{ static("piece/synochess/empty.css") }}>
        <link rel="stylesheet" href={{ static("piece/hoppel/empty.css") }}>
        <link rel="stylesheet" href={{ static("piece/dobutsu/empty.css") }}>
        <link rel="stylesheet" href={{ static("piece/shinobi/empty.css") }}>
        <link rel="stylesheet" href={{ static("piece/empire/empty.css") }}>
        <link rel="stylesheet" href={{ static("piece/ordamirror/empty.css") }}>
        <link rel="stylesheet" href={{ static("piece/chak/empty.css") }}>
        <link rel="stylesheet" href={{ static("piece/chennis/empty.css") }}>
        <link rel="stylesheet" href={{ static("piece/spartan/empty.css") }}>
        <link rel="stylesheet" href={{ static("extensions.css") }}>
        <link rel="stylesheet" href={{ static("style.css") }}>
        <link rel="stylesheet" href={{ static("preview.css") }}>
        <link rel="preconnect" href="https://fonts.gstatic.com">
        <link href="https://fonts.googleapis.com/css2?family=Roboto:wght@300&display=swap" rel="stylesheet">
        <link href="https://fonts.googleapis.com/css2?family=Noto+Sans+Display:wght@100;200;300;400;500;600;700&family=Noto+Sans:wght@400;700&display=swap" rel="stylesheet">
        <link rel="stylesheet" href={{ static("site.css") }}>
        <link rel="stylesheet" href={{ static("reconnecting.css") }}>
        <link rel="stylesheet" href={{ static("bughouse.css") }}>
        <link rel="stylesheet" href={{ static("piece/mono/mono.css") }}>
        <link rel="stylesheet" href={{ static(view_css) }}>
        <link rel="icon" href={{ static("favicon/favicon.ico") }} type="image/x-icon" />
    </head>
    <body id="pychess-variants" style="--zoom:80;"
                                data-view="{{ view }}"
                                data-asset-url="{{ asseturl }}"
                                data-lang="{{ lang }}"
                                data-home="{{ home }}"
                                data-user="{{ username }}"
                                data-anon="{{ anon }}"
                                data-country="{{ country }}"
                                data-gameid="{{ gameid }}"
                                data-tournamentid="{{ tournamentid }}"
                                data-tournamentname="{{ tournamentname }}"
                                data-inviter="{{ inviter }}"
                                data-ply="{{ ply }}"
                                data-ct="{{ ct }}"
                                data-board="{{ board }}"
                                data-date="{{ date }}"
                                data-result="{{ result }}"
                                data-status="{{ status }}"
                                data-profile="{{ profile }}"
                                data-title="{{ profile_title }}"
                                data-variant="{{ variant }}"
                                data-chess960="{{ chess960 }}"
                                data-rated="{{ rated }}"
                                data-level="{{ level }}"
                                data-wplayer="{{ wplayer }}"
                                data-wtitle="{{ wtitle }}"
                                data-wrating="{{ wrating }}"
                                data-wrdiff="{{ wrdiff }}"
                                data-wberserk="{{ wberserk }}"
                                data-bplayer="{{ bplayer }}"
                                data-btitle="{{ btitle }}"
                                data-brating="{{ brating }}"
                                data-brdiff="{{ brdiff }}"
                                data-bberserk="{{ bberserk }}"
                                data-fen="{{ fen }}"
                                data-base="{{ base }}"
                                data-inc="{{ inc }}"
                                data-byo="{{ byo }}"
                                data-seekempty="{{ seekempty }}"
<<<<<<< HEAD
                                data-tournamentdirector="{{ tournamentdirector }}"

                                data-wplayer-b="{{ wplayerB }}"
                                data-wtitle-b="{{ wtitleB }}"
                                data-wrating-b="{{ wratingB }}"
                                data-wrdiff-b="{{ wrdiffB }}"
                                data-bplayer-b="{{ bplayerB }}"
                                data-btitle-b="{{ btitleB }}"
                                data-brating-b="{{ bratingB }}"
                                data-brdiff-b="{{ brdiffB }}"

    >
=======
                                data-puzzle="{{ puzzle }}"
                                data-tournamentdirector="{{ tournamentdirector }}">
>>>>>>> 104a4ea2
        {% block header %}{% endblock %}
        {% block content %}{% endblock %}
    </body>
    <a id="reconnecting" class="link text" data-icon="p">Reconnecting</a>
</html>
{% block js %}{% endblock %}<|MERGE_RESOLUTION|>--- conflicted
+++ resolved
@@ -85,7 +85,7 @@
                                 data-inc="{{ inc }}"
                                 data-byo="{{ byo }}"
                                 data-seekempty="{{ seekempty }}"
-<<<<<<< HEAD
+                                data-puzzle="{{ puzzle }}"
                                 data-tournamentdirector="{{ tournamentdirector }}"
 
                                 data-wplayer-b="{{ wplayerB }}"
@@ -98,10 +98,6 @@
                                 data-brdiff-b="{{ brdiffB }}"
 
     >
-=======
-                                data-puzzle="{{ puzzle }}"
-                                data-tournamentdirector="{{ tournamentdirector }}">
->>>>>>> 104a4ea2
         {% block header %}{% endblock %}
         {% block content %}{% endblock %}
     </body>
