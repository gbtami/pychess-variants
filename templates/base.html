<html>
    <head>
        <meta http-equiv="Content-Type" content="text/html; charset=UTF-8" />
        <meta name="description" content="Free Online Chess Variants">
        <meta property="og:image" content={{ static("favicon/ms-icon-310x310.png") }} />
        <meta property="og:image:width" content="310" />
        <meta property="og:image:height" content="310" />
        <meta name="keywords" content="Chess variants xiangqi janggi shogi dobutsu gorogoro kyoto tori makruk sittuyin asean makpong capablanca seirawan grand shako shogun synochess orda shinobi empire chak chennis duck spartan">
        <meta name="viewport" content="width=device-width, initial-scale=1.0">
        <meta name="theme-color" content="#dbd7d1"><title>{{ title }}</title>
        <link rel="stylesheet" href={{ static("chessground.css") }}>
        <link rel="stylesheet" href={{ static("board.css") }} crossorigin="anonymous">
        <link rel="stylesheet" href={{ static("piece/standard/empty.css") }}>
        <link rel="stylesheet" href={{ static("piece/seirawan/empty.css") }}>
        <link rel="stylesheet" href={{ static("piece/makruk/empty.css") }}>
        <link rel="stylesheet" href={{ static("piece/sittuyin/empty.css") }}>
        <link rel="stylesheet" href={{ static("piece/asean/empty.css") }}>
        <link rel="stylesheet" href={{ static("piece/shogi/empty.css") }}>
        <link rel="stylesheet" href={{ static("piece/kyoto/empty.css") }}>
        <link rel="stylesheet" href={{ static("piece/tori/empty.css") }}>
        <link rel="stylesheet" href={{ static("piece/xiangqi/empty.css") }}>
        <link rel="stylesheet" href={{ static("piece/capa/empty.css") }}>
        <link rel="stylesheet" href={{ static("piece/shako/empty.css") }}>
        <link rel="stylesheet" href={{ static("piece/shogun/empty.css") }}>
        <link rel="stylesheet" href={{ static("piece/janggi/empty.css") }}>
        <link rel="stylesheet" href={{ static("piece/orda/empty.css") }}>
        <link rel="stylesheet" href={{ static("piece/synochess/empty.css") }}>
        <link rel="stylesheet" href={{ static("piece/hoppel/empty.css") }}>
        <link rel="stylesheet" href={{ static("piece/dobutsu/empty.css") }}>
        <link rel="stylesheet" href={{ static("piece/shinobi/empty.css") }}>
        <link rel="stylesheet" href={{ static("piece/empire/empty.css") }}>
        <link rel="stylesheet" href={{ static("piece/ordamirror/empty.css") }}>
        <link rel="stylesheet" href={{ static("piece/chak/empty.css") }}>
        <link rel="stylesheet" href={{ static("piece/chennis/empty.css") }}>
        <link rel="stylesheet" href={{ static("piece/spartan/empty.css") }}>
        <link rel="stylesheet" href={{ static("piece/mansindam/empty.css") }}>
        <link rel="stylesheet" href={{ static("piece/ataxx/empty.css") }}>
        <link rel="stylesheet" href={{ static("extensions.css") }}>
        <link rel="stylesheet" href={{ static("style.css") }}>
        <link rel="stylesheet" href={{ static("preview.css") }}>
        <link rel="preconnect" href="https://fonts.gstatic.com">
        <link href="https://fonts.googleapis.com/css2?family=Roboto:wght@300&display=swap" rel="stylesheet">
        <link href="https://fonts.googleapis.com/css2?family=Noto+Sans+Display:wght@100;200;300;400;500;600;700&family=Noto+Sans:wght@400;700&display=swap" rel="stylesheet">
        <link rel="stylesheet" href={{ static("site.css") }}>
        <link rel="stylesheet" href={{ static("reconnecting.css") }}>
        <link rel="stylesheet" href={{ static("bughouse.css") }}>
        <link rel="stylesheet" href={{ static("piece/mono/mono.css") }}>
        <link rel="stylesheet" href={{ static(view_css) }}>
        <link rel="icon" href={{ static("favicon/favicon.ico") }} type="image/x-icon" />
    </head>
    <body id="pychess-variants" style="--zoom:80;"
                                data-view="{{ view }}"
                                data-asset-url="{{ asseturl }}"
                                data-lang="{{ lang }}"
                                data-theme="{{ theme }}"
                                data-home="{{ home }}"
                                data-user="{{ username }}"
                                data-anon="{{ anon }}"
                                data-country="{{ country }}"
                                data-gameid="{{ gameid }}"
                                data-tournamentid="{{ tournamentid }}"
                                data-tournamentname="{{ tournamentname }}"
                                data-inviter="{{ inviter }}"
                                data-ply="{{ ply }}"
                                data-ct="{{ ct }}"
                                data-board="{{ board }}"
                                data-date="{{ date }}"
                                data-result="{{ result }}"
                                data-status="{{ status }}"
                                data-profile="{{ profile }}"
                                data-title="{{ profile_title }}"
                                data-variant="{{ variant }}"
                                data-chess960="{{ chess960 }}"
                                data-rated="{{ rated }}"
                                data-corr="{{ corr }}"
                                data-level="{{ level }}"
                                data-wplayer="{{ wplayer }}"
                                data-wtitle="{{ wtitle }}"
                                data-wrating="{{ wrating }}"
                                data-wrdiff="{{ wrdiff }}"
                                data-wberserk="{{ wberserk }}"
                                data-bplayer="{{ bplayer }}"
                                data-btitle="{{ btitle }}"
                                data-brating="{{ brating }}"
                                data-brdiff="{{ brdiff }}"
                                data-bberserk="{{ bberserk }}"
                                data-fen="{{ fen }}"
                                data-base="{{ base }}"
                                data-inc="{{ inc }}"
                                data-byo="{{ byo }}"
                                data-seekempty="{{ seekempty }}"
                                data-puzzle="{{ puzzle }}"
                                data-corrgames="{{ corr_games }}"
<<<<<<< HEAD
                                data-tournamentdirector="{{ tournamentdirector }}"

                                data-wplayer-b="{{ wplayerB }}"
                                data-wtitle-b="{{ wtitleB }}"
                                data-wrating-b="{{ wratingB }}"
                                data-wrdiff-b="{{ wrdiffB }}"
                                data-bplayer-b="{{ bplayerB }}"
                                data-btitle-b="{{ btitleB }}"
                                data-brating-b="{{ bratingB }}"
                                data-brdiff-b="{{ brdiffB }}"
    >
=======
                                data-blogs="{{ blogs }}"
                                data-tournamentdirector="{{ tournamentdirector }}">
>>>>>>> b41ef9c5
        {% block header %}{% endblock %}
        {% block content %}{% endblock %}
        <a id="reconnecting" class="link text" data-icon="p"><info-date id="reconnecting-ts" timestamp=""></info-date></a>
    </body>
</html>
{% block js %}{% endblock %}<|MERGE_RESOLUTION|>--- conflicted
+++ resolved
@@ -91,7 +91,7 @@
                                 data-seekempty="{{ seekempty }}"
                                 data-puzzle="{{ puzzle }}"
                                 data-corrgames="{{ corr_games }}"
-<<<<<<< HEAD
+                                data-blogs="{{ blogs }}"
                                 data-tournamentdirector="{{ tournamentdirector }}"
 
                                 data-wplayer-b="{{ wplayerB }}"
@@ -103,10 +103,6 @@
                                 data-brating-b="{{ bratingB }}"
                                 data-brdiff-b="{{ brdiffB }}"
     >
-=======
-                                data-blogs="{{ blogs }}"
-                                data-tournamentdirector="{{ tournamentdirector }}">
->>>>>>> b41ef9c5
         {% block header %}{% endblock %}
         {% block content %}{% endblock %}
         <a id="reconnecting" class="link text" data-icon="p"><info-date id="reconnecting-ts" timestamp=""></info-date></a>
