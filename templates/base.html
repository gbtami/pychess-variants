--- conflicted
+++ resolved
@@ -35,11 +35,8 @@
         <link rel="stylesheet" href={{ static("piece/spartan/empty.css") }}>
         <link rel="stylesheet" href={{ static("piece/mansindam/empty.css") }}>
         <link rel="stylesheet" href={{ static("piece/ataxx/empty.css") }}>
-<<<<<<< HEAD
+        <link rel="stylesheet" href={{ static("piece/cannonshogi/empty.css") }}>
         <link rel="stylesheet" href={{ static("piece/khans/empty.css") }}>
-=======
-        <link rel="stylesheet" href={{ static("piece/cannonshogi/empty.css") }}>
->>>>>>> bb8ec78a
         <link rel="stylesheet" href={{ static("extensions.css") }}>
         <link rel="stylesheet" href={{ static("style.css") }}>
         <link rel="stylesheet" href={{ static("preview.css") }}>
