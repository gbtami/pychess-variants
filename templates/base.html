--- conflicted
+++ resolved
@@ -91,10 +91,7 @@
                                 data-seekempty="{{ seekempty }}"
                                 data-puzzle="{{ puzzle }}"
                                 data-corrgames="{{ corr_games }}"
-<<<<<<< HEAD
-=======
                                 data-blogs="{{ blogs }}"
->>>>>>> 9002af91
                                 data-tournamentdirector="{{ tournamentdirector }}"
 
                                 data-wplayer-b="{{ wplayerB }}"
