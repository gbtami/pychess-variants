--- conflicted
+++ resolved
@@ -89,7 +89,7 @@
                                 data-byo="{{ byo }}"
                                 data-seekempty="{{ seekempty }}"
                                 data-puzzle="{{ puzzle }}"
-<<<<<<< HEAD
+                                data-corrgames="{{ corr_games }}"
                                 data-tournamentdirector="{{ tournamentdirector }}"
 
                                 data-wplayer-b="{{ wplayerB }}"
@@ -100,12 +100,7 @@
                                 data-btitle-b="{{ btitleB }}"
                                 data-brating-b="{{ bratingB }}"
                                 data-brdiff-b="{{ brdiffB }}"
-
     >
-=======
-                                data-corrgames="{{ corr_games }}"
-                                data-tournamentdirector="{{ tournamentdirector }}">
->>>>>>> c8fc40d8
         {% block header %}{% endblock %}
         {% block content %}{% endblock %}
         <a id="reconnecting" class="link text" data-icon="p"><info-date id="reconnecting-ts" timestamp=""></info-date></a>
