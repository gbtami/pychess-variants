{% extends "base.html" %}
{% block header %}
    <header>
        <a id="zen-button"></a>
        <div class="site-title-nav">
            <div class="hamburger hamburger--vortex">
                <div class="hamburger-box">
                    <div class="hamburger-inner"></div>
                </div>
            </div>
            <div class="topnav">
                <a class="nav-link active home" href="/">Liantichess
                {% if dev %}
                <span>DEV</span>
                {% endif %}
                </a>
                <section>
                    <a class="nav-link" href="/tv">{% trans %}Watch{% endtrans %}</a>
                    <div class="drp" >
                        <a class="nav-link" href="/tv">{% trans %}Tv{% endtrans %}</a>
                        <a class="nav-link" href="/games">{% trans %}Current games{% endtrans %}</a>
                    </div>
                </section>
                <a class="nav-link" href="/tournaments">{% trans %}Tournaments{% endtrans %}</a>
                <a class="nav-link" href="/players">{% trans %}Players{% endtrans %}</a>
<<<<<<< HEAD
                <a class="nav-link" href="/editor/antichess">{% trans %}Editor{% endtrans %}</a>
                <a class="nav-link" href="/analysis/antichess">{% trans %}Analysis{% endtrans %}</a>
=======
                <section>
                    <a class="nav-link" href="/editor/chess">{% trans %}Tools{% endtrans %}</a>
                    <div class="drp" >
                        <a class="nav-link" href="/editor/chess">{% trans %}Editor{% endtrans %}</a>
                        <a class="nav-link" href="/analysis/chess">{% trans %}Analysis{% endtrans %}</a>
                    </div>
                </section>
>>>>>>> 22377a97
                <a class="nav-link" href="/variants">{% trans %}Variants{% endtrans %}</a>
            </div>
        </div>
        <div class="site-buttons">
            <form autocomplete="off" class="search-bar">
                <div class="search-icon"></div>
                <div class="input">
                    <input id="search-input" type="text" placeholder="Search">
                </div>
                <div id="ac-result"></div>
            </form>
            <div id="username"><a class="user-link" href="/@/{{ username }}">{{ username }}</a></div>
            {% if guest %}
            <a class="login nav-link" href="/login" title="{% trans %}Login with Lichess{% endtrans %}">{% trans %}Log in{% endtrans %}</a>
            {% endif %}
            <div id="settings-panel"/>
        </div>
    </header>
{% endblock %}<|MERGE_RESOLUTION|>--- conflicted
+++ resolved
@@ -23,18 +23,13 @@
                 </section>
                 <a class="nav-link" href="/tournaments">{% trans %}Tournaments{% endtrans %}</a>
                 <a class="nav-link" href="/players">{% trans %}Players{% endtrans %}</a>
-<<<<<<< HEAD
-                <a class="nav-link" href="/editor/antichess">{% trans %}Editor{% endtrans %}</a>
-                <a class="nav-link" href="/analysis/antichess">{% trans %}Analysis{% endtrans %}</a>
-=======
                 <section>
-                    <a class="nav-link" href="/editor/chess">{% trans %}Tools{% endtrans %}</a>
+                    <a class="nav-link" href="/editor/antichess">{% trans %}Tools{% endtrans %}</a>
                     <div class="drp" >
-                        <a class="nav-link" href="/editor/chess">{% trans %}Editor{% endtrans %}</a>
-                        <a class="nav-link" href="/analysis/chess">{% trans %}Analysis{% endtrans %}</a>
+                        <a class="nav-link" href="/editor/antichess">{% trans %}Editor{% endtrans %}</a>
+                        <a class="nav-link" href="/analysis/antichess">{% trans %}Analysis{% endtrans %}</a>
                     </div>
                 </section>
->>>>>>> 22377a97
                 <a class="nav-link" href="/variants">{% trans %}Variants{% endtrans %}</a>
             </div>
         </div>
