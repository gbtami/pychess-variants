--- conflicted
+++ resolved
@@ -65,15 +65,10 @@
                 <div id="ac-result"></div>
             </form>
             <div id="username"><a class="user-link" href="/@/{{ username }}">{{ username }}</a></div>
-<<<<<<< HEAD
-            {% if guest %}
+            {% if anon %}
             <a class="login nav-link" href="/login" title="{% trans %}Login with Lichess{% endtrans %}">L</a>
             <a class="login nav-link" href="/login/google" title="{% trans %}Login with Google{% endtrans %}">G</a>
             <a class="login nav-link" href="/login/discord" title="{% trans %}Login with Discord{% endtrans %}">D</a>
-=======
-            {% if anon %}
-            <a class="login nav-link" href="/login" title="{% trans %}Login with Lichess{% endtrans %}">{% trans %}Log in{% endtrans %}</a>
->>>>>>> 3654c122
             {% endif %}
             <div id="notify-panel"></div>
             <div id="settings-panel"></div>
