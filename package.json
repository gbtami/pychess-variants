--- conflicted
+++ resolved
@@ -21,13 +21,8 @@
     "@fullcalendar/list": "^6.0.3",
     "@fullcalendar/timegrid": "^6.0.3",
     "chessgroundx": "^10.5.4",
-<<<<<<< HEAD
     "fairy-stockfish-nnue.wasm": "^1.1.7",
     "ffish-es6": "^0.7.5",
-=======
-    "fairy-stockfish-nnue.wasm": "^1.1.5",
-    "ffish-es6": "^0.7.4",
->>>>>>> 3e369ef0
     "gettext.js": "^2.0.2",
     "highcharts": "^11.0.0",
     "howler": "^2.2.3",
