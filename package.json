{
  "name": "pychess-variants",
  "version": "0.0.2",
  "private": true,
  "description": "free, open-source chess server designed to play chess variants.",
  "repository": {
    "type": "git",
    "url": "https://github.com/gbtami/pychess-variants.git"
  },
  "engines": {
    "node": "20.x",
    "yarn": "1.x"
  },
  "main": "static/pychess-variants.js",
  "author": "Bajusz Tamás",
  "license": "AGPL-3.0",
  "bugs": {
    "url": "https://github.com/gbtami/pychess-variants/issues"
  },
  "funding": "patreon.com/pychess",
  "dependencies": {
    "@fullcalendar/core": "^6.1.13",
    "@fullcalendar/daygrid": "^6.0.3",
<<<<<<< HEAD
    "@fullcalendar/interaction": "^6.1.13",
=======
    "@fullcalendar/interaction": "^6.1.11",
>>>>>>> b736878a
    "@fullcalendar/list": "^6.1.11",
    "@fullcalendar/timegrid": "^6.1.11",
    "chessgroundx": "^10.5.6",
    "fairy-stockfish-nnue.wasm": "^1.1.8",
    "ffish-es6": "^0.7.6",
    "gettext.js": "^2.0.2",
    "highcharts": "^11.4.0",
    "howler": "^2.2.3",
    "html-to-image": "^1.11.11",
    "idb-keyval": "^6.2.1",
    "mousetrap": "^1.6.5",
    "snabbdom": "^3.6.2",
    "websocket-heartbeat-js": "^1.1.3"
  },
  "devDependencies": {
    "@types/chai": "^4.2.12",
    "@types/gettext.js": "^1.0.0",
    "@types/howler": "^2.2.4",
    "@types/mocha": "^10.0.0",
    "@types/mousetrap": "^1.6.11",
    "chai": "^5.1.0",
    "esbuild": "^0.21.4",
    "esbuild-plugin-compress": "^1.0.1",
    "esm": "^3.2.25",
    "jsdom": "^24.1.0",
    "jsdom-global": "^3.0.2",
    "mocha": "^10.4.0",
    "postcss": "8.x",
    "showdown": "^2.1.0",
    "ts-mocha": "^10.0.0",
    "tslib": "^2.3.1",
    "typescript": "^5.4",
    "yarn": "^1.22.22",
    "zlib": "^1.0.5"
  },
  "scripts": {
    "postinstall": "./cp2static.sh",
    "typecheck": "./node_modules/typescript/bin/tsc --noEmit",
    "dev": "node esbuild.mjs dev",
    "prod": "node esbuild.mjs prod",
    "md": "./md2html.sh",
    "heroku-postbuild": "yarn run prod && yarn run md",
    "test": "ts-mocha --extension ts --require esm --require jsdom-global/register 'tests/**/*.test.ts'"
  }
}<|MERGE_RESOLUTION|>--- conflicted
+++ resolved
@@ -21,11 +21,7 @@
   "dependencies": {
     "@fullcalendar/core": "^6.1.13",
     "@fullcalendar/daygrid": "^6.0.3",
-<<<<<<< HEAD
     "@fullcalendar/interaction": "^6.1.13",
-=======
-    "@fullcalendar/interaction": "^6.1.11",
->>>>>>> b736878a
     "@fullcalendar/list": "^6.1.11",
     "@fullcalendar/timegrid": "^6.1.11",
     "chessgroundx": "^10.5.6",
