--- conflicted
+++ resolved
@@ -37,14 +37,7 @@
     "html-to-image": "^1.11.11",
     "idb-keyval": "^6.2.1",
     "mousetrap": "^1.6.5",
-<<<<<<< HEAD
-    "snabbdom": "^3.5.1",
-    "websocket-heartbeat-js": "^1.1.3",
-    "@logtail/browser": "^0.4.12"
-=======
-    "snabbdom": "^3.6.2",
-    "websocket-heartbeat-js": "^1.1.3"
->>>>>>> 5da83bef
+    "snabbdom": "^3.6.2"
   },
   "devDependencies": {
     "@types/chai": "^4.2.12",
