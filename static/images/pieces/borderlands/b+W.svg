--- conflicted
+++ resolved
@@ -15,11 +15,7 @@
    clip-rule="evenodd"
    viewBox="0 0 50 50"
    version="1.1"
-<<<<<<< HEAD
-   id="svg13"
-=======
    id="svg4"
->>>>>>> f801cec0
    sodipodi:docname="b+W.svg"
    inkscape:version="1.0.1 (3bc2e813f5, 2020-09-07)">
   <metadata
@@ -90,87 +86,6 @@
      style="fill:#f7e6ae;fill-opacity:1;fill-rule:nonzero;stroke:none;stroke-width:0.314116"
      d="m 16.466565,12.200274 a 4.2665562,4.2665548 0 0 0 -4.26627,4.266851 v 17.007849 0.0579 a 4.2665562,4.2665548 0 0 0 4.26627,4.266852 h 17.06628 a 4.2665562,4.2665548 0 0 0 4.26686,-4.266852 V 16.467145 a 4.2665562,4.2665548 0 0 0 -4.26686,-4.26684 z" />
   <g
-<<<<<<< HEAD
-     id="g900"
-     transform="translate(2.861023e-6,-2.3841858e-5)">
-    <ellipse
-       style="fill:#000000;fill-opacity:1;fill-rule:nonzero;stroke:none;stroke-width:0.124596"
-       id="path7851-8-1-9-3-2-4-1-8-2-5-3-5-7-2-7-63-8-0-4-7-3-4-1-8"
-       transform="scale(-1,1)"
-       cx="-24.999994"
-       cy="25.000055"
-       rx="1.5999576"
-       ry="1.5999581" />
-    <ellipse
-       style="fill:#771d1d;fill-opacity:1;fill-rule:nonzero;stroke:none;stroke-width:0.124596"
-       id="path7851-9-1-9-8-11-3-0-4-8-8-3-5-9-7-2-0-4-3-6"
-       transform="scale(-1,1)"
-       cx="-29.266565"
-       cy="16.466913"
-       rx="1.5999584"
-       ry="1.5999581" />
-    <ellipse
-       style="fill:#771d1d;fill-opacity:1;fill-rule:nonzero;stroke:none;stroke-width:0.124596"
-       id="path7851-9-1-9-8-1-9-8-1-74-9-1-6-3-6-1-3-3-7-66-3"
-       transform="scale(-1,1)"
-       cx="-20.733427"
-       cy="16.466913"
-       rx="1.5999584"
-       ry="1.5999581" />
-    <ellipse
-       style="fill:#771d1d;fill-opacity:1;fill-rule:nonzero;stroke:none;stroke-width:0.124596"
-       id="path7851-9-1-9-8-9-7-9-2-4-7-8-9-1-3-2-2-86-0-12-7"
-       transform="scale(-1,1)"
-       cx="-16.466887"
-       cy="20.733454"
-       rx="1.5999584"
-       ry="1.5999581" />
-    <ellipse
-       style="fill:#771d1d;fill-opacity:1;fill-rule:nonzero;stroke:none;stroke-width:0.124596"
-       id="path7851-9-1-9-8-8-6-2-9-86-0-7-4-2-4-6-4-4-3-2-9"
-       transform="scale(-1,1)"
-       cx="-33.533108"
-       cy="20.733454"
-       rx="1.5999584"
-       ry="1.5999581" />
-    <ellipse
-       style="fill:#771d1d;fill-opacity:1;fill-rule:nonzero;stroke:none;stroke-width:0.124596"
-       id="path7851-9-1-9-8-9-5-2-87-0-51-9-7-2-6-2-8-8-89-2-93-4"
-       transform="scale(-1,1)"
-       cx="-16.466887"
-       cy="29.266596"
-       rx="1.5999584"
-       ry="1.5999581" />
-    <ellipse
-       style="fill:#771d1d;fill-opacity:1;fill-rule:nonzero;stroke:none;stroke-width:0.124596"
-       id="path7851-9-1-9-8-9-8-9-0-3-4-8-2-0-4-8-5-1-7-5-7-1"
-       transform="scale(-1,1)"
-       cx="-20.733427"
-       cy="33.533134"
-       rx="1.5999584"
-       ry="1.5999581" />
-    <ellipse
-       style="fill:#771d1d;fill-opacity:1;fill-rule:nonzero;stroke:none;stroke-width:0.124596"
-       id="path7851-9-1-9-8-9-6-5-1-8-9-4-8-4-2-8-9-1-6-7-1-6"
-       transform="scale(-1,1)"
-       cx="-29.266565"
-       cy="33.533134"
-       rx="1.5999584"
-       ry="1.5999581" />
-    <ellipse
-       style="fill:#771d1d;fill-opacity:1;fill-rule:nonzero;stroke:none;stroke-width:0.124596"
-       id="path7851-9-1-9-8-9-26-20-4-8-8-9-2-4-4-7-5-3-6-5-56-2"
-       transform="scale(-1,1)"
-       cx="-33.533108"
-       cy="29.266596"
-       rx="1.5999584"
-       ry="1.5999581" />
-    <circle
-       style="fill:#771d1d;fill-opacity:1;fill-rule:nonzero;stroke:none;stroke-width:0.26666;stroke-miterlimit:4;stroke-dasharray:none;stroke-opacity:1"
-       id="path7851-9-1-9-8-97-8-4-2-8-1-2-4-2-0-8-0-74-8-2-1-5-0-2-4-88-5-4-3"
-       cx="-29.266565"
-       cy="20.733454"
-=======
      id="g1462-82-2-8-0-4"
      transform="translate(-69.865243,-112.63501)">
     <circle
@@ -185,98 +100,55 @@
        id="path7851-9-1-9-8-97-8-4-2-8-1-2-4-2-0-8-0-74-8-2-1-5-0-2-4-03-0-7-0"
        cx="-99.131805"
        cy="133.36845"
->>>>>>> f801cec0
        r="1.5999581"
        transform="scale(-1,1)" />
     <circle
        style="fill:#771d1d;fill-opacity:1;fill-rule:nonzero;stroke:none;stroke-width:0.26666;stroke-miterlimit:4;stroke-dasharray:none;stroke-opacity:1"
-<<<<<<< HEAD
-       id="path7851-9-1-9-8-1-2-1-5-5-2-2-4-5-2-3-2-3-4-2-3-2-0-3-1-9-4-8-0-7"
-       cx="-20.733458"
-       cy="20.733454"
-=======
        id="path7851-9-1-9-8-1-2-1-5-5-2-2-4-5-2-3-2-3-4-2-3-2-0-3-1-9-7-2-4-3"
        cx="-90.598679"
        cy="133.36845"
->>>>>>> f801cec0
        r="1.5999581"
        transform="scale(-1,1)" />
     <circle
        style="fill:#771d1d;fill-opacity:1;fill-rule:nonzero;stroke:none;stroke-width:0.26666;stroke-miterlimit:4;stroke-dasharray:none;stroke-opacity:1"
-<<<<<<< HEAD
-       id="path7851-9-1-9-8-9-2-5-4-0-8-4-4-0-8-9-4-8-4-2-9-6-6-4-7-2-4-6-3-8"
-       cx="-20.733458"
-       cy="29.266596"
-=======
        id="path7851-9-1-9-8-9-2-5-4-0-8-4-4-0-8-9-4-8-4-2-9-6-6-4-7-2-4-4-0-1"
        cx="-90.598679"
        cy="141.90157"
->>>>>>> f801cec0
        r="1.5999581"
        transform="scale(-1,1)" />
     <circle
        style="fill:#771d1d;fill-opacity:1;fill-rule:nonzero;stroke:none;stroke-width:0.26666;stroke-miterlimit:4;stroke-dasharray:none;stroke-opacity:1"
-<<<<<<< HEAD
-       id="path7851-9-1-9-8-8-8-8-9-9-5-3-3-2-0-1-7-9-85-7-3-4-0-9-4-4-15-2-8-8"
-       cx="-29.266565"
-       cy="29.266596"
-=======
        id="path7851-9-1-9-8-8-8-8-9-9-5-3-3-2-0-1-7-9-85-7-3-4-0-9-4-4-7-9-1-5"
        cx="-99.131805"
        cy="141.90157"
->>>>>>> f801cec0
        r="1.5999581"
        transform="scale(-1,1)" />
     <circle
        style="fill:#771d1d;fill-opacity:1;fill-rule:nonzero;stroke:none;stroke-width:0.26666;stroke-miterlimit:4;stroke-dasharray:none;stroke-opacity:1"
-<<<<<<< HEAD
-       id="path7851-9-1-9-8-9-2-5-4-0-8-4-4-0-8-9-4-8-4-2-9-6-6-4-7-2-4-6-3-8-6"
-       cx="-24.999994"
-       cy="29.266596"
-=======
        id="path7851-9-1-9-8-2-1-56-4-2-0-3-0-9-8-6-6-1-0-9-4-1-1-6-7-4-8-5-3"
        cx="-94.86525"
        cy="133.36845"
->>>>>>> f801cec0
        r="1.5999581"
        transform="scale(-1,1)" />
     <circle
        style="fill:#771d1d;fill-opacity:1;fill-rule:nonzero;stroke:none;stroke-width:0.26666;stroke-miterlimit:4;stroke-dasharray:none;stroke-opacity:1"
-<<<<<<< HEAD
-       id="path7851-9-1-9-8-9-2-5-4-0-8-4-4-0-8-9-4-8-4-2-9-6-6-4-7-2-4-6-3-8-0"
-       cx="-29.266565"
-       cy="25.000055"
-=======
        id="path7851-9-1-9-8-1-8-2-4-7-7-2-6-1-4-1-2-5-2-1-7-0-4-4-2-5-1-5-3-1"
        cx="-90.598679"
        cy="137.63501"
->>>>>>> f801cec0
        r="1.5999581"
        transform="scale(-1,1)" />
     <circle
        style="fill:#771d1d;fill-opacity:1;fill-rule:nonzero;stroke:none;stroke-width:0.26666;stroke-miterlimit:4;stroke-dasharray:none;stroke-opacity:1"
-<<<<<<< HEAD
-       id="path7851-9-1-9-8-9-2-5-4-0-8-4-4-0-8-9-4-8-4-2-9-6-6-4-7-2-4-6-3-8-3"
-       cx="-24.999994"
-       cy="20.733454"
-=======
        id="path7851-9-1-9-8-9-9-4-8-8-6-0-7-6-9-9-6-31-1-9-73-7-8-2-4-4-5-4-5-2"
        cx="-94.86525"
        cy="141.90157"
->>>>>>> f801cec0
        r="1.5999581"
        transform="scale(-1,1)" />
     <circle
        style="fill:#771d1d;fill-opacity:1;fill-rule:nonzero;stroke:none;stroke-width:0.26666;stroke-miterlimit:4;stroke-dasharray:none;stroke-opacity:1"
-<<<<<<< HEAD
-       id="path7851-9-1-9-8-9-2-5-4-0-8-4-4-0-8-9-4-8-4-2-9-6-6-4-7-2-4-6-3-8-1"
-       cx="-20.733458"
-       cy="25.000055"
-=======
        id="path7851-9-1-9-8-8-0-2-21-3-7-0-6-9-3-5-3-4-1-3-8-2-9-9-8-4-74-3-4-6"
        cx="-99.131805"
        cy="137.63501"
->>>>>>> f801cec0
        r="1.5999581"
        transform="scale(-1,1)" />
   </g>
