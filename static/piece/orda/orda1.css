--- conflicted
+++ resolved
@@ -1,22 +1,3 @@
-<<<<<<< HEAD
-.orda .cg-wrap piece.pawn.white {
-    background-image: url('../../images/pieces/cburnett/wP.svg');
-}
-.orda .cg-wrap piece.bishop.white {
-    background-image: url('../../images/pieces/cburnett/wB.svg');
-}
-.orda .cg-wrap piece.knight.white {
-    background-image: url('../../images/pieces/cburnett/wN.svg');
-}
-.orda .cg-wrap piece.rook.white {
-    background-image: url('../../images/pieces/cburnett/wR.svg');
-}
-.orda .cg-wrap piece.queen.white {
-    background-image: url('../../images/pieces/cburnett/wQ.svg');
-}
-.orda .cg-wrap piece.king.white {
-    background-image: url('../../images/pieces/cburnett/wK.svg');
-=======
 .orda .cg-wrap piece.p-piece.white {
     background-image: url('../../images/pieces/orda/cburnett/wP.svg');
 }
@@ -34,7 +15,6 @@
 }
 .orda .cg-wrap piece.k-piece.white {
     background-image: url('../../images/pieces/orda/cburnett/wK.svg');
->>>>>>> 33b9221f
 }
 .orda .cg-wrap piece.h-piece.white {
     background-image: url('../../images/pieces/orda/cburnett/wH.svg');
