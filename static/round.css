:root {
    --main-max-width: auto;
}
.round-app {
    grid-area: app;
    display: grid;
    grid-column-gap: 2vmin;
}

@media (max-width: 799px) and (orientation: portrait) {
    .round-app {
        grid-template-rows: auto auto auto 36px auto auto min-content 36px auto auto auto auto auto auto auto auto;
        grid-template-areas: 'move-controls' 'mat-top' 'pocket-top' 'user-top' 'clock-top' 'expi-top' 'board' 'user-bot' 'offer' 'expi-bot' 'clock-bot' 'pocket-bot' 'mat-bot' 'game-controls' 'moves' 'uboard' 'uleft';
    }
    under-left {
        display: none;
    }
}

@media (min-width: 800px) {
    .round-app {
        grid-template-columns: minmax(calc(70vmin * var(--board-scale)), calc(100vh * var(--board-scale) - calc(var(--site-header-height) + var(--site-header-margin)) - 3rem)) minmax(240px, 400px);
        grid-template-rows: min-content auto auto min-content auto auto auto auto auto auto auto min-content auto auto min-content;
        grid-template-areas: 'board .' 'board mat-top' 'board pocket-top' 'board clock-top' 'board expi-top' 'board user-top' 'board move-controls' 'board moves' 'board offer' 'board game-controls' 'board user-bot' 'board expi-bot' 'board clock-bot' 'board pocket-bot' 'board mat-bot' 'board .';
    }
}

.cg-wrap svg {
    position: absolute;
}

/* Janggi setup buttons */
#janggi-setup-buttons {
    display: grid;
    grid-template-columns: 22% 12% 22%;
    grid-gap: 11%;
    justify-content: center;
}
#janggi-setup-buttons button {
    border-radius:3px;
    border: 1px solid var(--janggi-setup);
    height: 40px;
    color: var(--font-color);
    background: var(--bg-color2);
    cursor: pointer;
}

#janggi-setup-buttons > button:nth-child(2):hover {
    color:#fff;
    background: var(--green-hover);
}
#janggi-setup-buttons > #flipLeft:hover, #janggi-setup-buttons > #flipRight:hover {
    background: var(--rusty);
}

/* draw/rematch offer dialog */
#offer-dialog {
    display: flex;
    grid-area: offer;
    justify-content: space-between;
    align-items: stretch;
    align-content: center;
    background: var(--bg-color2);
    border-bottom: 1px solid var(--border-color);
}
#offer-dialog .reject {
    color: var(--bad);
    font-size: 1.5rem;
    width: 15%;
    display: flex;
    justify-content: center;
    align-items: center;
    background: var(--bg-color0);
}
#offer-dialog .text {
    padding-top: 15px;
    padding-bottom: 15px;
    text-align: center;
}
#offer-dialog .accept {
    color: var(--good);
    font-size: 1.2rem;
    width: 20%;
    width: 15%;
    display: flex;
    justify-content: center;
    align-items: center;
    background: var(--bg-color0);
}

/* game start expiration */
.expiration {
    font-size: 0.9rem;
    justify-content: center;
    line-height: 2;
    background: var(--good);
    color: #fff;
}
.expiration.emerg {
    background: var(--bad);
}
.expiration strong {
    font-size: 1rem;
    margin: 0 0.3em 0 0.3em;
}
#expiration-top {
    grid-area: expi-top;
    border-top-right-radius: 3px;
}
#expiration-bottom {
    grid-area: expi-bot;
    border-bottom-right-radius: 3px;
}
@-webkit-keyframes bar-glider-anim {
    0% {
        transform: translateX(-1300px)
    }
    100% {
        transform: translateX(2100px)
    }
}
@keyframes bar-glider-anim {
    0% {
        transform: translateX(-1300px)
    }
    100% {
        transform: translateX(2100px)
    }
}
.bar-glider {
    position:relative;
    overflow:hidden
}
.bar-glider::after {
    content:'';
    position:absolute;
    top:0;
    bottom:0;
    left:0;
    width:70px;
    background:linear-gradient(to right, rgba(255,255,255,0), rgba(255,255,255,0.3));
    -webkit-animation:bar-glider-anim 3s linear infinite;
    animation:bar-glider-anim 3s linear infinite
}

@media (min-width: 800px) {
    [data-zen="on"] .round-app {
        grid-template-rows: min-content auto min-content auto 0 auto auto auto 0 auto min-content auto min-content
    }
}
@media (max-width: 799px) and (orientation: portrait) {
    [data-zen="on"] .round-app {
        grid-template-rows: auto auto 36px auto auto min-content 36px auto auto auto auto auto auto auto;
    }
}
a#zen-button {
    display: none;
    border: none;
    color: #fff;
    background: var(--green-hover);
    cursor: pointer;
    text-transform: uppercase;
    line-height: 1.5;
    height: max-content;
    transition: all 150ms;
    border-bottom-right-radius: 3px;
    opacity: 0.6;
}
a#zen-button:hover {
    background: var(--green-switch);
    opacity: 0.9;
}
.icon-check {
    align-self: center;
    padding: 0.5em 1em;
}
.icon-check::before {
    opacity: 0.9;
    margin-right: 0.4em;
}
[data-zen="on"] round-player0,
[data-zen="on"] round-player1,
[data-zen="on"] .sidebar-first,
[data-zen="on"] .site-title-nav,
[data-zen="on"] .crosstable,
[data-zen="on"] move,
[data-zen="on"] #spectators {
    display: none;
}
[data-zen="on"] a#zen-button {
    display: flex;
}
<<<<<<< HEAD
button.icon.icon-berserk {
    border: none;
    background-color: var(--bg-body);
    font-size: 32px;
    margin: 0;
    padding: 0 0 0 4px;
}
.berserked {
    display: flex;
    margin-left: auto;
}
.berserked button.icon.icon-berserk {
    color: var(--bad);
=======
[data-zen="on"] #btn-settings {
    display: none;
}
[data-zen="on"] #username {
    display: none;
>>>>>>> ab599a32
}<|MERGE_RESOLUTION|>--- conflicted
+++ resolved
@@ -190,7 +190,13 @@
 [data-zen="on"] a#zen-button {
     display: flex;
 }
-<<<<<<< HEAD
+[data-zen="on"] #btn-settings {
+    display: none;
+}
+[data-zen="on"] #username {
+    display: none;
+}
+
 button.icon.icon-berserk {
     border: none;
     background-color: var(--bg-body);
@@ -203,12 +209,4 @@
     margin-left: auto;
 }
 .berserked button.icon.icon-berserk {
-    color: var(--bad);
-=======
-[data-zen="on"] #btn-settings {
-    display: none;
-}
-[data-zen="on"] #username {
-    display: none;
->>>>>>> ab599a32
-}+    color: var(--bad);