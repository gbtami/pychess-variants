.cg-wrap {
    box-sizing: content-box;
    position: relative;
    display: block;
}

/* 8x8 */
.cg-wrap.cg-512 {
    padding-bottom: 100%;
}
.cg-wrap.cg-512.mini {
  width: 256px;
}
/* 10x8 */
.cg-wrap.cg-640 {
    padding-bottom: calc(512 * 100% / 640);
}
.cg-wrap.cg-640.mini {
  width: 320px;
}
/* 9x9 */
.cg-wrap.cg-576 {
    padding-bottom: calc(540 * 100% / 468);
}
.cg-wrap.cg-576.mini {
  width: 304px;
}
/* 7x7 shogi */
.cg-wrap.cg-448-516 {
    padding-bottom: calc(420 * 100% / 364);
}
.cg-wrap.cg-448-516.mini {
  width: 224px;
}
/* 5x6 */
.cg-wrap.cg-260-360 {
    padding-bottom: calc(540 * 100% / 390);
}
.cg-wrap.cg-260-360.mini {
  width: 192px;
}
/* 5x5 */
.cg-wrap.cg-260 {
    padding-bottom: calc(450 * 100% / 390);
}
.cg-wrap.cg-260.mini {
  width: 192px;
}
/* 3x4 */
.cg-wrap.cg-156 {
    padding-bottom: calc(480 * 100% / 312);
}
.cg-wrap.cg-156.mini {
<<<<<<< HEAD
  width: 164px;
=======
  width: 132px;
>>>>>>> 75fc7d0d
}

/* 7x7 */
.cg-wrap.cg-448 {
    padding-bottom: 100%;
}
.cg-wrap.cg-448.mini {
  width: 224px;
}
/* 9x10 */
.cg-wrap.cg-576-640 {
    padding-bottom: calc(640 * 100% / 576);
}
.cg-wrap.cg-576-640.mini {
  width: 288px;
}
/* 10x10 */
.cg-wrap.cg-640-640 {
    padding-bottom: 100%;
}
.cg-wrap.cg-640-640.mini {
  width: 320px;
}
/* 9x9 chak */
.cg-wrap.cg-540 {
    padding-bottom: 100%;
}
.cg-wrap.cg-540.mini {
  width: 270px;
}

/* tooltip board in seek table */
.cg-wrap.minitooltip {
  width: 200px;
}

cg-container {
    position: absolute;
    width: 100%;
    height: 100%;
    display: block;
    top: 0;
    bottom: 0;
}

cg-board {
  position: absolute;
  top: 0;
  left: 0;
  width: 100%;
  height: 100%;
  -webkit-user-select: none;
  -moz-user-select: none;
  -ms-user-select: none;
  user-select: none;
  line-height: 0;
  background-size: cover;
  cursor: pointer;
}
cg-board square {
  position: absolute;
  top: 0;
  left: 0;
  width: 12.5%;
  height: 12.5%;
  pointer-events: none;
}
.cg-640 cg-board square{
  width: 10%;
  height: 12.5%;
}
.cg-576 cg-board square{
  width: 11.11%;
  height: 11.11%;
}
/* 7x7 shogi */
.cg-448-516 cg-board square{
  width: 14.2857%;
  height: 14.2857%;
}
.cg-260-360 cg-board square{
  width: 20%;
  height: 16.66%;
}
.cg-260 cg-board square{
  width: 20%;
  height: 20%;
}
.cg-156 cg-board square{
  width: 33.33%;
  height: 25%;
}
.cg-448 cg-board square{
  width: 14.28%;
  height: 14.28%;
}
.cg-576-640 cg-board square{
  width: 11.11%;
  height: 10%;
}
.cg-640-640 cg-board square{
  width: 10%;
  height: 10%;
}
/* 9x9 chak */
.cg-540 cg-board square{
  width: 11.11%;
  height: 11.11%;
}

cg-board square.move-dest {
  background: radial-gradient(rgba(20, 85, 30, 0.5) 22%, #208530 0, rgba(0, 0, 0, 0.3) 0, rgba(0, 0, 0, 0) 0);
  pointer-events: auto;
}
cg-board square.premove-dest {
  background: radial-gradient(rgba(20, 30, 85, 0.5) 22%, #203085 0, rgba(0, 0, 0, 0.3) 0, rgba(0, 0, 0, 0) 0);
}
cg-board square.oc.move-dest {
  background: radial-gradient(transparent 0%, transparent 80%, rgba(20, 85, 0, 0.3) 80%);
}
cg-board square.oc.premove-dest {
  background: radial-gradient(transparent 0%, transparent 80%, rgba(20, 30, 85, 0.2) 80%);
}
cg-board square.move-dest:hover {
  background: rgba(20, 85, 30, 0.3);
}
cg-board square.premove-dest:hover {
  background: rgba(20, 30, 85, 0.2);
}
cg-board square.last-move {
  will-change: transform;
  background-color: rgba(155, 199, 0, 0.41);
}
cg-board square.selected {
  background-color: rgba(20, 85, 30, 0.5);
}
cg-board square.check {
  background: radial-gradient(ellipse at center, rgba(255, 0, 0, 1) 0%, rgba(231, 0, 0, 1) 25%, rgba(169, 0, 0, 0) 89%, rgba(158, 0, 0, 0) 100%);
}
cg-board square.current-premove {
  background-color: rgba(20, 30, 85, 0.5);
}
.cg-wrap piece {
  position: absolute;
  top: 0;
  left: 0;
  width: 12.5%;
  height: 12.5%;
  background-size: cover;
  z-index: 2;
  will-change: transform;
  pointer-events: none;
}
.blindfold piece {
  opacity: 0;
  position: relative;
}
.cg-wrap.cg-640 piece {
  width: 10%;
  height: 12.5%;
}
.cg-wrap.cg-576 piece {
  width: 11.11%;
  height: 11.11%;
}
/* 7x7 shogi */
.cg-wrap.cg-448-516 piece{
  width: 14.2857%;
  height: 14.2857%;
}
.cg-wrap.cg-260-360 piece {
  width: 20%;
  height: 16.66%;
}
.cg-wrap.cg-260 piece {
  width: 20%;
  height: 20%;
}
.cg-wrap.cg-156 piece {
  width: 33.33%;
  height: 25%;
}
.cg-wrap.cg-448 piece {
  width: 14.28%;
  height: 14.28%;
}
.cg-wrap.cg-576-640 piece{
  width: 11.11%;
  height: 10%;
}
.cg-wrap.cg-640-640 piece{
  width: 10%;
  height: 10%;
}
.cg-wrap.cg-540 piece{
  width: 11.11%;
  height: 11.11%;
}

cg-board piece.dragging {
  cursor: move;
  z-index: 9;
}
piece.anim {
  z-index: 8;
}
piece.fading {
  z-index: 1;
  opacity: 0.5;
}
.cg-wrap piece.ghost {
  opacity: 0.3;
}
.cg-wrap svg {
  overflow: hidden;
  position: relative;
  top: 0px;
  left: 0px;
  width: 100%;
  height: 100%;
  pointer-events: none;
  z-index: 2;
  opacity: 0.6;
}
.cg-wrap piece svg image {
  opacity: 0.5;
}

.cg-wrap .cg-shapes,
.cg-wrap .cg-custom-svgs {
  overflow: hidden;
  position: absolute;
  top: 0px;
  left: 0px;
  width: 100%;
  height: 100%;
  pointer-events: none;
}

.cg-wrap .cg-shapes {
  opacity: 0.6;
  z-index: 2;
}

.cg-wrap .cg-custom-svgs {
  /* over piece.anim = 8, but under piece.dragging = 10 */
  z-index: 9;
  overflow: visible;
}

.cg-wrap .cg-custom-svgs svg {
  overflow: visible;
}

.cg-wrap coords {
  position: absolute;
  display: flex;
  pointer-events: none;
  opacity: 0.8;
  font-size: 0.85em;
  font-weight: bold;
}
/* hide coords */
@media (max-width: 799px) and (orientation: portrait) {
    .cg-wrap coords {
        display: none;
    }
}
.cg-wrap coords.side {
  right: var(--ranks-right);
  top: var(--ranks-top);
  height: 100%;
  width: 12px;
}
.cg-wrap coords.side.forward, .cg-wrap coords.side.backward.black {
  flex-flow: column-reverse;
}
.cg-wrap coords.side.backward, .cg-wrap coords.side.forward.black {
  flex-flow: column;
}
.cg-wrap coords.bottom {
  bottom: var(--files-bottom);
  left: var(--files-left);
  width: 100%;
  height: 16px;
  text-align: center;
}
.cg-wrap coords.top {
  top: var(--files-top);
  left: var(--files-left);
  width: 100%;
  height: 16px;
  text-align: center;
}
.cg-wrap coords.bottom.forward, .cg-wrap coords.bottom.backward.black, .cg-wrap coords.top.forward, .cg-wrap coords.top.backward.black {
  flex-flow: row;
}
.cg-wrap coords.bottom.backward, .cg-wrap coords.bottom.forward.black, .cg-wrap coords.top.backward, .cg-wrap coords.top.forward.black {
  flex-flow: row-reverse;
}
.cg-wrap coords coord {
  flex: 1 1 auto;
}
@media (min-width: 800px) and (min-height: 500px) {
    .cg-wrap coords.side coord {
      transform: translateY(39%);
    }
}<|MERGE_RESOLUTION|>--- conflicted
+++ resolved
@@ -51,11 +51,7 @@
     padding-bottom: calc(480 * 100% / 312);
 }
 .cg-wrap.cg-156.mini {
-<<<<<<< HEAD
-  width: 164px;
-=======
   width: 132px;
->>>>>>> 75fc7d0d
 }
 
 /* 7x7 */
