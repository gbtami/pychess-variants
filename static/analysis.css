--- conflicted
+++ resolved
@@ -383,25 +383,13 @@
 }
 
 /* PUZZLE */
-<<<<<<< HEAD
-.feedback:not(.after) {
-    padding: 2em;
-}
 .feedback {
-=======
-.feedback {
     display: flex;
     flex-flow: column;
->>>>>>> de355e56
     flex: 1 0 9rem;
     background: var(--bg-meta);
     justify-content: center;
 }
-<<<<<<< HEAD
-.feedback .player {
-    display: flex;
-    align-items: center;
-=======
 .feedback:not(.after) {
     padding: 2em;
 }
@@ -409,7 +397,6 @@
     display: flex;
     align-items: center;
     justify-content: center;
->>>>>>> de355e56
 }
 .feedback .no-square {
     flex: 0 0 64px;
