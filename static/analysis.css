:root {
    --main-max-width: auto;
    --ranks-top: 0px;
    --files-left: 0px;
    --pocketMargin: 0px;
}
.analysis-app {
    grid-area: main;
    display: grid;
}
.sidebar-first {
    box-shadow: none;
}
@media (max-width: 799px) and (orientation: portrait) {
    .analysis-app {
        grid-template-rows: auto;
        grid-template-areas: 'pocket-top' 'board' 'pocket-bot' 'move-controls' 'ceval' 'pv' 'misc-info' 'vari' 'tools' 'uboard' 'side';
    }
    under-left {
        display: none;
    }
}
@media (min-width: 800px) and (min-height: 500px) {
    .analysis-app {
        --board-scale: calc((var(--zoom) / 100));
    }
}

@media (min-width: 800px) {
    .analysis-app {
        grid-template-columns: minmax(230px, 20vw) 2vmin minmax(calc(70vmin * var(--board-scale)), calc(100vh * var(--board-scale) - calc(var(--site-header-height) + var(--site-header-margin)) - 3rem)) var(--gauge-gap) minmax(240px, 400px);
        grid-template-rows: min-content 1fr;
        grid-template-areas: 'side . board gauge pocket-top' 'side . board gauge tools' 'side . board gauge tools' 'side . board gauge pocket-bot' 'uleft . uboard . move-controls';
    }
    /* move rank numbers to the left side of the board */
    .cg-wrap coords.side {
        right: auto;
    }
    .cg-wrap coords.side coord {
        transform: translate(var(--ranks-left), 39%);
    }
}

.anal-clock {
    position: absolute;
    right: 0;
    padding: 0 0.5em;
    margin-left: 12px;
    height: 20px;
    font-weight: bold;
    text-align: center;
    background: var(--bg-color2);
    box-shadow: var(--base-shadow);
    z-index: 1;
}
.anal-clock.active {
    background: var(--anal-clock);
}
.anal-clock.top {
    top: -20px;
}
.anal-clock.bottom {
    top: var(--cg-height, 100%);
}
.anal-clock tenths {
    font-size: 80%;
}

/* .round-app grid has 2vmin grid-gap, but .analysis-app doesn't.
   Because of this the cross table needs extra top padding */
div.ctable-container {
    padding-top: 3vmin;
}
#gauge {
    grid-area: gauge;
}
#gauge, #gaugePartner {
    display: block;
    background-color: #fff;
    width: var(--gauge-gap);
    overflow: hidden;
    position: relative;
}
#gauge::after, #gaugePartner::after {
    content: '';
    display: block;
    position: absolute;
    top: 0;
    bottom: 0;
    left: 0;
    right: 0;
    box-shadow: 0 0 5px rgba(0,0,0,0.7) inset;
}
#gauge .black, #gaugePartner .black{
    background-color: #888;
    transition: height 1s;
}
#gauge .tick, #gaugePartner .tick{
    position: absolute;
    top: 0;
    left: 0;
    width: 100%;
    border-bottom: 2px ridge #eee;
    opacity: 0.4;
}
#gauge .tick.zero, #gaugePartner .tick.zero{
    opacity: 1;
    border-bottom: 7px solid rgba(214,79,0,0.4);
    margin-top: -3px;
}
@media (max-width: 799px) and (orientation: portrait) {
    #gauge, #gaugePartner {
        display: none;
    }
}

.movelist-block{
    grid-area: moves;
    flex: 2 1 0;
    overflow-y: auto;
    overflow-x: hide;
    justify-content: initial;
    border-bottom: 1px solid var(--border-color);
}
#movelist {
    display: flex;
    height: auto;
    max-height: none;
    overflow-y: none;
}
@media (max-width: 799px) and (orientation: portrait) {
    .movelist-block {
        flex: initial;
        height: var(--movelist-max-height);
        max-height: var(--movelist-max-height);
    }
}
.analysis-tools, .analysis-settings {
  grid-area: tools;
  display: flex;
  flex-flow: column;
}
div.analysis-settings {
  display: none;
  padding: 2vmin;
  background: var(--bg-color0);
  box-shadow: var(--base-shadow);
  border-bottom: 3px solid var(--green-switch);
}

button#bars {
  display: none;
}
button#bars.active {
  background: var(--green-switch) !important;
  color: var(--bg-color0);
}
/* Engine info */
.nnue {
    color: var(--good);
}
div#ceval {
    grid-area: ceval;
    background-color: var(--bg-color2);
    box-shadow: var(--btn-shadow);
    border-bottom: 1px solid var(--border-color);
}
.engine {
    display: flex;
    align-items: stretch;
    padding: 6px;
}
<<<<<<< HEAD
div.info, div.infoBug {
    flex: 1 0 auto;
=======
div.info {
    flex: 1 1 auto;
>>>>>>> 104a4ea2
    align-self: center;
    line-height: 18px;
}
div.infoBug{
    text-align: center;
}
a.icon.icon-plus-square {
    opacity:0.9;
    color: var(--link-color-blue);
    background-color: var(--bg-body);
    font-size: 16px;
    margin-left: 4px;
    cursor: pointer;
}
div.pv {
    grid-area: pv;
    display: flex;
    flex: 0 1 auto;
    border-bottom: 1px solid var(--border-color);
    background-color: var(--bg-color0);
}
div.pv:hover {
    background-color: var(--pv-hover);
}
pvline {
    text-overflow: ellipsis;
    overflow: hidden;
    white-space: nowrap;
    min-width: 0;
    max-width: var(--cg-width);
    height: 28px;
    line-height: 28px;
    font-size: 13px;
    padding-left: 6px;
}
pvline strong {
    padding-right: 6px;
}
@media (max-width: 799px) and (orientation: portrait) {
    pvline {
        padding-left: 0;
    }
}
score {
    flex: 0 0 75px;
    font-weight: bold;
    font-size: 22px;
    align-self: center;
    padding-left: 8px;
}

/* Local Fairy toggle */
label.switch {
flex: 0 0 40px;
position: relative;
display: inline-block;
width: 42px;
height: 24px;
}

.switch input {
  opacity: 0;
  width: 0;
  height: 0;
}
.switch input:disabled + span {
  cursor: not-allowed;
}
.sw-slider {
position: absolute;
cursor: pointer;
border: 1px solid var(--border-color);
border-radius: 24px;
top: 0;
left: 0;
right: 0;
bottom: 0;
background-color: var(--toggle-bg);
-webkit-transition: .1s;
transition: .1s;
}

.sw-slider:before {
position: absolute;
content: "";
height: 22px;
width: 22px;
left: 0px;
bottom: 0px;
box-shadow: rgba(9, 30, 66, 0.25) 0px 1px 1px, rgba(9, 30, 66, 0.13) 0px 0px 1px 1px;
background-color: var(--bg-color2);
border-radius: 50%;
-webkit-transition: .1s;
transition: .1s
}

input:checked + .sw-slider {
background-color: #629924;
}

input:focus + .sw-slider {
box-shadow: 0 0 12px var(--font-color);
}

input:checked + .sw-slider:before {
  -webkit-transform: translateX(26px);
  -ms-transform: translateX(26px);
  transform: translateX(18px);
}

.sw-slider:hover {
box-shadow: 0 0 12px var(--font-color);
}

/* loader */
#loader-wrapper {
    position: absolute;
    top: 0;
    left: 0;
    width: 100%;
    height: 0.1%;
    z-index: 1000;
}
#loader {
    display: none;
    position: relative;
    top: 100px;
    left: 50%;
    width: 40px;
    height: 40px;
}

.spinner {
    stroke-dasharray: 400;
    fill:none;
    stroke-width:1.65;
    animation: dash 4s cubic-bezier(0.72, 0, 0.18, 1.01) infinite;
}

@keyframes dash{
    0% {stroke-dashoffset:400;stroke:gray;}
    40% {stroke-dashoffset: 0;stroke:green;}
    60% {stroke-dashoffset: 0;stroke:orange;}
    100% {stroke-dashoffset: -400;stroke:red;}
}

input[type="checkbox"] {
    vertical-align: middle;
}

/* analysis chart */
button#request-analysis {
    display: none;
}
.chart-container {
    position: relative;
    justify-content: center;
    align-items: center;
}
#chart-analysis, #chart-movetime {
    display: none;
    width:100%;
    height:240px;
    background: linear-gradient(to bottom, rgba(255,255,255,0) 0%, rgba(255,255,255,0) 20%, rgba(128,128,128,0.2) 50%, rgba(255,255,255,0) 80%, rgba(255,255,255,0) 100%);
}
.i-pgn .icon::before {
    padding-right: 4px;
}

div[role=tabpanel] {
    height: 240px;
    display: none;
    text-align: left;
    overflow-y: auto;
}
div[role=tabpanel] textarea {
    overflow-y: hidden;
    background-color: var(--bg-color);
    border: none;
    resize: none;
    outline: none;
}
div[role=tablist] {
    display: flex;
    flex-flow: row nowrap;
    justify-content: center;
    align-items: flex-start;
    border-top: 2px solid #d9d9d9;
}
span[role=tab] {
    flex: 1 1 0;
    text-align: center;
    font-size: 0.9em;
    padding: 0.4em 0.1em;
    cursor: pointer;
    position: relative;
}
span[aria-selected=true], span:hover::after {
    color: #d64f00;
    transform: scale(1);
}
div > span::after {
    content:'';
    background:rgba(214,79,0,0.6);
    height:2px;
    position:absolute;
    width:96%;
    left:2%;
    top:-2px;
    transition:all .25s;
    transform:scale(0)
}
/* Request analysis button (analysis chart) */
div#panel-1 {
    align-items: center;
    justify-content: center;
}
/* FEN & PGN */
div#panel-4 {
    font-size: 0.9em;
    flex-flow: column;
}
div#pgntext {
    white-space: pre-wrap;
    font-family: monospace;
    user-select: all;
    -moz-user-select: all
    -webkit-user-select: all;
}

/* PUZZLE */
.puzzle-info, .puzzle-user {
  background: var(--bg-color0);
  box-shadow: var(--base-shadow);
  margin-bottom: 16px;
  padding: 12px;
  font-size: 14px;
  border-radius: 3px;
}
div.config-toggle {
  display: flex;
  align-items: center;
}
.puzzle-user .rating {
  font-size: 3.5em;
}
.puzzle-user strong {
  justify-content: center;
  display: flex;
  flex-flow: row wrap;
  align-items: center;
}
.puzzle-user .rating.casual {
  font-size: .9em;
  margin-top: 1em;
}
.rp {
  font-size: 1.6rem;
  margin-left: 1ch;
}
.rp span::before {
  margin-right: .2em;
  opacity: 0.9;
}
.feedback {
    display: flex;
    flex-flow: column;
    flex: 1 0 9rem;
    background: var(--bg-meta);
    justify-content: center;
}
.feedback:not(.after) {
    padding: 2em;
}
.feedback .player {
    display: flex;
    align-items: center;
    justify-content: center;
}
.feedback .no-square {
    flex: 0 0 64px;
    height: 64px;
    margin-right: 10px;
    background-size: cover;
}
.feedback .icon {
    display: block;
    width: 64px;
    height: 64px;
    font-size: 50px;
    line-height: 64px;
    text-align: center;
}
.feedback.fail .icon, san span.fail {
    color: var(--bad);
}
.feedback.good .icon {
    color: var(--good);
}
.instruction san {
    font-size: 1.5em;
}
piece.standard.w, piece.capa.w, piece.seirawn.w, piece.hoppel.w, piece.shako.w, piece.asean.w, piece.shogun.w, piece.synochess.w, piece.orda.w, piece.empire.w, piece.spartan.w {
    background-image: url('images/pieces/merida/wK.svg');
}
piece.standard.b, piece.capa.b, piece.seirawn.b, piece.hoppel.b, piece.shako.b, piece.asean.b, piece.shogun.b, piece.shinobi.b, piece.empire.b {
    background-image: url('images/pieces/merida/bK.svg');
}
piece.makruk.w {
    background-image: url('images/pieces/makruk/ada/wK.svg');
}
piece.makruk.b {
    background-image: url('images/pieces/makruk/ada/bK.svg');
}
piece.sittuyin.w {
    background-image: url('images/pieces/sittuyin/original/wK.svg');
}
piece.sittuyin.b {
    background-image: url('images/pieces/sittuyin/original/bK.svg');
}
piece.shogi, piece.kyoto {
    background-image: url('images/pieces/shogi/ctk/0GY.svg');
}
piece.dobutsu {
    background-image: url('images/pieces/shogi/Ka/0GY.svg');
}
piece.tori.w {
    background-image: url('images/pieces/tori/intl/0PhoenixWhite.svg');
}
piece.tori.b {
    background-image: url('images/pieces/tori/intl/0PhoenixBlack.svg');
}
piece.xiangqi.w {
    background-image: url('images/pieces/xiangqi/2dhanzi/RK.svg');
}
piece.xiangqi.b {
    background-image: url('images/pieces/xiangqi/2dhanzi/BK.svg');
}
piece.janggi.w {
    background-image: url('images/pieces/janggi/hanjablue/blue_king.svg');
}
piece.janggi.b {
    background-image: url('images/pieces/janggi/hanjablue/red_king.svg');
}
piece.shinobi.w {
    background-image: url('images/pieces/shinobi/merida/wK.svg');
}
piece.orda.b, piece.ordamirror.b {
    background-image: url('images/pieces/orda/merida/bK.svg');
}
piece.ordamirror.w {
    background-image: url('images/pieces/orda/merida/wK.svg');
}
piece.chak.w {
    background-image: url('images/pieces/chak/WK.svg');
}
piece.chak.b {
    background-image: url('images/pieces/chak/GK.svg');
}
piece.chennis.w {
    background-image: url('images/pieces/chennis/wMN.svg');
}
piece.chennis.b {
    background-image: url('images/pieces/chennis/bMN.svg');
}
piece.synochess.b {
    background-image: url('images/pieces/synochess/intl-red/bK.svg');
}
piece.spartan.b {
    background-image: url('images/pieces/spartan/bK.svg');
}

.feedback .instruction strong {
    font-size: 1.5em;
}
.feedback .instruction > * {
    display: block;
}
.feedback .view-solution, .feedback .view-hint {
    margin-top: 1.5em;
    text-align: center;
    visibility: hidden;
    opacity: 0;
}
.feedback .view-solution.show, .feedback .view-hint.show {
    visibility: visible;
    opacity: 0.8;
    transition: opacity 1.5s;
}
.feedback.after {
    flex-flow: column;
    max-height: 50%;
}
.feedback .complete {
    display: flex;
    justify-content: center;
    font-size: 1.3em;
    white-space: nowrap;
    padding: 1em 2em;
}
div.more {
    border-top: 1px solid var(--border-color);
    padding: 1em 2em;
    flex-flow: row wrap;
    text-align: center;
    justify-content: space-between;
}
.button.button-empty, .button.button-empty:hover {
    color: var(--link-hover);
}
.button.button-empty {
    text-transform: uppercase;
    transition: none;
    background: none;
    box-shadow: none;
    padding: 0.8em 1em;
}
.button.button-empty:not(.disabled):hover {
    box-shadow:0 2px 5px 0 rgba(0,0,0,0.225);
}<|MERGE_RESOLUTION|>--- conflicted
+++ resolved
@@ -170,13 +170,8 @@
     align-items: stretch;
     padding: 6px;
 }
-<<<<<<< HEAD
 div.info, div.infoBug {
-    flex: 1 0 auto;
-=======
-div.info {
     flex: 1 1 auto;
->>>>>>> 104a4ea2
     align-self: center;
     line-height: 18px;
 }
