--- conflicted
+++ resolved
@@ -46,11 +46,7 @@
 
 *Can you add Shatranj?*
 
-<<<<<<< HEAD
-Shatranj is a dead variant, and there are similar games that are still alive (i.e. Makruk), so no. If you want to play Shatranj, there are other sites that offer it (i.e. [VChess](https://vchess.club/#/)]
-=======
-Shatranj is a dead variant, and there are similar games (Makruk), so no. There are other sites where you can play Shatranj ([i.e. VChess](https://vchess.club/#/))
->>>>>>> 5ce6d516
+Shatranj is a dead variant, and there are similar games that are still alive (i.e. Makruk), so no. If you want to play Shatranj, there are other sites that offer it (i.e. [VChess](https://vchess.club/#/))
 
 *Can you add XXX?*
 
@@ -70,11 +66,11 @@
 
 Use the right click. Clicking gives you a circle, and dragging gives you an arrow. These are green by default. You can make them red by holding Shift or Ctrl, and you can make them blue by holding Alt.
 
-*What does "5+3" mean for time?"
+*What does "5+3" mean for time?"*
 
 Those are the time controls for the game. By default we use an increment system. "5+3" means each player has 5 *minutes*, and after each move adds 3 *seconds* to the clock. You can set the time control to be whatever you want when creating the game. The 5+3 is just the default for random mover.
 
-*Okay, what about the (b) in "5+3(b)?"
+*Okay, what about the (b) in "5+3(b)?"*
 
 The b signifies byo-yomi time control, which is different from increment, and is only used in certain variants (i.e. Shogi and Janggi). Each player has a fixed time bank (5 minutes, in this example), and then after that, they only have the byo-yomi period for the rest of their moves before losing. In this example, that means only 3 seconds per move. Typically, byo-yomi is played with more than just 3 seconds... usually anywhere from 10 seconds to 30 seconds.
 
