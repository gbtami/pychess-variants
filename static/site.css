--- conflicted
+++ resolved
@@ -2194,14 +2194,9 @@
 }
 
 vari-move:hover,
-<<<<<<< HEAD
 move:hover,
 move-bug:hover {
-  color: var(font-color);
-=======
-move:hover {
   color: var(--font-color);
->>>>>>> 6e7601e5
   background-color: var(--blue-hover);
 }
 vari-move.active,
