--- conflicted
+++ resolved
@@ -2315,7 +2315,6 @@
 }
 /* Search Bar End  */
 
-<<<<<<< HEAD
 div.tv cg-container, div.puzzle cg-container {
   right: unset;
 }
@@ -2327,10 +2326,10 @@
   justify-content: space-between;
   color: var(--font-color);
   width: var(--cg-width);
-=======
+}
+
 /* Add pseudo-element only if data attribute is set */
 input[data-file]::after {
   content: attr(data-file);
   margin-left: 0.375em;
->>>>>>> 5828f53c
 }