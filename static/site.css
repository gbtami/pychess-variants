--- conflicted
+++ resolved
@@ -1309,16 +1309,6 @@
   width: 100%;
 }
 #seeks-table {
-<<<<<<< HEAD
-    box-shadow: var(--base-shadow);
-    background-position: center;
-    background-image: url('favicon/favicon.png');
-    background-color: var(--bg-seek);
-    background-blend-mode: overlay;
-    background-size: 100% 100%;
-    width: 100%;
-    height: 600;
-=======
   box-shadow: var(--base-shadow);
   background-position: center;
   background-image: url('images/seek-bg.svg');
@@ -1327,7 +1317,6 @@
   background-size: 100% 100%;
   width: 100%;
   height: 100%;
->>>>>>> fe85db08
 }
 #seeks-wrapper {
   height: 320px;
