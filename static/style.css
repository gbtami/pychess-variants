@font-face {
  font-family: 'pychess';
<<<<<<< HEAD
  src:  url('fonts/pychess.eot?n00io2');
  src:  url('fonts/pychess.eot?n00io2#iefix') format('embedded-opentype'),
    url('fonts/pychess.ttf?n00io2') format('truetype'),
    url('fonts/pychess.woff?n00io2') format('woff'),
    url('fonts/pychess.svg?n00io2#pychess') format('svg');
=======
  src:  url('fonts/pychess.eot?ws7oys');
  src:  url('fonts/pychess.eot?ws7oys#iefix') format('embedded-opentype'),
    url('fonts/pychess.ttf?ws7oys') format('truetype'),
    url('fonts/pychess.woff?ws7oys') format('woff'),
    url('fonts/pychess.svg?ws7oys#pychess') format('svg');
>>>>>>> 39f6d1cb
  font-weight: normal;
  font-style: normal;
  font-display: block;
}
[data-icon]:before {
  /* use !important to prevent issues with browser extensions that change fonts */
  font-family: 'pychess' !important;
  content: attr(data-icon);
  speak: never;
  font-style: normal;
  font-weight: normal;
  font-variant: normal;
  text-transform: none;
  line-height: 1;

  /* Better Font Rendering =========== */
  -webkit-font-smoothing: antialiased;
  -moz-osx-font-smoothing: grayscale;
}

[class^="icon-"]:before, [class*=" icon-"]:before {
  /* use !important to prevent issues with browser extensions that change fonts */
  font-family: 'pychess' !important;
  speak: never;
  font-style: normal;
  font-weight: normal;
  font-variant: normal;
  text-transform: none;
  line-height: 1;

  /* Better Font Rendering =========== */
  -webkit-font-smoothing: antialiased;
  -moz-osx-font-smoothing: grayscale;
}
.icon-discord:before {
  content: "\1f3ae";
}
.icon-ToriShogi:before {
  content: "\1f426";
}
.icon-ordamirror:before {
  content: "\25e9";
}
.icon-empire:before {
  content: "\265a";
}
.icon-shinobi:before {
  content: "\1f422";
}
.icon-adjust:before {
  content: "\61";
}
.icon-black:before {
  content: "\62";
}
.icon-white:before {
  content: "\63";
}
.icon-flag-o:before {
  content: "\64";
}
.icon-hand-paper-o:before {
  content: "\65";
}
.icon-music:before {
  content: "\66";
}
.icon-search:before {
  content: "\67";
}
.icon-sign-in:before {
  content: "\68";
}
.icon-sign-out:before {
  content: "\69";
}
.icon-abort:before {
  content: "\6a";
}
.icon-volume-up:before {
  content: "\6b";
}
.icon-fast-backward:before {
  content: "\6c";
}
.icon-fast-forward:before {
  content: "\6d";
}
.icon-step-backward:before {
  content: "\6e";
}
.icon-step-forward:before {
  content: "\6f";
}
.icon-refresh:before {
  content: "\70";
}
.icon-thumbs-o-up:before {
  content: "\71";
}
.icon-trash-o:before {
  content: "\72";
}
.icon-bars:before {
  content: "\73";
}
.icon-cog:before {
  content: "\74";
}
.icon-bolt:before {
  content: "\75";
}
.icon-comment-o:before {
  content: "\76";
}
.icon-bell-o:before {
  content: "\77";
}
.icon-trophy:before {
  content: "\78";
}
.icon-paper-plane:before {
  content: "\79";
}
.icon-list:before {
  content: "\7a";
}
.icon-download:before {
  content: "\41";
}
.icon-ban:before {
  content: "\42";
}
.icon-volume-off:before {
  content: "\43";
}
.icon-droid:before {
  content: "\44";
}
.icon-bot:before {
  content: "\45";
}
.icon-dark:before {
  content: "\46";
}
.icon-light:before {
  content: "\47";
}
.icon-h-square:before {
  content: "\48";
}
.icon-online:before {
  content: "\49";
}
.icon-offline:before {
  content: "\4a";
}
.icon-shogi:before {
  content: "\4b";
}
.icon-seirawan:before {
  content: "\4c";
}
.icon-chess:before {
  content: "\4d";
}
.icon-crazyhouse:before {
  content: "\4e";
}
.icon-capablanca:before {
  content: "\50";
}
.icon-placement:before {
  content: "\53";
}
.icon-tv:before {
  content: "\54";
}
.icon-retweet:before {
  content: "\55";
}
.icon-dice:before {
  content: "\56";
}
.icon-plus-square:before {
  content: "\57";
}
.icon-reply:before {
  content: "\58";
}
.icon-microscope:before {
  content: "\59";
}
.icon-clipboard:before {
  content: "\5a";
}
.icon-cloud-upload:before {
  content: "\30";
}
.icon-pencil:before {
  content: "\31";
}
.icon-ink-pen:before {
  content: "\32";
}
.icon-bar-chart:before {
  content: "\33";
}
.icon-microphone:before {
  content: "\34";
}
.icon-crown:before {
  content: "\35";
}
.icon-minixiangqi:before {
  content: "\37";
}
.icon-shako:before {
  content: "\39";
}
.icon-cambodian:before {
  content: "\21";
}
.icon-crossedswords:before {
  content: "\22";
}
.icon-at:before {
  content: "\23";
}
.icon-shouse:before {
  content: "\24";
}
.icon-crazyhouse960:before {
  content: "\25";
}
.icon-capahouse:before {
  content: "\26";
}
.icon-capahouse960:before {
  content: "\27";
}
.icon-grand:before {
  content: "\28";
}
.icon-grandhouse:before {
  content: "\2a";
}
.icon-zh:before {
  content: "\2b";
}
.icon-caparandom:before {
  content: "\2c";
}
.icon-shogun:before {
  content: "\2d";
}
.icon-bullhorn:before {
  content: "\2e";
}
.icon-phone:before {
  content: "\2f";
}
.icon-unlock:before {
  content: "\3b";
}
.icon-unlock-alt:before {
  content: "\3c";
}
.icon-exchange:before {
  content: "\3e";
}
.icon-check:before {
  content: "\3f";
}
.icon-kyotoshogi:before {
  content: "\29";
}
.icon-janggi:before {
  content: "\3d";
}
.icon-makruk:before {
  content: "\51";
}
.icon-minishogi:before {
  content: "\36";
}
.icon-sittuyin:before {
  content: "\3a";
}
.icon-makpong:before {
  content: "\4f";
}
.icon-orda:before {
  content: "\52";
}
.icon-globe:before {
  content: "\40";
}
.icon-left:before {
  content: "\5b";
}
.icon-right:before {
  content: "\5d";
}
.icon-heart:before {
  content: "\5e";
}
.icon-synochess:before {
  content: "\5f";
}
.icon-hoppelpoppel:before {
  content: "\60";
}
.icon-manchu:before {
  content: "\7b";
}
.icon-xiangqi:before {
  content: "\7c";
}
.icon-dobutsu:before {
  content: "\38";
}
.icon-seirawan960:before {
  content: "\7d";
}
.icon-atomic:before {
  content: "\7e";
}
.icon-atomic960:before {
  content: "\5c";
}
.icon-Gorogoro:before {
  content: "\1f431";
  color: #3771c8;
}
.icon-mic:before {
  content: "\e91e";
}
.icon-book:before {
  content: "\e91f";
}
.icon-fire:before {
  content: "\e9a9";
}
.icon-target:before {
  content: "\e9b3";
}
.icon-play:before {
  content: "\ea1c";
}
.icon-pause:before {
  content: "\ea1d";
}<|MERGE_RESOLUTION|>--- conflicted
+++ resolved
@@ -1,18 +1,10 @@
 @font-face {
   font-family: 'pychess';
-<<<<<<< HEAD
-  src:  url('fonts/pychess.eot?n00io2');
-  src:  url('fonts/pychess.eot?n00io2#iefix') format('embedded-opentype'),
-    url('fonts/pychess.ttf?n00io2') format('truetype'),
-    url('fonts/pychess.woff?n00io2') format('woff'),
-    url('fonts/pychess.svg?n00io2#pychess') format('svg');
-=======
   src:  url('fonts/pychess.eot?ws7oys');
   src:  url('fonts/pychess.eot?ws7oys#iefix') format('embedded-opentype'),
     url('fonts/pychess.ttf?ws7oys') format('truetype'),
     url('fonts/pychess.woff?ws7oys') format('woff'),
     url('fonts/pychess.svg?ws7oys#pychess') format('svg');
->>>>>>> 39f6d1cb
   font-weight: normal;
   font-style: normal;
   font-display: block;
