--- conflicted
+++ resolved
@@ -154,11 +154,7 @@
 }
 
 #games td.board.with-pockets {
-<<<<<<< HEAD
-    padding: 44px 12px 44px 12px;
-=======
     padding: 46px 12px 44px 12px;
->>>>>>> 75fc7d0d
 }
 
 #games tr {
