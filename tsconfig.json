{
    "include": [
<<<<<<< HEAD
        "client/*.ts",
        "client/bug/*.ts"
=======
        "client/**/*.ts"
>>>>>>> 2adafc4a
    ],
    "compilerOptions": {
        "paths": {
            "@/*": [ "./client/*" ]
        },
        "noImplicitAny": true,
        "strictNullChecks": true,
        "noUnusedLocals": true,
        "noEmitOnError": false,
        "alwaysStrict": true,
        "noImplicitReturns": true,
        "noUnusedParameters": true,
        "esModuleInterop": true,
        "module": "esnext",
        "moduleResolution": "node",
        "lib": ["DOM", "ES2017"],
        "target": "ES2017"
    }
}<|MERGE_RESOLUTION|>--- conflicted
+++ resolved
@@ -1,11 +1,6 @@
 {
     "include": [
-<<<<<<< HEAD
-        "client/*.ts",
-        "client/bug/*.ts"
-=======
         "client/**/*.ts"
->>>>>>> 2adafc4a
     ],
     "compilerOptions": {
         "paths": {
