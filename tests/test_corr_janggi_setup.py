--- conflicted
+++ resolved
@@ -63,13 +63,8 @@
         await db.user.insert_one({"_id": "red"})
 
     async def server_restart(self):
-<<<<<<< HEAD
-        self.app["games"] = {}
-        self.app["users"] = Users(self.app)
-=======
         self.app[games_key] = {}
-        self.app[users_key] = {}
->>>>>>> 7ec5ac52
+        self.app[users_key] = Users(self.app)
 
         games = self.app[db_key].game
         doc = await games.find_one({"us": ["blue", "red"]})
@@ -155,13 +150,8 @@
         # SERVER RESTART !
         game = await self.server_restart()
 
-<<<<<<< HEAD
-        # THE NEW GAME
-        games = self.app["db"].game
-=======
         # NEW GAME
         games = self.app[db_key].game
->>>>>>> 7ec5ac52
         doc = await games.find_one({"_id": game.id})
 
         self.assertEqual(doc["_id"], game.id)
