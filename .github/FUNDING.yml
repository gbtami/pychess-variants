# These are supported funding model platforms

<<<<<<< HEAD
patreon: SriMethan
=======
patreon: pychess 
custom: ['https://paypal.me/gbtami']
>>>>>>> 4d60af33
<|MERGE_RESOLUTION|>--- conflicted
+++ resolved
@@ -1,8 +1,3 @@
 # These are supported funding model platforms
 
-<<<<<<< HEAD
-patreon: SriMethan
-=======
-patreon: pychess 
-custom: ['https://paypal.me/gbtami']
->>>>>>> 4d60af33
+patreon: SriMethan