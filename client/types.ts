--- conflicted
+++ resolved
@@ -46,7 +46,6 @@
     tournamentDirector: boolean;
     assetURL: string;
     puzzle: string;
-<<<<<<< HEAD
 
     wplayerB: string;
     wtitleB: string;
@@ -56,7 +55,6 @@
     btitleB: string;
     bratingB: string; // string, because can contain "?" suffix for provisional rating
     brdiffB: number;
-=======
+
     corrGames: string;
->>>>>>> c8fc40d8
 };