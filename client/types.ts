--- conflicted
+++ resolved
@@ -56,9 +56,6 @@
     bratingB: string; // string, because can contain "?" suffix for provisional rating
     brdiffB: number;
 
-<<<<<<< HEAD
-=======
     blogs: string;
->>>>>>> 9002af91
     corrGames: string;
 };