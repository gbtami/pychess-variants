--- conflicted
+++ resolved
@@ -46,7 +46,6 @@
     tournamentDirector: boolean;
     assetURL: string;
     puzzle: string;
-<<<<<<< HEAD
 
     wplayerB: string;
     wtitleB: string;
@@ -57,8 +56,6 @@
     bratingB: string; // string, because can contain "?" suffix for provisional rating
     brdiffB: number;
 
-=======
     blogs: string;
->>>>>>> b41ef9c5
     corrGames: string;
 };