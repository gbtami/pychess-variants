import { CrossTable, MsgBoard } from './messages';

export type JSONPrimitive = string | number | boolean | null;
export type JSONValue = JSONPrimitive | JSONObject | JSONArray;
export type JSONObject = { [member: string]: JSONValue };
export type JSONArray = JSONValue[];

export type PyChessModel = {
    username: string;
    home: string;
    anon: string;
    profileid: string;
    title: string;
    variant: string;
    chess960: string;
    rated: string;
    level: number;
    gameId: string;
    tournamentId: string;
    tournamentname: string;
    inviter: string;
    ply: number;
    ct: CrossTable | string;
    board: MsgBoard | string;
    wplayer: string;
    wtitle: string;
    wrating: string; // string, because can contain "?" suffix for provisional rating
    wrdiff: number;
    wberserk: string;
    bplayer: string;
    btitle: string;
    brating: string; // string, because can contain "?" suffix for provisional rating
    brdiff: number;
    bberserk: string;
    fen: string;
    base: number;
    inc: number;
    byo: number;
    result: string;
    status: number;
    date: string;
    tv: boolean;
    embed: boolean;
    seekEmpty: boolean;
    tournamentDirector: boolean;
    assetURL: string;
<<<<<<< HEAD

    wplayerB: string;
    wtitleB: string;
    wratingB: string; // string, because can contain "?" suffix for provisional rating
    wrdiffB: number;
    bplayerB: string;
    btitleB: string;
    bratingB: string; // string, because can contain "?" suffix for provisional rating
    brdiffB: number;
=======
    puzzle: string;
>>>>>>> 104a4ea2
};<|MERGE_RESOLUTION|>--- conflicted
+++ resolved
@@ -44,7 +44,7 @@
     seekEmpty: boolean;
     tournamentDirector: boolean;
     assetURL: string;
-<<<<<<< HEAD
+    puzzle: string;
 
     wplayerB: string;
     wtitleB: string;
@@ -54,7 +54,4 @@
     btitleB: string;
     bratingB: string; // string, because can contain "?" suffix for provisional rating
     brdiffB: number;
-=======
-    puzzle: string;
->>>>>>> 104a4ea2
 };