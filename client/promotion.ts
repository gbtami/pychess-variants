import { h, toVNode } from 'snabbdom';

import * as util from 'chessgroundx/util';
import * as cg from 'chessgroundx/types';
import { Api } from "chessgroundx/api";

import { PromotionSuffix } from './chess';
import { patch, bind } from './document';
<<<<<<< HEAD
// <<<<<<< HEAD
// import RoundController from './roundCtrl';
// import AnalysisController from './analysisCtrl';
//
// import { Api } from "chessgroundx/api";
// import {ChessgroundController} from "./bug/ChessgroundCtrl";
// =======
import { GameController } from './gameCtrl';
// >>>>>>> 28e075d15a0f3c0b9934cc34f46c1332a343222f
=======
import { GameController } from './gameCtrl';
>>>>>>> 609782b5

type PromotionChoices = Partial<Record<cg.Role, PromotionSuffix>>;

export class Promotion {
    ctrl: GameController;
    promoting: {orig: cg.Key, dest: cg.Key} | null;
    choices: PromotionChoices;

    constructor(ctrl: GameController) {
        this.ctrl = ctrl;
        this.promoting = null;
        this.choices = {};
    }

    start(movingRole: cg.Role, orig: cg.Key, dest: cg.Key, disableAutoPromote: boolean = false) {
        const ground = this.ctrl.getGround();
        // in 960 castling case (king takes rook) dest piece may be undefined
        if (ground.state.pieces.get(dest) === undefined) return false;

        if (this.canPromote(movingRole, orig, dest)) {
            const color = this.ctrl.turnColor;
            const orientation = ground.state.orientation;
            const pchoices = this.promotionChoices(movingRole, orig, dest);
            const autoSuffix = this.ctrl.variant.promotionOrder[0];
            const autoRole = ["shogi", "kyoto"].includes(this.ctrl.variant.promotion) ?
                undefined :
                util.roleOf(autoSuffix as cg.PieceLetter);

            if (this.ctrl.variant.autoPromoteable &&
                this.ctrl.autoPromote &&
                !disableAutoPromote &&
                autoRole &&
                autoRole in pchoices)
                this.choices = { [autoRole]: autoSuffix };
            else
                this.choices = pchoices;

            if (Object.keys(this.choices).length === 1) {
                const role = Object.keys(this.choices)[0] as cg.Role;
                const promo = this.choices[role];
                this.promote(ground, dest, role);
                this.ctrl.sendMove(orig, dest, promo!);
            } else {
                this.drawPromo(dest, color, orientation);
                this.promoting = {
                    orig: orig,
                    dest: dest,
                };
            }

            return true;
        }
        return false;
    }

    private promotionFilter(move: string, role: cg.Role, orig: cg.Key, dest: cg.Key) {
        if (this.ctrl.variant.promotion === 'kyoto')
            if (orig === "a0")
                return move.startsWith("+" + util.letterOf(role, true));
        return move.slice(0, -1) === orig + dest;
    }

    private canPromote(role: cg.Role, orig: cg.Key, dest: cg.Key) {
        return this.ctrl.promotions.some(move => this.promotionFilter(move, role, orig, dest));
    }

    private promotionChoices(role: cg.Role, orig: cg.Key, dest: cg.Key) {
        const variant = this.ctrl.variant;
        const possiblePromotions = this.ctrl.promotions.filter(move => this.promotionFilter(move, role, orig, dest));
        const choice: PromotionChoices = {};
        switch (variant.promotion) {
            case 'shogi':
                choice["p" + role as cg.Role] = "+";
                break;
            case 'kyoto':
                if (orig === "a0" || possiblePromotions[0].slice(-1) === "+")
                    choice["p" + role as cg.Role] = "+";
                else
                    choice[role.slice(1) as cg.Role] = "-";
                break;
            default:
                possiblePromotions.
                    map(move => move.slice(-1) as cg.PieceLetter).
                    sort((a, b) => variant.promotionOrder.indexOf(a) - variant.promotionOrder.indexOf(b)).
                    forEach(letter => {
                        choice[util.roleOf(letter)] = letter;
                    });
        }

        if (!this.isMandatoryPromotion(role, orig, dest))
            choice[role] = "";
        return choice;
    }

    private isMandatoryPromotion(role: cg.Role, orig: cg.Key, dest: cg.Key) {
        return this.ctrl.variant.isMandatoryPromotion(role, orig, dest, this.ctrl.mycolor);
    }

    private promote(g: Api, key: cg.Key, role: cg.Role) {
        const pieces: cg.PiecesDiff = new Map();
        const piece = g.state.pieces.get(key);
        if (piece && piece.role !== role) {
            pieces.set(key, {
                color: piece.color,
                role: role,
                promoted: true
            });
            g.setPieces(pieces);
        }
    }

    private drawPromo(dest: cg.Key, color: cg.Color, orientation: cg.Color) {
        const container = toVNode(document.querySelector('extension') as Node);
        patch(container, this.view(dest, color, orientation));
    }

    private drawNoPromo() {
        const container = document.getElementById('extension_choice') as HTMLElement;
        patch(container, h('extension'));
    }

    private finish(role: cg.Role) {
        if (this.promoting) {
            this.drawNoPromo();
            this.promote(this.ctrl.getGround(), this.promoting.dest, role);
            const promo = this.choices[role];

            if (this.ctrl.variant.promotion === 'kyoto') {
                const dropOrig = util.dropOrigOf(role);
                this.ctrl.sendMove(dropOrig, this.promoting.dest, "");
            } else {
                this.ctrl.sendMove(this.promoting.orig, this.promoting.dest, promo!);
            }

            this.promoting = null;
        }
    }

    private cancel() {
        this.drawNoPromo();
        this.ctrl.goPly(this.ctrl.ply);
        return;
    }

    private view(dest: cg.Key, color: cg.Color, orientation: cg.Color) {
        const width = this.ctrl.variant.boardWidth;
        const height = this.ctrl.variant.boardHeight;
        const pos = util.key2pos(dest);

        const choices = Object.keys(this.choices);

        const direction = color === orientation ? "bottom" : "top";
        const leftFile = (orientation === "white") ? pos[0] : width - 1 - pos[0];
        const left = leftFile * (100 / width);
        const topRank = (orientation === "white") ? height - 1 - pos[1] : pos[1];

        const side = color === orientation ? "ally" : "enemy";

        return h("div#extension_choice", {
            hook: {
                insert: vnode => {
                    const el = vnode.elm as HTMLElement;
                    el.addEventListener("click", () => this.cancel());
                    el.addEventListener("contextmenu", e => {
                        e.preventDefault();
                        return false;
                    });
                }
            }
        },
            choices.map((role, i) => {
                const rank = topRank + (direction === "bottom" ? i : -i);
                const top = rank * (100 / height);
                return h("square", {
                    style: { top: top + "%", left: left + "%" },
                    hook: bind("click", e => {
                        e.stopPropagation();
                        this.finish(role as cg.Role);
                    }, null)
                },
                    [ h(`piece.${role}.${color}.${side}`) ]
                );
            })
        );
    }

}
<|MERGE_RESOLUTION|>--- conflicted
+++ resolved
@@ -1,208 +1,196 @@
-import { h, toVNode } from 'snabbdom';
-
-import * as util from 'chessgroundx/util';
-import * as cg from 'chessgroundx/types';
-import { Api } from "chessgroundx/api";
-
-import { PromotionSuffix } from './chess';
-import { patch, bind } from './document';
-<<<<<<< HEAD
-// <<<<<<< HEAD
-// import RoundController from './roundCtrl';
-// import AnalysisController from './analysisCtrl';
-//
-// import { Api } from "chessgroundx/api";
-// import {ChessgroundController} from "./bug/ChessgroundCtrl";
-// =======
-import { GameController } from './gameCtrl';
-// >>>>>>> 28e075d15a0f3c0b9934cc34f46c1332a343222f
-=======
-import { GameController } from './gameCtrl';
->>>>>>> 609782b5
-
-type PromotionChoices = Partial<Record<cg.Role, PromotionSuffix>>;
-
-export class Promotion {
-    ctrl: GameController;
-    promoting: {orig: cg.Key, dest: cg.Key} | null;
-    choices: PromotionChoices;
-
-    constructor(ctrl: GameController) {
-        this.ctrl = ctrl;
-        this.promoting = null;
-        this.choices = {};
-    }
-
-    start(movingRole: cg.Role, orig: cg.Key, dest: cg.Key, disableAutoPromote: boolean = false) {
-        const ground = this.ctrl.getGround();
-        // in 960 castling case (king takes rook) dest piece may be undefined
-        if (ground.state.pieces.get(dest) === undefined) return false;
-
-        if (this.canPromote(movingRole, orig, dest)) {
-            const color = this.ctrl.turnColor;
-            const orientation = ground.state.orientation;
-            const pchoices = this.promotionChoices(movingRole, orig, dest);
-            const autoSuffix = this.ctrl.variant.promotionOrder[0];
-            const autoRole = ["shogi", "kyoto"].includes(this.ctrl.variant.promotion) ?
-                undefined :
-                util.roleOf(autoSuffix as cg.PieceLetter);
-
-            if (this.ctrl.variant.autoPromoteable &&
-                this.ctrl.autoPromote &&
-                !disableAutoPromote &&
-                autoRole &&
-                autoRole in pchoices)
-                this.choices = { [autoRole]: autoSuffix };
-            else
-                this.choices = pchoices;
-
-            if (Object.keys(this.choices).length === 1) {
-                const role = Object.keys(this.choices)[0] as cg.Role;
-                const promo = this.choices[role];
-                this.promote(ground, dest, role);
-                this.ctrl.sendMove(orig, dest, promo!);
-            } else {
-                this.drawPromo(dest, color, orientation);
-                this.promoting = {
-                    orig: orig,
-                    dest: dest,
-                };
-            }
-
-            return true;
-        }
-        return false;
-    }
-
-    private promotionFilter(move: string, role: cg.Role, orig: cg.Key, dest: cg.Key) {
-        if (this.ctrl.variant.promotion === 'kyoto')
-            if (orig === "a0")
-                return move.startsWith("+" + util.letterOf(role, true));
-        return move.slice(0, -1) === orig + dest;
-    }
-
-    private canPromote(role: cg.Role, orig: cg.Key, dest: cg.Key) {
-        return this.ctrl.promotions.some(move => this.promotionFilter(move, role, orig, dest));
-    }
-
-    private promotionChoices(role: cg.Role, orig: cg.Key, dest: cg.Key) {
-        const variant = this.ctrl.variant;
-        const possiblePromotions = this.ctrl.promotions.filter(move => this.promotionFilter(move, role, orig, dest));
-        const choice: PromotionChoices = {};
-        switch (variant.promotion) {
-            case 'shogi':
-                choice["p" + role as cg.Role] = "+";
-                break;
-            case 'kyoto':
-                if (orig === "a0" || possiblePromotions[0].slice(-1) === "+")
-                    choice["p" + role as cg.Role] = "+";
-                else
-                    choice[role.slice(1) as cg.Role] = "-";
-                break;
-            default:
-                possiblePromotions.
-                    map(move => move.slice(-1) as cg.PieceLetter).
-                    sort((a, b) => variant.promotionOrder.indexOf(a) - variant.promotionOrder.indexOf(b)).
-                    forEach(letter => {
-                        choice[util.roleOf(letter)] = letter;
-                    });
-        }
-
-        if (!this.isMandatoryPromotion(role, orig, dest))
-            choice[role] = "";
-        return choice;
-    }
-
-    private isMandatoryPromotion(role: cg.Role, orig: cg.Key, dest: cg.Key) {
-        return this.ctrl.variant.isMandatoryPromotion(role, orig, dest, this.ctrl.mycolor);
-    }
-
-    private promote(g: Api, key: cg.Key, role: cg.Role) {
-        const pieces: cg.PiecesDiff = new Map();
-        const piece = g.state.pieces.get(key);
-        if (piece && piece.role !== role) {
-            pieces.set(key, {
-                color: piece.color,
-                role: role,
-                promoted: true
-            });
-            g.setPieces(pieces);
-        }
-    }
-
-    private drawPromo(dest: cg.Key, color: cg.Color, orientation: cg.Color) {
-        const container = toVNode(document.querySelector('extension') as Node);
-        patch(container, this.view(dest, color, orientation));
-    }
-
-    private drawNoPromo() {
-        const container = document.getElementById('extension_choice') as HTMLElement;
-        patch(container, h('extension'));
-    }
-
-    private finish(role: cg.Role) {
-        if (this.promoting) {
-            this.drawNoPromo();
-            this.promote(this.ctrl.getGround(), this.promoting.dest, role);
-            const promo = this.choices[role];
-
-            if (this.ctrl.variant.promotion === 'kyoto') {
-                const dropOrig = util.dropOrigOf(role);
-                this.ctrl.sendMove(dropOrig, this.promoting.dest, "");
-            } else {
-                this.ctrl.sendMove(this.promoting.orig, this.promoting.dest, promo!);
-            }
-
-            this.promoting = null;
-        }
-    }
-
-    private cancel() {
-        this.drawNoPromo();
-        this.ctrl.goPly(this.ctrl.ply);
-        return;
-    }
-
-    private view(dest: cg.Key, color: cg.Color, orientation: cg.Color) {
-        const width = this.ctrl.variant.boardWidth;
-        const height = this.ctrl.variant.boardHeight;
-        const pos = util.key2pos(dest);
-
-        const choices = Object.keys(this.choices);
-
-        const direction = color === orientation ? "bottom" : "top";
-        const leftFile = (orientation === "white") ? pos[0] : width - 1 - pos[0];
-        const left = leftFile * (100 / width);
-        const topRank = (orientation === "white") ? height - 1 - pos[1] : pos[1];
-
-        const side = color === orientation ? "ally" : "enemy";
-
-        return h("div#extension_choice", {
-            hook: {
-                insert: vnode => {
-                    const el = vnode.elm as HTMLElement;
-                    el.addEventListener("click", () => this.cancel());
-                    el.addEventListener("contextmenu", e => {
-                        e.preventDefault();
-                        return false;
-                    });
-                }
-            }
-        },
-            choices.map((role, i) => {
-                const rank = topRank + (direction === "bottom" ? i : -i);
-                const top = rank * (100 / height);
-                return h("square", {
-                    style: { top: top + "%", left: left + "%" },
-                    hook: bind("click", e => {
-                        e.stopPropagation();
-                        this.finish(role as cg.Role);
-                    }, null)
-                },
-                    [ h(`piece.${role}.${color}.${side}`) ]
-                );
-            })
-        );
-    }
-
-}
+import { h, toVNode } from 'snabbdom';
+
+import * as util from 'chessgroundx/util';
+import * as cg from 'chessgroundx/types';
+import { Api } from "chessgroundx/api";
+
+import { PromotionSuffix } from './chess';
+import { patch, bind } from './document';
+import { GameController } from './gameCtrl';
+
+type PromotionChoices = Partial<Record<cg.Role, PromotionSuffix>>;
+
+export class Promotion {
+    ctrl: GameController;
+    promoting: {orig: cg.Key, dest: cg.Key} | null;
+    choices: PromotionChoices;
+
+    constructor(ctrl: GameController) {
+        this.ctrl = ctrl;
+        this.promoting = null;
+        this.choices = {};
+    }
+
+    start(movingRole: cg.Role, orig: cg.Key, dest: cg.Key, disableAutoPromote: boolean = false) {
+        const ground = this.ctrl.getGround();
+        // in 960 castling case (king takes rook) dest piece may be undefined
+        if (ground.state.pieces.get(dest) === undefined) return false;
+
+        if (this.canPromote(movingRole, orig, dest)) {
+            const color = this.ctrl.turnColor;
+            const orientation = ground.state.orientation;
+            const pchoices = this.promotionChoices(movingRole, orig, dest);
+            const autoSuffix = this.ctrl.variant.promotionOrder[0];
+            const autoRole = ["shogi", "kyoto"].includes(this.ctrl.variant.promotion) ?
+                undefined :
+                util.roleOf(autoSuffix as cg.PieceLetter);
+
+            if (this.ctrl.variant.autoPromoteable &&
+                this.ctrl.autoPromote &&
+                !disableAutoPromote &&
+                autoRole &&
+                autoRole in pchoices)
+                this.choices = { [autoRole]: autoSuffix };
+            else
+                this.choices = pchoices;
+
+            if (Object.keys(this.choices).length === 1) {
+                const role = Object.keys(this.choices)[0] as cg.Role;
+                const promo = this.choices[role];
+                this.promote(ground, dest, role);
+                this.ctrl.sendMove(orig, dest, promo!);
+            } else {
+                this.drawPromo(dest, color, orientation);
+                this.promoting = {
+                    orig: orig,
+                    dest: dest,
+                };
+            }
+
+            return true;
+        }
+        return false;
+    }
+
+    private promotionFilter(move: string, role: cg.Role, orig: cg.Key, dest: cg.Key) {
+        if (this.ctrl.variant.promotion === 'kyoto')
+            if (orig === "a0")
+                return move.startsWith("+" + util.letterOf(role, true));
+        return move.slice(0, -1) === orig + dest;
+    }
+
+    private canPromote(role: cg.Role, orig: cg.Key, dest: cg.Key) {
+        return this.ctrl.promotions.some(move => this.promotionFilter(move, role, orig, dest));
+    }
+
+    private promotionChoices(role: cg.Role, orig: cg.Key, dest: cg.Key) {
+        const variant = this.ctrl.variant;
+        const possiblePromotions = this.ctrl.promotions.filter(move => this.promotionFilter(move, role, orig, dest));
+        const choice: PromotionChoices = {};
+        switch (variant.promotion) {
+            case 'shogi':
+                choice["p" + role as cg.Role] = "+";
+                break;
+            case 'kyoto':
+                if (orig === "a0" || possiblePromotions[0].slice(-1) === "+")
+                    choice["p" + role as cg.Role] = "+";
+                else
+                    choice[role.slice(1) as cg.Role] = "-";
+                break;
+            default:
+                possiblePromotions.
+                    map(move => move.slice(-1) as cg.PieceLetter).
+                    sort((a, b) => variant.promotionOrder.indexOf(a) - variant.promotionOrder.indexOf(b)).
+                    forEach(letter => {
+                        choice[util.roleOf(letter)] = letter;
+                    });
+        }
+
+        if (!this.isMandatoryPromotion(role, orig, dest))
+            choice[role] = "";
+        return choice;
+    }
+
+    private isMandatoryPromotion(role: cg.Role, orig: cg.Key, dest: cg.Key) {
+        return this.ctrl.variant.isMandatoryPromotion(role, orig, dest, this.ctrl.mycolor);
+    }
+
+    private promote(g: Api, key: cg.Key, role: cg.Role) {
+        const pieces: cg.PiecesDiff = new Map();
+        const piece = g.state.pieces.get(key);
+        if (piece && piece.role !== role) {
+            pieces.set(key, {
+                color: piece.color,
+                role: role,
+                promoted: true
+            });
+            g.setPieces(pieces);
+        }
+    }
+
+    private drawPromo(dest: cg.Key, color: cg.Color, orientation: cg.Color) {
+        const container = toVNode(document.querySelector('extension') as Node);
+        patch(container, this.view(dest, color, orientation));
+    }
+
+    private drawNoPromo() {
+        const container = document.getElementById('extension_choice') as HTMLElement;
+        patch(container, h('extension'));
+    }
+
+    private finish(role: cg.Role) {
+        if (this.promoting) {
+            this.drawNoPromo();
+            this.promote(this.ctrl.getGround(), this.promoting.dest, role);
+            const promo = this.choices[role];
+
+            if (this.ctrl.variant.promotion === 'kyoto') {
+                const dropOrig = util.dropOrigOf(role);
+                this.ctrl.sendMove(dropOrig, this.promoting.dest, "");
+            } else {
+                this.ctrl.sendMove(this.promoting.orig, this.promoting.dest, promo!);
+            }
+
+            this.promoting = null;
+        }
+    }
+
+    private cancel() {
+        this.drawNoPromo();
+        this.ctrl.goPly(this.ctrl.ply);
+        return;
+    }
+
+    private view(dest: cg.Key, color: cg.Color, orientation: cg.Color) {
+        const width = this.ctrl.variant.boardWidth;
+        const height = this.ctrl.variant.boardHeight;
+        const pos = util.key2pos(dest);
+
+        const choices = Object.keys(this.choices);
+
+        const direction = color === orientation ? "bottom" : "top";
+        const leftFile = (orientation === "white") ? pos[0] : width - 1 - pos[0];
+        const left = leftFile * (100 / width);
+        const topRank = (orientation === "white") ? height - 1 - pos[1] : pos[1];
+
+        const side = color === orientation ? "ally" : "enemy";
+
+        return h("div#extension_choice", {
+            hook: {
+                insert: vnode => {
+                    const el = vnode.elm as HTMLElement;
+                    el.addEventListener("click", () => this.cancel());
+                    el.addEventListener("contextmenu", e => {
+                        e.preventDefault();
+                        return false;
+                    });
+                }
+            }
+        },
+            choices.map((role, i) => {
+                const rank = topRank + (direction === "bottom" ? i : -i);
+                const top = rank * (100 / height);
+                return h("square", {
+                    style: { top: top + "%", left: left + "%" },
+                    hook: bind("click", e => {
+                        e.stopPropagation();
+                        this.finish(role as cg.Role);
+                    }, null)
+                },
+                    [ h(`piece.${role}.${color}.${side}`) ]
+                );
+            })
+        );
+    }
+
+}