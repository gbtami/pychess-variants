import { h, VNode } from 'snabbdom';

import * as idb from 'idb-keyval';
import * as Mousetrap  from 'mousetrap';

import * as cg from 'chessgroundx/types';
import * as util from 'chessgroundx/util';
import { DrawShape } from 'chessgroundx/draw';

import { newWebsocket } from './socket';
import { _ } from './i18n';
import { sound } from './sound';
import {uci2LastMove, uci2cg, getTurnColor} from './chess';
import { crosstableView } from './crosstable';
import { chatView } from './chat';
import { createMovelistButtons, updateMovelist, selectMove, activatePlyVari } from './movelist';
import { povChances } from './winningChances';
import { copyTextToClipboard } from './clipboard';
import { analysisChart } from './analysisChart';
import { movetimeChart } from './movetimeChart';
import { renderClocks } from './analysisClock';
import { copyBoardToPNG } from './png';
import { boardSettings } from './boardSettings';
import { patch, downloadPgnText } from './document';
import { variantsIni } from './variantsIni';
import { Chart } from "highcharts";
import { PyChessModel } from "./types";
import { Ceval, MsgBoard, MsgUserConnected, Step, CrossTable } from "./messages";
import { MsgAnalysis, MsgAnalysisBoard } from './analysisType';
import { GameController } from './gameCtrl';
import { analysisSettings, EngineSettings } from './analysisSettings';
import { setAriaTabClick } from './view';
<<<<<<< HEAD
import {createWebsocket} from "@/webSocketUtils";
=======
import { initPocketRow } from './pocketRow';
>>>>>>> 2c87414e

const EVAL_REGEX = new RegExp(''
  + /^info depth (\d+) seldepth \d+ multipv (\d+) /.source
  + /score (cp|mate) ([-\d]+) /.source
  + /(?:(upper|lower)bound )?nodes (\d+) nps \S+ /.source
  + /(?:hashfull \d+ )?(?:tbhits \d+ )?time (\S+) /.source
  + /pv (.+)/.source);

const maxDepth = 18;

const emptySan = '\xa0';

export function titleCase (words: string) {return words.split(' ').map(w =>  w.substring(0,1).toUpperCase() + w.substring(1).toLowerCase()).join(' ');}


export class AnalysisController extends GameController {
    vpgn: VNode;
    vscore: VNode | HTMLElement;
    vinfo: VNode | HTMLElement;
    vpvlines: VNode[] | HTMLElement[];
    settings: boolean;
    uci_usi: string;
    plyVari: number;
    plyInsideVari: number;
    UCImovelist: string[];
    analysisChart: Chart;
    movetimeChart: Chart;
    chartFunctions: any[];
    localEngine: boolean;
    localAnalysis: boolean;
    maxDepth: number;
    isAnalysisBoard: boolean;
    isEngineReady: boolean;
    notationAsObject: any;
    arrow: boolean;
    multipv: number;
    threads: number;
    hash: number;
    nnue: boolean;
    evalFile: string;
    nnueOk: boolean;
    importedBy: string;
    embed: boolean;
    puzzle: boolean;
    fsfDebug: boolean;
    fsfError: string[];
    fsfEngineBoard: any;  // used to convert pv UCI move list to SAN

    constructor(el: HTMLElement, model: PyChessModel) {
<<<<<<< HEAD
        super(el, model, document.getElementById('pocket0') as HTMLElement, document.getElementById('pocket1') as HTMLElement); // todo: those pocket elements best be passed as args as well
        this.fsfDebug = true;
=======
        super(el, model);
>>>>>>> 2c87414e
        this.fsfError = [];
        this.embed = this.gameId === undefined;
        this.puzzle = model["puzzle"] !== "";
        this.isAnalysisBoard = this.gameId === "" && !this.puzzle;
        if (!this.embed) {
            this.chartFunctions = [analysisChart, movetimeChart];
        }

        const onOpen = () => {
            if (this.embed) {
                this.doSend({ type: "embed_user_connected", gameId: this.gameId });
            } else if (!this.isAnalysisBoard) {
                this.doSend({ type: "game_user_connected", username: this.username, gameId: this.gameId });
            }
        };

        if (!this.puzzle) {
            this.sock = createWebsocket('wsr/' + this.gameId, onOpen, () => {}, () => {}, (e: MessageEvent) => this.onMessage(e));
        }

        // is local stockfish.wasm engine supported at all
        this.localEngine = false;

        // is local engine analysis enabled? (the switch)
        this.localAnalysis = localStorage.localAnalysis === undefined ? false : localStorage.localAnalysis === "true";

        // UCI isready/readyok
        this.isEngineReady = false;

        // ply where current interactive analysis variation line starts in the main line
        this.plyVari = 0;

        // current move index inside the variation line
        this.plyInsideVari = -1

        // used for interactive analysis go command
        this.UCImovelist = [];

        this.settings = true;
        this.dblClickPass = true;

        this.arrow = localStorage.arrow === undefined ? true : localStorage.arrow === "true";
        const infiniteAnalysis = localStorage.infiniteAnalysis === undefined ? false : localStorage.infiniteAnalysis === "true";
        this.maxDepth = (infiniteAnalysis) ? 99 : maxDepth;
        this.multipv = localStorage.multipv === undefined ? 1 : parseInt(localStorage.multipv);
        this.evalFile = localStorage[`${this.variant.name}-nnue`] === undefined ? '' : localStorage[`${this.variant.name}-nnue`];
        this.threads = localStorage.threads === undefined ? 1 : parseInt(localStorage.threads);
        this.hash = localStorage.hash === undefined ? 16 : parseInt(localStorage.hash);
        this.nnue = localStorage.nnue === undefined ? true : localStorage.nnue === "true";
        this.fsfDebug = localStorage.fsfDebug === undefined ? false : localStorage.fsfDebug === "true";

        this.nnueOk = false;
        this.importedBy = '';

        this.chessground.set({
            orientation: this.mycolor,
            turnColor: this.turnColor,
            movable: {
                free: false,
                color: this.turnColor,
                events: {
                    after: (orig, dest, meta) => this.onUserMove(orig, dest, meta),
                    afterNewPiece: (piece, dest, meta) => this.onUserDrop(piece, dest, meta),
                }
            },
            events: {
                move: this.onMove(),
                dropNewPiece: this.onDrop(),
                select: this.onSelect(),
            },
        });

        // initialize pockets
        const pocket0 = document.getElementById('pocket0') as HTMLElement;
        const pocket1 = document.getElementById('pocket1') as HTMLElement;
        initPocketRow(this, pocket0, pocket1);

        if (!this.isAnalysisBoard && !this.embed) {
            this.ctableContainer = document.getElementById('panel-3') as HTMLElement;
            if (model["ct"]) {
                this.ctableContainer = patch(this.ctableContainer, h('panel-3'));
                this.ctableContainer = patch(this.ctableContainer, crosstableView(model["ct"] as CrossTable, this.gameId));
            }
        }

        createMovelistButtons(this);
        this.vmovelist = document.getElementById('movelist') as HTMLElement;

        if (!this.isAnalysisBoard && !this.embed && !this.puzzle) {
            patch(document.getElementById('roundchat') as HTMLElement, chatView(this, "roundchat"));
        }

        if (!this.embed) {
            const engineSettings = new EngineSettings(this);
            const et = document.querySelector('.engine-toggle') as HTMLElement;
            patch(et, engineSettings.view());

            this.vscore = document.getElementById('score') as HTMLElement;
            this.vinfo = document.getElementById('info') as HTMLElement;
            this.vpvlines = [...Array(5).fill(null).map((_, i) => document.querySelector(`.pvbox :nth-child(${i + 1})`) as HTMLElement)];

            if (!this.puzzle) {
                (document.querySelector('div.feedback') as HTMLElement).style.display = 'none';
                const pgn = (this.isAnalysisBoard) ? this.getPgn() : this.pgn;
                this.renderFENAndPGN(pgn);
            }
        }

        if (this.variant.ui.materialPoint) {
            const miscW = document.getElementById('misc-infow') as HTMLElement;
            const miscB = document.getElementById('misc-infob') as HTMLElement;
            miscW.style.textAlign = 'right';
            miscB.style.textAlign = 'left';
            miscW.style.width = '100px';
            miscB.style.width = '100px';
            patch(document.getElementById('misc-info-center') as HTMLElement, h('div#misc-info-center', '-'));
            (document.getElementById('misc-info') as HTMLElement).style.justifyContent = 'space-around';
        }

        if (this.variant.ui.counting) {
            (document.getElementById('misc-infow') as HTMLElement).style.textAlign = 'center';
            (document.getElementById('misc-infob') as HTMLElement).style.textAlign = 'center';
        }

        setAriaTabClick("analysis_tab");

        if (!this.puzzle) {
            const initialEl = document.querySelector('[tabindex="0"]') as HTMLElement;
            initialEl.setAttribute('aria-selected', 'true');
            (initialEl!.parentNode!.parentNode!.querySelector(`#${initialEl.getAttribute('aria-controls')}`)! as HTMLElement).style.display = 'block';

            const menuEl = document.getElementById('bars') as HTMLElement;
            menuEl.style.display = 'block';
        }
        if (this.isAnalysisBoard) {
            (document.querySelector('[role="tablist"]') as HTMLElement).style.display = 'none';
            (document.querySelector('.pgn-container') as HTMLElement).style.display = 'block';
        }

        this.onMsgBoard(model["board"] as MsgBoard);
        analysisSettings.ctrl = this;

        Mousetrap.bind('p', () => copyTextToClipboard(`${this.fullfen};variant ${this.variant.name};site https://www.pychess.org/${this.gameId}\n`));
    }

    toggleSettings() {
        const menuEl = document.getElementById('bars') as HTMLElement;
        const settingsEl = document.querySelector('div.analysis-settings') as HTMLElement;
        const toolsEl = document.querySelector('div.analysis-tools') as HTMLElement;
        if (settingsEl.style.display === 'flex') {
            toolsEl.style.display = 'flex';
            settingsEl.style.display = 'none';
            menuEl.classList.toggle('active', false);
        } else {
            toolsEl.style.display = 'none';
            settingsEl.style.display = 'flex';
            menuEl.classList.toggle('active', true);
        }
    }

    nnueIni() {
        if (this.localAnalysis && this.nnueOk) {
            this.engineStop();
            this.engineGo();
        }
    }

    pvboxIni() {
        if (this.localAnalysis) this.engineStop();
        this.clearPvlines();
        if (this.localAnalysis) this.engineGo();
    }

    pvView(i: number, pv: VNode | undefined) {
        if (i >= 0) {
            if (this.vpvlines === undefined) this.pvboxIni();
            this.vpvlines[i] = patch(this.vpvlines[i], h(`div#pv${i + 1}.pv`, pv));
        }
    }

    clearPvlines() {
        for (let i = 4; i >= 0; i--) {
            if (i + 1 <= this.multipv && this.localAnalysis) {
                this.vpvlines[i] = patch(this.vpvlines[i], h(`div#pv${i + 1}.pv`, [h('pvline', h('pvline', '-'))]));
            } else {
                this.vpvlines[i] = patch(this.vpvlines[i], h(`div#pv${i + 1}`));
            }
        }
    }

    toggleOrientation() {
        super.toggleOrientation()
        boardSettings.updateDropSuggestion();
        renderClocks(this);
    }

    private drawAnalysisChart = (withRequest: boolean) => {
        const element = document.getElementById('request-analysis') as HTMLElement;
        if (element !== null) element.style.display = 'none';

        if (withRequest) {
            if (this.anon) {
                alert(_('You need an account to do that.'));
                return;
            }

            this.doSend({ type: "analysis", username: this.username, gameId: this.gameId });
            const loaderEl = document.getElementById('loader') as HTMLElement;
            loaderEl.style.display = 'block';
        }
        const chartEl = document.getElementById('chart-analysis') as HTMLElement;
        chartEl.style.display = 'block';
        analysisChart(this);
    }

    private checkStatus = (msg: MsgBoard | MsgAnalysisBoard) => {
        if ((msg.gameId !== this.gameId && !this.isAnalysisBoard) || this.embed) return;
        if (("status" in msg && msg.status >= 0) || this.isAnalysisBoard) {

            // Save finished game full pgn sent by server
            if ("pgn" in msg && msg.pgn !== undefined) this.pgn = msg.pgn;
            // but on analysis page we always present pgn move list leading to current shown position!
            const pgn = (this.isAnalysisBoard) ? this.getPgn() : this.pgn;

            if ("uci_usi" in msg) { this.uci_usi = msg.uci_usi; }

            this.renderFENAndPGN( pgn );

            if (!this.isAnalysisBoard) selectMove(this, this.ply);
        }
    }

    private renderFENAndPGN(pgn: string) {
        let container = document.getElementById('copyfen') as HTMLElement;
        if (container !== null) {
            const buttons = [
                h('a.i-pgn', { on: { click: () => downloadPgnText("pychess-variants_" + this.gameId) } }, [
                    h('i', {props: {title: _('Download game to PGN file')}, class: {"icon": true, "icon-download": true} }, _('Download PGN'))]),
                h('a.i-pgn', { on: { click: () => copyTextToClipboard(this.uci_usi) } }, [
                    h('i', {props: {title: _('Copy USI/UCI to clipboard')}, class: {"icon": true, "icon-clipboard": true} }, _('Copy UCI/USI'))]),
                h('a.i-pgn', { on: { click: () => copyBoardToPNG(this.fullfen) } }, [
                    h('i', {props: {title: _('Download position to PNG image file')}, class: {"icon": true, "icon-download": true} }, _('PNG image'))]),
                h('div#imported'),
                ]
            patch(container, h('div.pgnbuttons', buttons));
        }

        const e = document.getElementById('fullfen') as HTMLInputElement;
        e.value = this.fullfen;

        container = document.getElementById('pgntext') as HTMLElement;
        this.vpgn = patch(container, h('div#pgntext', pgn));
    }

    private deleteGame() {
        if (confirm(_('Are you sure you want to delete this game?'))) {
            this.doSend({ type: "delete", gameId: this.gameId });
        }
    }

    private onMsgBoard = (msg: MsgBoard) => {
        if (msg.gameId !== this.gameId) return;

        this.importedBy = msg.by;
        // Enable to delete imported games
        if (this.rated === '2' && this.importedBy === this.username) {
            const importedEl = document.getElementById('imported') as HTMLElement;
            patch(importedEl,
                h('a.i-pgn', { on: { click: () => this.deleteGame() } }, [
                    h('i', {props: {title: _('Delete game')}, class: {"icon": true, "icon-trash-o": true} }, _('Delete game'))])
            );
        }

        // console.log("got board msg:", msg);
        this.fullfen = msg.fen;
        this.turnColor = getTurnColor(msg.fen);// turnColor have to be actualized before setDests() !!!

        this.setDests();

        this.result = msg.result;
        this.status = msg.status;

        if (msg.steps.length > 1) {
            this.steps = [];
            msg.steps.forEach((step, ply) => {
                if (step.analysis !== undefined) {
                    step.ceval = step.analysis;
                    const scoreStr = this.buildScoreStr(ply % 2 === 0 ? "w" : "b", step.analysis);
                    step.scoreStr = scoreStr;
                }
                this.steps.push(step);
                });
            updateMovelist(this);

            if (this.steps[0].analysis === undefined) {
                if (!this.isAnalysisBoard && !this.embed) {
                    const el = document.getElementById('request-analysis') as HTMLElement;
                    el.style.display = 'flex';
                    patch(el, h('div#request-analysis', [h('button.request-analysis', { on: { click: () => this.drawAnalysisChart(true) } }, [
                        h('i', {props: {title: _('Request Computer Analysis')}, class: {"icon": true, "icon-bar-chart": true} }, _('Request Analysis'))])
                        ])
                    );
                }
            } else {
                this.vinfo = patch(this.vinfo, h('info#info', '-'));
                this.drawAnalysisChart(false);
            }
            const clocktimes = this.steps[1]?.clocks;
            if (clocktimes !== undefined && !this.embed) {
                patch(document.getElementById('anal-clock-top') as HTMLElement, h('div.anal-clock.top'));
                patch(document.getElementById('anal-clock-bottom') as HTMLElement, h('div.anal-clock.bottom'));
                renderClocks(this);

                const cmt = document.getElementById('chart-movetime') as HTMLElement;
                cmt.style.display = 'block';
                movetimeChart(this);
            }

        } else {
            if (msg.ply === this.steps.length) {
                const step: Step = {
                    'fen': msg.fen,
                    'move': msg.lastMove,
                    'check': msg.check,
                    'turnColor': this.turnColor,
                    'san': msg.steps[0].san,
                    };
                this.steps.push(step);
                updateMovelist(this);
            }
        }

        const lastMove = uci2LastMove(msg.lastMove);
        const step = this.steps[this.steps.length - 1];
        const capture = !!lastMove && ((this.chessground.state.boardState.pieces.get(lastMove[1] as cg.Key) && step.san?.slice(0, 2) !== 'O-') || (step.san?.slice(1, 2) === 'x'));

        if (msg.steps.length === 1 && lastMove && (this.turnColor === this.mycolor || this.spectator)) {
            sound.moveSound(this.variant, capture);
        }
        this.checkStatus(msg);

        if (this.ply > 0) {
            selectMove(this, this.ply);
        }
    }

    onFSFline = (line: string) => {
        if (this.fsfDebug) console.debug('--->', line);

        if (line.startsWith('info')) {
            const error = 'info string ERROR: ';
            if (line.startsWith(error)) {
                this.fsfError.push(line.slice(error.length));
                if (line.includes('terminated')) {
                    const suggestion = _('Try browser page reload.');
                    this.fsfError.push('');
                    this.fsfError.push(suggestion);
                    const errorMsg = this.fsfError.join('\n');
                    alert(errorMsg);
                    return;
                }
            }
        }

        if (line.includes('readyok')) this.isEngineReady = true;

        if (line.startsWith('Fairy-Stockfish')) {
            window.prompt = function() {
                return variantsIni + '\nEOF';
            }
            this.fsfPostMessage('load <<EOF');
        }

        if (!this.localEngine) {
            this.localEngine = true;
            patch(document.getElementById('engine-enabled') as HTMLElement, h('input#engine-enabled', {attrs: {disabled: false}}));
            this.fsfEngineBoard = new this.ffish.Board(this.variant.name, this.fullfen, this.chess960);

            if (this.evalFile) {
                idb.get(`${this.variant.name}--nnue-file`).then((nnuefile) => {
                    if (nnuefile === this.evalFile) {
                        idb.get(`${this.variant.name}--nnue-data`).then((data) => {
                            const array = new Uint8Array(data);
                            const filename = "/" + this.evalFile;
                            window.fsf.FS.writeFile(filename, array);
                            console.log('Loaded to fsf.FS:', filename);
                            this.nnueOk = true;
                            const nnueEl = document.querySelector('.nnue') as HTMLElement;
                            const title = _('Multi-threaded WebAssembly (with NNUE evaluation)');
                            patch(nnueEl, h('span.nnue', { props: {title: title } } , 'NNUE'));
                            if (this.localAnalysis) {
                                this.engineStop();
                                this.engineGo();
                            }
                        });
                    }
                });
            }

            window.addEventListener('beforeunload', () => this.fsfEngineBoard.delete());

            if (this.localAnalysis && !this.puzzle) this.pvboxIni();
        }

        if (!this.localAnalysis || !this.isEngineReady) return;

        const matches = line.match(EVAL_REGEX);
        if (!matches) {
            if (line.includes('mate 0')) this.clearPvlines();
            return;
        }

        const depth = parseInt(matches[1]),
            multiPv = parseInt(matches[2]),
            isMate = matches[3] === 'mate',
            povEv = parseInt(matches[4]),
            evalType = matches[5],
            nodes = parseInt(matches[6]),
            elapsedMs: number = parseInt(matches[7]),
            moves = matches[8];
        //console.log("---", depth, multiPv, isMate, povEv, evalType, nodes, elapsedMs, moves);

        // Sometimes we get #0. Let's just skip it.
        if (isMate && !povEv) return;

        // For now, ignore most upperbound/lowerbound messages.
        // The exception is for multiPV, sometimes non-primary PVs
        // only have an upperbound.
        // See: https://github.com/ddugovic/Stockfish/issues/228
        if (evalType && multiPv === 1) return;

        let score;
        if (isMate) {
            score = {mate: povEv};
        } else {
            score = {cp: povEv};
        }
        const knps = nodes / elapsedMs;
        const msg: MsgAnalysis = {type: 'local-analysis', ply: this.ply, color: this.turnColor.slice(0, 1), ceval: {d: depth, multipv: multiPv, p: moves, s: score, k: knps}};
        this.onMsgAnalysis(msg);
    };

    onMoreDepth = () => {
        this.maxDepth = 99;
        this.engineStop();
        this.engineGo();
    }

    makePvMove (pv_line: string) {
        const move = pv_line.split(" ")[0];
        this.doSendMove(move);
    }

    shapeFromMove (pv_move: string, turnColor: cg.Color): DrawShape[] {
        let shapes0: DrawShape[] = [];
        const atPos = pv_move.indexOf('@');
        // drop
        if (atPos > -1) {
            const d = pv_move.slice(atPos + 1, atPos + 3) as cg.Key;
            const dropPieceRole = util.roleOf(pv_move.slice(0, atPos) as cg.Letter);

            shapes0 = [{
                orig: d,
                brush: 'paleGreen',
                piece: {
                    color: turnColor,
                    role: dropPieceRole
                }},
                { orig: d, brush: 'paleGreen' }
            ];
        } else {
            // arrow
            const o = pv_move.slice(0, 2) as cg.Key;
            const d = pv_move.slice(2, 4) as cg.Key;
            shapes0 = [{ orig: o, dest: d, brush: 'paleGreen', piece: undefined },];

            // duck
            if (this.variant.rules.duck) {
                shapes0.push({
                    orig: pv_move.slice(-2) as cg.Key,
                    brush: 'paleGreen',
                    piece: {
                        color: turnColor,
                        role: '_-piece'
                    }
                })
            }

            // TODO: gating, promotion
        }
        return shapes0
    }

    // Updates PV, score, gauge and the best move arrow
    drawEval = (ceval: Ceval | undefined, scoreStr: string | undefined, turnColor: cg.Color) => {
        const pvlineIdx = (ceval && ceval.multipv) ? ceval.multipv - 1 : -1;

        // Render PV line
        if (ceval?.p !== undefined) {
            let pvSan: string | VNode = ceval.p;
            if (this.fsfEngineBoard) {
                try {
                    this.fsfEngineBoard.setFen(this.fullfen);
                    pvSan = this.fsfEngineBoard.variationSan(ceval.p, this.notationAsObject);
                    if (pvSan === '') pvSan = emptySan;
                } catch (error) {
                    pvSan = emptySan;
                }
            }
            if (pvSan !== emptySan) {
                pvSan = h('pv-san', { on: { click: () => this.makePvMove(ceval.p as string) } } , pvSan)
                this.pvView(pvlineIdx, h('pvline', [(this.multipv > 1 && this.localAnalysis) ? h('strong', scoreStr) : '', pvSan]));
            }
        } else if (ceval === undefined) {
            this.pvView(pvlineIdx, h('pvline', (this.localAnalysis) ? h('pvline', '-') : ''));
        }

        // Render gauge, arrow and main score value for first PV line only
        if (pvlineIdx > 0) return;

        let shapes0: DrawShape[] = [];
        this.chessground.setAutoShapes(shapes0);

        const gaugeEl = document.getElementById('gauge') as HTMLElement;
        if (gaugeEl && pvlineIdx === 0) {
            const blackEl = gaugeEl.querySelector('div.black') as HTMLElement | undefined;
            if (blackEl && ceval !== undefined) {
                const score = ceval['s'];
                // TODO set gauge colour according to the variant's piece colour
                const color = (this.variant.colors.first === "Black") ? turnColor === 'black' ? 'white' : 'black' : turnColor;
                if (score !== undefined) {
                    const ev = povChances(color, score);
                    blackEl.style.height = String(100 - (ev + 1) * 50) + '%';
                }
                else {
                    blackEl.style.height = '50%';
                }
            }
        }

        if (ceval?.p !== undefined) {
            // console.log("ARROW", this.arrow);
            if (this.arrow && pvlineIdx === 0) {
                const pv_move = uci2cg(ceval.p.split(" ")[0]);
                shapes0 = this.shapeFromMove(pv_move, turnColor);
            }

            this.vscore = patch(this.vscore, h('score#score', scoreStr));

            const info = [h('span', _('Depth') + ' ' + String(ceval.d) + '/' + this.maxDepth)];
            if (ceval.k) {
                if (ceval.d === this.maxDepth && this.maxDepth !== 99) {
                    info.push(
                        h('a.icon.icon-plus-square', {
                            props: {type: "button", title: _("Go deeper")},
                            on: { click: () => this.onMoreDepth() }
                        })
                    );
                } else if (ceval.d !== 99) {
                    info.push(h('span', ', ' + Math.round(ceval.k) + ' knodes/s'));
                }
            }
            this.vinfo = patch(this.vinfo, h('info#info', ''));
            this.vinfo = patch(this.vinfo, h('info#info', info));
        } else {
            this.vscore = patch(this.vscore, h('score#score', ''));
            this.vinfo = patch(this.vinfo, h('info#info', _('in local browser')));
        }

        // console.log(shapes0);
        this.chessground.set({
            drawable: {autoShapes: shapes0},
        });
    }

    // Updates chart and score in movelist
    drawServerEval = (ply: number, scoreStr?: string) => {
        if (ply > 0) {
            const evalEl = document.getElementById('ply' + String(ply)) as HTMLElement;
            patch(evalEl, h('eval#ply' + String(ply), scoreStr));
        }

        if (!this.puzzle) {
            analysisChart(this);
            const hc = this.analysisChart;
            if (hc !== undefined) {
                const hcPt = hc.series[0].data[ply];
                if (hcPt !== undefined) hcPt.select();
            }
        }
    }

    engineStop = () => {
        this.isEngineReady = false;
        this.fsfPostMessage('stop');
        this.fsfPostMessage('isready');
    }

    engineGo = () => {
        if (this.chess960) {
            this.fsfPostMessage('setoption name UCI_Chess960 value true');
        }
        if (this.variant.name !== 'chess') {
            this.fsfPostMessage('setoption name UCI_Variant value ' + this.variant.name);
        }
        if (this.evalFile === '' || !this.nnueOk || !this.nnue) {
            this.fsfPostMessage('setoption name Use NNUE value false');
        } else {
            this.fsfPostMessage('setoption name Use NNUE value true');
            this.fsfPostMessage('setoption name EvalFile value ' + this.evalFile);
        }

        this.fsfPostMessage('setoption name Hash value ' + this.hash);

        this.fsfPostMessage('setoption name Threads value ' + this.threads);

        this.fsfPostMessage('setoption name MultiPV value ' + this.multipv);

        let position: string = 'position fen ' + this.fullfen;
        if (this.UCImovelist.length > 0) {
            position = 'position fen ' + this.steps[0].fen + ' moves ' + this.UCImovelist.join(' ');
        }
        this.fsfPostMessage(position);

        if (this.maxDepth >= 99) {
            this.fsfPostMessage('go depth 99');
        } else {
            this.fsfPostMessage('go movetime 90000 depth ' + this.maxDepth);
        }
    }

    fsfPostMessage(msg: string) {
        if (window.fsf === undefined) {
            // At very first time we may have to wait for fsf module to initialize
            setTimeout(this.fsfPostMessage.bind(this), 100, msg);
        } else {
            if (this.fsfDebug) console.debug('<---', msg);
            window.fsf.postMessage(msg);
        }
    }
    
    // When we are moving inside a variation move list
    // then plyVari > 0 and ply is the index inside vari movelist
    goPly = (ply: number, plyVari = 0) => {
        super.goPly(ply, plyVari);

        if (this.plyVari > 0) {
            this.plyInsideVari = ply - plyVari;
        }

        if (this.localAnalysis) {
            this.engineStop();
            this.clearPvlines();
            // Go back to the main line
            if (plyVari === 0) {
                const container = document.getElementById('vari') as HTMLElement;
                patch(container, h('div#vari', ''));
            }
        }

        if (this.plyVari > 0 && plyVari === 0) {
            this.steps[this.plyVari]['vari'] = undefined;
            this.plyVari = 0;
            updateMovelist(this);
        }

        if (this.embed) return;

        const vv = this.steps[plyVari]?.vari;
        const step = (plyVari > 0 && vv) ? vv[ply - plyVari] : this.steps[ply];

        const clocktimes = this.steps[1]?.clocks;
        if (clocktimes !== undefined) {
            renderClocks(this);
            const hc = this.movetimeChart;
            if (hc !== undefined) {
                const idx = (step.turnColor === 'white') ? 1 : 0;
                const turn = (ply + 1) >> 1;
                const hcPt = hc.series[idx].data[turn-1];
                if (hcPt !== undefined) hcPt.select();
            }
        }
        if (this.ffishBoard) {
            this.ffishBoard.setFen(this.fullfen);
            this.setDests();
        }

        this.drawEval(step.ceval, step.scoreStr, step.turnColor);
        if (plyVari === 0) this.drawServerEval(ply, step.scoreStr);

        const idxInVari = (plyVari > 0) ? ply - plyVari : 0;
        this.updateUCImoves(idxInVari);
        if (this.localAnalysis) this.engineGo();

        if (!this.puzzle) {
            const e = document.getElementById('fullfen') as HTMLInputElement;
            e.value = this.fullfen;
        
            if (this.isAnalysisBoard) {
                this.vpgn = patch(this.vpgn, h('div#pgntext', this.getPgn(idxInVari)));
            } else {
                const hist = this.home + '/' + this.gameId + '?ply=' + ply.toString();
                window.history.replaceState({}, '', hist);
            }
        }
    }

    updateUCImoves(idxInVari: number) {
        this.UCImovelist = [];

        for (let ply = 1; ply <= this.ply; ply++) {
            // we are in a variation line of the game
            if (this.steps[ply] && this.steps[ply].vari && this.plyVari > 0) {
                const variMoves = this.steps[ply].vari;
                if (variMoves) {
                    for (let idx = 0; idx <= idxInVari; idx++) {
                        this.UCImovelist.push(variMoves[idx].move!);
                    };
                    break;
                }
            // we are in the main line
            } else {
                this.UCImovelist.push(this.steps[ply].move!);
            }
        }
    }

    private getPgn = (idxInVari = 0) => {
        const moves : string[] = [];
        let moveCounter: string = '';
        let whiteMove: boolean = true;
        let blackStarts: boolean = this.steps[0].turnColor === 'black';

        for (let ply = 1; ply <= this.ply; ply++) {
            // we are in a variation line of the game
            if (this.steps[ply] && this.steps[ply].vari && this.plyVari > 0) {
                const variMoves = this.steps[ply].vari;
                if (variMoves) {
                    blackStarts = variMoves[0].turnColor === 'white';
                    for (let idx = 0; idx <= idxInVari; idx++) {
                        if (blackStarts && ply ===1 && idx === 0) {
                            moveCounter = '1...';
                        } else {
                            whiteMove = variMoves[idx].turnColor === 'black';
                            moveCounter = (whiteMove) ? Math.ceil((ply + idx + 1) / 2) + '.' : '';
                        }
                        moves.push(moveCounter + variMoves[idx].sanSAN);
                    };
                    break;
                }
            // we are in the main line
            } else {
                if (blackStarts && ply === 1) {
                    moveCounter = '1...';
                } else {
                    whiteMove = this.steps[ply].turnColor === 'black';
                    moveCounter = (whiteMove) ? Math.ceil((ply + 1) / 2) + '.' : '';
                }
                moves.push(moveCounter + this.steps[ply]['sanSAN']);
            }
        }
        const moveText = moves.join(' ');

        const today = new Date().toISOString().substring(0, 10).replace(/-/g, '.');

        const event = '[Event "?"]';
        const site = `[Site "${this.home}/analysis/${this.variant.name}"]`;
        const date = `[Date "${today}"]`;
        const white = '[White "?"]';
        const black = '[Black "?"]';
        const result = '[Result "*"]';
        const variant = `[Variant "${titleCase(this.variant.name)}"]`;
        const fen = `[FEN "${this.steps[0].fen}"]`;
        const setup = '[SetUp "1"]';

        return `${event}\n${site}\n${date}\n${white}\n${black}\n${result}\n${variant}\n${fen}\n${setup}\n\n${moveText} *\n`;
    }

    doSendMove(move: string) {
        const san = this.ffishBoard.sanMove(move, this.notationAsObject);
        const sanSAN = this.ffishBoard.sanMove(move);
        const vv = this.steps[this.plyVari]?.vari;

        // Instead of sending moves to the server we can get new FEN and dests from ffishjs
        this.ffishBoard.push(move);
        const fen = this.ffishBoard.fen();
        const parts = fen.split(" ");
        // turnColor have to be actualized before setDests() !!!
        this.turnColor = parts[1] === "w" ? "white" : "black";

        this.setDests();

        const newPly = this.ply + 1;

        const msg : MsgAnalysisBoard = {
            gameId: this.gameId,
            fen: this.ffishBoard.fen(this.variant.ui.showPromoted, 0),
            ply: newPly,
            lastMove: move,
            bikjang: this.ffishBoard.isBikjang(),
            check: this.ffishBoard.isCheck(),
        }

        this.onMsgAnalysisBoard(msg);

        const step = {
            'fen': msg.fen,
            'move': msg.lastMove,
            'check': msg.check,
            'turnColor': this.turnColor,
            'san': san,
            'sanSAN': sanSAN,
            };

        const ffishBoardPly = this.ffishBoard.moveStack().split(' ').length;
        const moveIdx = (this.plyVari === 0) ? this.ply : this.plyInsideVari;
        // New main line move
        if (moveIdx === this.steps.length && this.plyVari === 0) {
            this.steps.push(step);
            this.ply = this.steps.length -1;
            updateMovelist(this);

            this.checkStatus(msg);
        // variation move
        } else {
            // possible new variation move
            if (ffishBoardPly === 1) {
                if (msg.lastMove === this.steps[this.ply - 1].move) {
                    // existing main line played
                    selectMove(this, this.ply);
                    return;
                }
                // new variation starts
                if (vv === undefined) {
                    this.plyVari = this.ply;
                    this.steps[this.plyVari]['vari'] = [];
                } else {
                    // variation in the variation: drop old moves
                    if ( vv ) {
                        this.steps[this.plyVari]['vari'] = vv.slice(0, ffishBoardPly - this.plyVari);
                    }
                }
            }
            // continuing the variation
            if (this.steps[this.plyVari].vari !== undefined) {
                this.steps[this.plyVari]?.vari?.push(step);
            };

            const full = true;
            const activate = false;
            updateMovelist(this, full, activate);
            if (vv) {
                activatePlyVari(this.plyVari + vv.length - 1);
            } else if (vv === undefined && this.plyVari > 0) {
                activatePlyVari(this.plyVari);
            }
        }

        const idxInVari = (this.plyVari > 0) && vv ? vv.length - 1 : 0;
        this.updateUCImoves(idxInVari);
        if (this.localAnalysis) this.engineGo();

        if (!this.puzzle) {
            const e = document.getElementById('fullfen') as HTMLInputElement;
            e.value = this.fullfen;

            if (this.isAnalysisBoard) {
                this.vpgn = patch(this.vpgn, h('div#pgntext', this.getPgn(idxInVari)));
            }
        }

        // TODO: But sending moves to the server will be useful to implement shared live analysis!
        // this.doSend({ type: "analysis_move", gameId: this.gameId, move: move, fen: this.fullfen, ply: this.ply + 1 });
    }

    private onMsgAnalysisBoard = (msg: MsgAnalysisBoard) => {
        // console.log("got analysis_board msg:", msg);
        if (msg.gameId !== this.gameId) return;
        if (this.localAnalysis) this.engineStop();
        this.clearPvlines();

        this.fullfen = msg.fen;
        this.ply = msg.ply

        const parts = msg.fen.split(" ");
        this.turnColor = parts[1] === "w" ? "white" : "black";

        this.chessground.set({
            fen: this.fullfen,
            turnColor: this.turnColor,
            lastMove: uci2LastMove(msg.lastMove),
            check: msg.check,
            movable: {
                color: this.turnColor,
            },
        });
    }

    private buildScoreStr = (color: string, analysis: Ceval) => {
        const score = analysis['s'];
        let scoreStr = '';
        let ceval : number;
        if (score['mate'] !== undefined) {
            ceval = score['mate']
            const sign = ((color === 'b' && Number(ceval) > 0) || (color === 'w' && Number(ceval) < 0)) ? '-': '';
            scoreStr = '#' + sign + Math.abs(Number(ceval));
        } else if (score['cp'] !== undefined) {
            ceval = score['cp']
            let nscore = Number(ceval) / 100.0;
            if (color === 'b') nscore = -nscore;
            scoreStr = nscore.toFixed(1);
        }
        return scoreStr;
    }

    private onMsgAnalysis = (msg: MsgAnalysis) => {
        // console.log(msg);
        if (msg['ceval']['s'] === undefined) return;

        const scoreStr = this.buildScoreStr(msg.color, msg.ceval);

        // Server side analysis message
        if (msg.type === 'analysis') {
            this.steps[msg.ply]['ceval'] = msg.ceval;
            this.steps[msg.ply]['scoreStr'] = scoreStr;

            if (this.steps.every((step) => {return step.scoreStr !== undefined;})) {
                const element = document.getElementById('loader-wrapper') as HTMLElement;
                element.style.display = 'none';
            }
            this.drawServerEval(msg.ply, scoreStr);
        } else {
            const turnColor = msg.color === 'w' ? 'white' : 'black';
            this.drawEval(msg.ceval, scoreStr, turnColor);
        }
    }

    // User running a fishnet worker asked new server side analysis with chat message: !analysis
    private onMsgRequestAnalysis = () => {
        this.steps.forEach((step) => {
            step.analysis = undefined;
            step.ceval = undefined;
            step.scoreStr = undefined;
        });
        this.drawAnalysisChart(true);
    }

    private onMsgUserConnected = (msg: MsgUserConnected) => {
        this.username = msg["username"];
    }

    private onMsgDeleted = () => {
        window.location.assign(this.home + "/@/" + this.username + '/import');
    }

    protected onMessage(evt: MessageEvent) {
        // console.log("<+++ onMessage():", evt.data);
        super.onMessage(evt);

        if (evt.data === '/n') return;
        const msg = JSON.parse(evt.data);
        switch (msg.type) {
            case "board":
                this.onMsgBoard(msg);
                break;
            case "analysis_board":
                this.onMsgAnalysisBoard(msg);
                break
            case "analysis":
                this.onMsgAnalysis(msg);
                break;
            case "embed_user_connected":
            case "game_user_connected":
                this.onMsgUserConnected(msg);
                break;
            case "request_analysis":
                this.onMsgRequestAnalysis()
                break;
            case "deleted":
                this.onMsgDeleted();
                break;
        }
    }
}
<|MERGE_RESOLUTION|>--- conflicted
+++ resolved
@@ -1,1076 +1,1068 @@
-import { h, VNode } from 'snabbdom';
-
-import * as idb from 'idb-keyval';
-import * as Mousetrap  from 'mousetrap';
-
-import * as cg from 'chessgroundx/types';
-import * as util from 'chessgroundx/util';
-import { DrawShape } from 'chessgroundx/draw';
-
-import { newWebsocket } from './socket';
-import { _ } from './i18n';
-import { sound } from './sound';
-import {uci2LastMove, uci2cg, getTurnColor} from './chess';
-import { crosstableView } from './crosstable';
-import { chatView } from './chat';
-import { createMovelistButtons, updateMovelist, selectMove, activatePlyVari } from './movelist';
-import { povChances } from './winningChances';
-import { copyTextToClipboard } from './clipboard';
-import { analysisChart } from './analysisChart';
-import { movetimeChart } from './movetimeChart';
-import { renderClocks } from './analysisClock';
-import { copyBoardToPNG } from './png';
-import { boardSettings } from './boardSettings';
-import { patch, downloadPgnText } from './document';
-import { variantsIni } from './variantsIni';
-import { Chart } from "highcharts";
-import { PyChessModel } from "./types";
-import { Ceval, MsgBoard, MsgUserConnected, Step, CrossTable } from "./messages";
-import { MsgAnalysis, MsgAnalysisBoard } from './analysisType';
-import { GameController } from './gameCtrl';
-import { analysisSettings, EngineSettings } from './analysisSettings';
-import { setAriaTabClick } from './view';
-<<<<<<< HEAD
-import {createWebsocket} from "@/webSocketUtils";
-=======
-import { initPocketRow } from './pocketRow';
->>>>>>> 2c87414e
-
-const EVAL_REGEX = new RegExp(''
-  + /^info depth (\d+) seldepth \d+ multipv (\d+) /.source
-  + /score (cp|mate) ([-\d]+) /.source
-  + /(?:(upper|lower)bound )?nodes (\d+) nps \S+ /.source
-  + /(?:hashfull \d+ )?(?:tbhits \d+ )?time (\S+) /.source
-  + /pv (.+)/.source);
-
-const maxDepth = 18;
-
-const emptySan = '\xa0';
-
-export function titleCase (words: string) {return words.split(' ').map(w =>  w.substring(0,1).toUpperCase() + w.substring(1).toLowerCase()).join(' ');}
-
-
-export class AnalysisController extends GameController {
-    vpgn: VNode;
-    vscore: VNode | HTMLElement;
-    vinfo: VNode | HTMLElement;
-    vpvlines: VNode[] | HTMLElement[];
-    settings: boolean;
-    uci_usi: string;
-    plyVari: number;
-    plyInsideVari: number;
-    UCImovelist: string[];
-    analysisChart: Chart;
-    movetimeChart: Chart;
-    chartFunctions: any[];
-    localEngine: boolean;
-    localAnalysis: boolean;
-    maxDepth: number;
-    isAnalysisBoard: boolean;
-    isEngineReady: boolean;
-    notationAsObject: any;
-    arrow: boolean;
-    multipv: number;
-    threads: number;
-    hash: number;
-    nnue: boolean;
-    evalFile: string;
-    nnueOk: boolean;
-    importedBy: string;
-    embed: boolean;
-    puzzle: boolean;
-    fsfDebug: boolean;
-    fsfError: string[];
-    fsfEngineBoard: any;  // used to convert pv UCI move list to SAN
-
-    constructor(el: HTMLElement, model: PyChessModel) {
-<<<<<<< HEAD
-        super(el, model, document.getElementById('pocket0') as HTMLElement, document.getElementById('pocket1') as HTMLElement); // todo: those pocket elements best be passed as args as well
-        this.fsfDebug = true;
-=======
-        super(el, model);
->>>>>>> 2c87414e
-        this.fsfError = [];
-        this.embed = this.gameId === undefined;
-        this.puzzle = model["puzzle"] !== "";
-        this.isAnalysisBoard = this.gameId === "" && !this.puzzle;
-        if (!this.embed) {
-            this.chartFunctions = [analysisChart, movetimeChart];
-        }
-
-        const onOpen = () => {
-            if (this.embed) {
-                this.doSend({ type: "embed_user_connected", gameId: this.gameId });
-            } else if (!this.isAnalysisBoard) {
-                this.doSend({ type: "game_user_connected", username: this.username, gameId: this.gameId });
-            }
-        };
-
-        if (!this.puzzle) {
-            this.sock = createWebsocket('wsr/' + this.gameId, onOpen, () => {}, () => {}, (e: MessageEvent) => this.onMessage(e));
-        }
-
-        // is local stockfish.wasm engine supported at all
-        this.localEngine = false;
-
-        // is local engine analysis enabled? (the switch)
-        this.localAnalysis = localStorage.localAnalysis === undefined ? false : localStorage.localAnalysis === "true";
-
-        // UCI isready/readyok
-        this.isEngineReady = false;
-
-        // ply where current interactive analysis variation line starts in the main line
-        this.plyVari = 0;
-
-        // current move index inside the variation line
-        this.plyInsideVari = -1
-
-        // used for interactive analysis go command
-        this.UCImovelist = [];
-
-        this.settings = true;
-        this.dblClickPass = true;
-
-        this.arrow = localStorage.arrow === undefined ? true : localStorage.arrow === "true";
-        const infiniteAnalysis = localStorage.infiniteAnalysis === undefined ? false : localStorage.infiniteAnalysis === "true";
-        this.maxDepth = (infiniteAnalysis) ? 99 : maxDepth;
-        this.multipv = localStorage.multipv === undefined ? 1 : parseInt(localStorage.multipv);
-        this.evalFile = localStorage[`${this.variant.name}-nnue`] === undefined ? '' : localStorage[`${this.variant.name}-nnue`];
-        this.threads = localStorage.threads === undefined ? 1 : parseInt(localStorage.threads);
-        this.hash = localStorage.hash === undefined ? 16 : parseInt(localStorage.hash);
-        this.nnue = localStorage.nnue === undefined ? true : localStorage.nnue === "true";
-        this.fsfDebug = localStorage.fsfDebug === undefined ? false : localStorage.fsfDebug === "true";
-
-        this.nnueOk = false;
-        this.importedBy = '';
-
-        this.chessground.set({
-            orientation: this.mycolor,
-            turnColor: this.turnColor,
-            movable: {
-                free: false,
-                color: this.turnColor,
-                events: {
-                    after: (orig, dest, meta) => this.onUserMove(orig, dest, meta),
-                    afterNewPiece: (piece, dest, meta) => this.onUserDrop(piece, dest, meta),
-                }
-            },
-            events: {
-                move: this.onMove(),
-                dropNewPiece: this.onDrop(),
-                select: this.onSelect(),
-            },
-        });
-
-        // initialize pockets
-        const pocket0 = document.getElementById('pocket0') as HTMLElement;
-        const pocket1 = document.getElementById('pocket1') as HTMLElement;
-        initPocketRow(this, pocket0, pocket1);
-
-        if (!this.isAnalysisBoard && !this.embed) {
-            this.ctableContainer = document.getElementById('panel-3') as HTMLElement;
-            if (model["ct"]) {
-                this.ctableContainer = patch(this.ctableContainer, h('panel-3'));
-                this.ctableContainer = patch(this.ctableContainer, crosstableView(model["ct"] as CrossTable, this.gameId));
-            }
-        }
-
-        createMovelistButtons(this);
-        this.vmovelist = document.getElementById('movelist') as HTMLElement;
-
-        if (!this.isAnalysisBoard && !this.embed && !this.puzzle) {
-            patch(document.getElementById('roundchat') as HTMLElement, chatView(this, "roundchat"));
-        }
-
-        if (!this.embed) {
-            const engineSettings = new EngineSettings(this);
-            const et = document.querySelector('.engine-toggle') as HTMLElement;
-            patch(et, engineSettings.view());
-
-            this.vscore = document.getElementById('score') as HTMLElement;
-            this.vinfo = document.getElementById('info') as HTMLElement;
-            this.vpvlines = [...Array(5).fill(null).map((_, i) => document.querySelector(`.pvbox :nth-child(${i + 1})`) as HTMLElement)];
-
-            if (!this.puzzle) {
-                (document.querySelector('div.feedback') as HTMLElement).style.display = 'none';
-                const pgn = (this.isAnalysisBoard) ? this.getPgn() : this.pgn;
-                this.renderFENAndPGN(pgn);
-            }
-        }
-
-        if (this.variant.ui.materialPoint) {
-            const miscW = document.getElementById('misc-infow') as HTMLElement;
-            const miscB = document.getElementById('misc-infob') as HTMLElement;
-            miscW.style.textAlign = 'right';
-            miscB.style.textAlign = 'left';
-            miscW.style.width = '100px';
-            miscB.style.width = '100px';
-            patch(document.getElementById('misc-info-center') as HTMLElement, h('div#misc-info-center', '-'));
-            (document.getElementById('misc-info') as HTMLElement).style.justifyContent = 'space-around';
-        }
-
-        if (this.variant.ui.counting) {
-            (document.getElementById('misc-infow') as HTMLElement).style.textAlign = 'center';
-            (document.getElementById('misc-infob') as HTMLElement).style.textAlign = 'center';
-        }
-
-        setAriaTabClick("analysis_tab");
-
-        if (!this.puzzle) {
-            const initialEl = document.querySelector('[tabindex="0"]') as HTMLElement;
-            initialEl.setAttribute('aria-selected', 'true');
-            (initialEl!.parentNode!.parentNode!.querySelector(`#${initialEl.getAttribute('aria-controls')}`)! as HTMLElement).style.display = 'block';
-
-            const menuEl = document.getElementById('bars') as HTMLElement;
-            menuEl.style.display = 'block';
-        }
-        if (this.isAnalysisBoard) {
-            (document.querySelector('[role="tablist"]') as HTMLElement).style.display = 'none';
-            (document.querySelector('.pgn-container') as HTMLElement).style.display = 'block';
-        }
-
-        this.onMsgBoard(model["board"] as MsgBoard);
-        analysisSettings.ctrl = this;
-
-        Mousetrap.bind('p', () => copyTextToClipboard(`${this.fullfen};variant ${this.variant.name};site https://www.pychess.org/${this.gameId}\n`));
-    }
-
-    toggleSettings() {
-        const menuEl = document.getElementById('bars') as HTMLElement;
-        const settingsEl = document.querySelector('div.analysis-settings') as HTMLElement;
-        const toolsEl = document.querySelector('div.analysis-tools') as HTMLElement;
-        if (settingsEl.style.display === 'flex') {
-            toolsEl.style.display = 'flex';
-            settingsEl.style.display = 'none';
-            menuEl.classList.toggle('active', false);
-        } else {
-            toolsEl.style.display = 'none';
-            settingsEl.style.display = 'flex';
-            menuEl.classList.toggle('active', true);
-        }
-    }
-
-    nnueIni() {
-        if (this.localAnalysis && this.nnueOk) {
-            this.engineStop();
-            this.engineGo();
-        }
-    }
-
-    pvboxIni() {
-        if (this.localAnalysis) this.engineStop();
-        this.clearPvlines();
-        if (this.localAnalysis) this.engineGo();
-    }
-
-    pvView(i: number, pv: VNode | undefined) {
-        if (i >= 0) {
-            if (this.vpvlines === undefined) this.pvboxIni();
-            this.vpvlines[i] = patch(this.vpvlines[i], h(`div#pv${i + 1}.pv`, pv));
-        }
-    }
-
-    clearPvlines() {
-        for (let i = 4; i >= 0; i--) {
-            if (i + 1 <= this.multipv && this.localAnalysis) {
-                this.vpvlines[i] = patch(this.vpvlines[i], h(`div#pv${i + 1}.pv`, [h('pvline', h('pvline', '-'))]));
-            } else {
-                this.vpvlines[i] = patch(this.vpvlines[i], h(`div#pv${i + 1}`));
-            }
-        }
-    }
-
-    toggleOrientation() {
-        super.toggleOrientation()
-        boardSettings.updateDropSuggestion();
-        renderClocks(this);
-    }
-
-    private drawAnalysisChart = (withRequest: boolean) => {
-        const element = document.getElementById('request-analysis') as HTMLElement;
-        if (element !== null) element.style.display = 'none';
-
-        if (withRequest) {
-            if (this.anon) {
-                alert(_('You need an account to do that.'));
-                return;
-            }
-
-            this.doSend({ type: "analysis", username: this.username, gameId: this.gameId });
-            const loaderEl = document.getElementById('loader') as HTMLElement;
-            loaderEl.style.display = 'block';
-        }
-        const chartEl = document.getElementById('chart-analysis') as HTMLElement;
-        chartEl.style.display = 'block';
-        analysisChart(this);
-    }
-
-    private checkStatus = (msg: MsgBoard | MsgAnalysisBoard) => {
-        if ((msg.gameId !== this.gameId && !this.isAnalysisBoard) || this.embed) return;
-        if (("status" in msg && msg.status >= 0) || this.isAnalysisBoard) {
-
-            // Save finished game full pgn sent by server
-            if ("pgn" in msg && msg.pgn !== undefined) this.pgn = msg.pgn;
-            // but on analysis page we always present pgn move list leading to current shown position!
-            const pgn = (this.isAnalysisBoard) ? this.getPgn() : this.pgn;
-
-            if ("uci_usi" in msg) { this.uci_usi = msg.uci_usi; }
-
-            this.renderFENAndPGN( pgn );
-
-            if (!this.isAnalysisBoard) selectMove(this, this.ply);
-        }
-    }
-
-    private renderFENAndPGN(pgn: string) {
-        let container = document.getElementById('copyfen') as HTMLElement;
-        if (container !== null) {
-            const buttons = [
-                h('a.i-pgn', { on: { click: () => downloadPgnText("pychess-variants_" + this.gameId) } }, [
-                    h('i', {props: {title: _('Download game to PGN file')}, class: {"icon": true, "icon-download": true} }, _('Download PGN'))]),
-                h('a.i-pgn', { on: { click: () => copyTextToClipboard(this.uci_usi) } }, [
-                    h('i', {props: {title: _('Copy USI/UCI to clipboard')}, class: {"icon": true, "icon-clipboard": true} }, _('Copy UCI/USI'))]),
-                h('a.i-pgn', { on: { click: () => copyBoardToPNG(this.fullfen) } }, [
-                    h('i', {props: {title: _('Download position to PNG image file')}, class: {"icon": true, "icon-download": true} }, _('PNG image'))]),
-                h('div#imported'),
-                ]
-            patch(container, h('div.pgnbuttons', buttons));
-        }
-
-        const e = document.getElementById('fullfen') as HTMLInputElement;
-        e.value = this.fullfen;
-
-        container = document.getElementById('pgntext') as HTMLElement;
-        this.vpgn = patch(container, h('div#pgntext', pgn));
-    }
-
-    private deleteGame() {
-        if (confirm(_('Are you sure you want to delete this game?'))) {
-            this.doSend({ type: "delete", gameId: this.gameId });
-        }
-    }
-
-    private onMsgBoard = (msg: MsgBoard) => {
-        if (msg.gameId !== this.gameId) return;
-
-        this.importedBy = msg.by;
-        // Enable to delete imported games
-        if (this.rated === '2' && this.importedBy === this.username) {
-            const importedEl = document.getElementById('imported') as HTMLElement;
-            patch(importedEl,
-                h('a.i-pgn', { on: { click: () => this.deleteGame() } }, [
-                    h('i', {props: {title: _('Delete game')}, class: {"icon": true, "icon-trash-o": true} }, _('Delete game'))])
-            );
-        }
-
-        // console.log("got board msg:", msg);
-        this.fullfen = msg.fen;
-        this.turnColor = getTurnColor(msg.fen);// turnColor have to be actualized before setDests() !!!
-
-        this.setDests();
-
-        this.result = msg.result;
-        this.status = msg.status;
-
-        if (msg.steps.length > 1) {
-            this.steps = [];
-            msg.steps.forEach((step, ply) => {
-                if (step.analysis !== undefined) {
-                    step.ceval = step.analysis;
-                    const scoreStr = this.buildScoreStr(ply % 2 === 0 ? "w" : "b", step.analysis);
-                    step.scoreStr = scoreStr;
-                }
-                this.steps.push(step);
-                });
-            updateMovelist(this);
-
-            if (this.steps[0].analysis === undefined) {
-                if (!this.isAnalysisBoard && !this.embed) {
-                    const el = document.getElementById('request-analysis') as HTMLElement;
-                    el.style.display = 'flex';
-                    patch(el, h('div#request-analysis', [h('button.request-analysis', { on: { click: () => this.drawAnalysisChart(true) } }, [
-                        h('i', {props: {title: _('Request Computer Analysis')}, class: {"icon": true, "icon-bar-chart": true} }, _('Request Analysis'))])
-                        ])
-                    );
-                }
-            } else {
-                this.vinfo = patch(this.vinfo, h('info#info', '-'));
-                this.drawAnalysisChart(false);
-            }
-            const clocktimes = this.steps[1]?.clocks;
-            if (clocktimes !== undefined && !this.embed) {
-                patch(document.getElementById('anal-clock-top') as HTMLElement, h('div.anal-clock.top'));
-                patch(document.getElementById('anal-clock-bottom') as HTMLElement, h('div.anal-clock.bottom'));
-                renderClocks(this);
-
-                const cmt = document.getElementById('chart-movetime') as HTMLElement;
-                cmt.style.display = 'block';
-                movetimeChart(this);
-            }
-
-        } else {
-            if (msg.ply === this.steps.length) {
-                const step: Step = {
-                    'fen': msg.fen,
-                    'move': msg.lastMove,
-                    'check': msg.check,
-                    'turnColor': this.turnColor,
-                    'san': msg.steps[0].san,
-                    };
-                this.steps.push(step);
-                updateMovelist(this);
-            }
-        }
-
-        const lastMove = uci2LastMove(msg.lastMove);
-        const step = this.steps[this.steps.length - 1];
-        const capture = !!lastMove && ((this.chessground.state.boardState.pieces.get(lastMove[1] as cg.Key) && step.san?.slice(0, 2) !== 'O-') || (step.san?.slice(1, 2) === 'x'));
-
-        if (msg.steps.length === 1 && lastMove && (this.turnColor === this.mycolor || this.spectator)) {
-            sound.moveSound(this.variant, capture);
-        }
-        this.checkStatus(msg);
-
-        if (this.ply > 0) {
-            selectMove(this, this.ply);
-        }
-    }
-
-    onFSFline = (line: string) => {
-        if (this.fsfDebug) console.debug('--->', line);
-
-        if (line.startsWith('info')) {
-            const error = 'info string ERROR: ';
-            if (line.startsWith(error)) {
-                this.fsfError.push(line.slice(error.length));
-                if (line.includes('terminated')) {
-                    const suggestion = _('Try browser page reload.');
-                    this.fsfError.push('');
-                    this.fsfError.push(suggestion);
-                    const errorMsg = this.fsfError.join('\n');
-                    alert(errorMsg);
-                    return;
-                }
-            }
-        }
-
-        if (line.includes('readyok')) this.isEngineReady = true;
-
-        if (line.startsWith('Fairy-Stockfish')) {
-            window.prompt = function() {
-                return variantsIni + '\nEOF';
-            }
-            this.fsfPostMessage('load <<EOF');
-        }
-
-        if (!this.localEngine) {
-            this.localEngine = true;
-            patch(document.getElementById('engine-enabled') as HTMLElement, h('input#engine-enabled', {attrs: {disabled: false}}));
-            this.fsfEngineBoard = new this.ffish.Board(this.variant.name, this.fullfen, this.chess960);
-
-            if (this.evalFile) {
-                idb.get(`${this.variant.name}--nnue-file`).then((nnuefile) => {
-                    if (nnuefile === this.evalFile) {
-                        idb.get(`${this.variant.name}--nnue-data`).then((data) => {
-                            const array = new Uint8Array(data);
-                            const filename = "/" + this.evalFile;
-                            window.fsf.FS.writeFile(filename, array);
-                            console.log('Loaded to fsf.FS:', filename);
-                            this.nnueOk = true;
-                            const nnueEl = document.querySelector('.nnue') as HTMLElement;
-                            const title = _('Multi-threaded WebAssembly (with NNUE evaluation)');
-                            patch(nnueEl, h('span.nnue', { props: {title: title } } , 'NNUE'));
-                            if (this.localAnalysis) {
-                                this.engineStop();
-                                this.engineGo();
-                            }
-                        });
-                    }
-                });
-            }
-
-            window.addEventListener('beforeunload', () => this.fsfEngineBoard.delete());
-
-            if (this.localAnalysis && !this.puzzle) this.pvboxIni();
-        }
-
-        if (!this.localAnalysis || !this.isEngineReady) return;
-
-        const matches = line.match(EVAL_REGEX);
-        if (!matches) {
-            if (line.includes('mate 0')) this.clearPvlines();
-            return;
-        }
-
-        const depth = parseInt(matches[1]),
-            multiPv = parseInt(matches[2]),
-            isMate = matches[3] === 'mate',
-            povEv = parseInt(matches[4]),
-            evalType = matches[5],
-            nodes = parseInt(matches[6]),
-            elapsedMs: number = parseInt(matches[7]),
-            moves = matches[8];
-        //console.log("---", depth, multiPv, isMate, povEv, evalType, nodes, elapsedMs, moves);
-
-        // Sometimes we get #0. Let's just skip it.
-        if (isMate && !povEv) return;
-
-        // For now, ignore most upperbound/lowerbound messages.
-        // The exception is for multiPV, sometimes non-primary PVs
-        // only have an upperbound.
-        // See: https://github.com/ddugovic/Stockfish/issues/228
-        if (evalType && multiPv === 1) return;
-
-        let score;
-        if (isMate) {
-            score = {mate: povEv};
-        } else {
-            score = {cp: povEv};
-        }
-        const knps = nodes / elapsedMs;
-        const msg: MsgAnalysis = {type: 'local-analysis', ply: this.ply, color: this.turnColor.slice(0, 1), ceval: {d: depth, multipv: multiPv, p: moves, s: score, k: knps}};
-        this.onMsgAnalysis(msg);
-    };
-
-    onMoreDepth = () => {
-        this.maxDepth = 99;
-        this.engineStop();
-        this.engineGo();
-    }
-
-    makePvMove (pv_line: string) {
-        const move = pv_line.split(" ")[0];
-        this.doSendMove(move);
-    }
-
-    shapeFromMove (pv_move: string, turnColor: cg.Color): DrawShape[] {
-        let shapes0: DrawShape[] = [];
-        const atPos = pv_move.indexOf('@');
-        // drop
-        if (atPos > -1) {
-            const d = pv_move.slice(atPos + 1, atPos + 3) as cg.Key;
-            const dropPieceRole = util.roleOf(pv_move.slice(0, atPos) as cg.Letter);
-
-            shapes0 = [{
-                orig: d,
-                brush: 'paleGreen',
-                piece: {
-                    color: turnColor,
-                    role: dropPieceRole
-                }},
-                { orig: d, brush: 'paleGreen' }
-            ];
-        } else {
-            // arrow
-            const o = pv_move.slice(0, 2) as cg.Key;
-            const d = pv_move.slice(2, 4) as cg.Key;
-            shapes0 = [{ orig: o, dest: d, brush: 'paleGreen', piece: undefined },];
-
-            // duck
-            if (this.variant.rules.duck) {
-                shapes0.push({
-                    orig: pv_move.slice(-2) as cg.Key,
-                    brush: 'paleGreen',
-                    piece: {
-                        color: turnColor,
-                        role: '_-piece'
-                    }
-                })
-            }
-
-            // TODO: gating, promotion
-        }
-        return shapes0
-    }
-
-    // Updates PV, score, gauge and the best move arrow
-    drawEval = (ceval: Ceval | undefined, scoreStr: string | undefined, turnColor: cg.Color) => {
-        const pvlineIdx = (ceval && ceval.multipv) ? ceval.multipv - 1 : -1;
-
-        // Render PV line
-        if (ceval?.p !== undefined) {
-            let pvSan: string | VNode = ceval.p;
-            if (this.fsfEngineBoard) {
-                try {
-                    this.fsfEngineBoard.setFen(this.fullfen);
-                    pvSan = this.fsfEngineBoard.variationSan(ceval.p, this.notationAsObject);
-                    if (pvSan === '') pvSan = emptySan;
-                } catch (error) {
-                    pvSan = emptySan;
-                }
-            }
-            if (pvSan !== emptySan) {
-                pvSan = h('pv-san', { on: { click: () => this.makePvMove(ceval.p as string) } } , pvSan)
-                this.pvView(pvlineIdx, h('pvline', [(this.multipv > 1 && this.localAnalysis) ? h('strong', scoreStr) : '', pvSan]));
-            }
-        } else if (ceval === undefined) {
-            this.pvView(pvlineIdx, h('pvline', (this.localAnalysis) ? h('pvline', '-') : ''));
-        }
-
-        // Render gauge, arrow and main score value for first PV line only
-        if (pvlineIdx > 0) return;
-
-        let shapes0: DrawShape[] = [];
-        this.chessground.setAutoShapes(shapes0);
-
-        const gaugeEl = document.getElementById('gauge') as HTMLElement;
-        if (gaugeEl && pvlineIdx === 0) {
-            const blackEl = gaugeEl.querySelector('div.black') as HTMLElement | undefined;
-            if (blackEl && ceval !== undefined) {
-                const score = ceval['s'];
-                // TODO set gauge colour according to the variant's piece colour
-                const color = (this.variant.colors.first === "Black") ? turnColor === 'black' ? 'white' : 'black' : turnColor;
-                if (score !== undefined) {
-                    const ev = povChances(color, score);
-                    blackEl.style.height = String(100 - (ev + 1) * 50) + '%';
-                }
-                else {
-                    blackEl.style.height = '50%';
-                }
-            }
-        }
-
-        if (ceval?.p !== undefined) {
-            // console.log("ARROW", this.arrow);
-            if (this.arrow && pvlineIdx === 0) {
-                const pv_move = uci2cg(ceval.p.split(" ")[0]);
-                shapes0 = this.shapeFromMove(pv_move, turnColor);
-            }
-
-            this.vscore = patch(this.vscore, h('score#score', scoreStr));
-
-            const info = [h('span', _('Depth') + ' ' + String(ceval.d) + '/' + this.maxDepth)];
-            if (ceval.k) {
-                if (ceval.d === this.maxDepth && this.maxDepth !== 99) {
-                    info.push(
-                        h('a.icon.icon-plus-square', {
-                            props: {type: "button", title: _("Go deeper")},
-                            on: { click: () => this.onMoreDepth() }
-                        })
-                    );
-                } else if (ceval.d !== 99) {
-                    info.push(h('span', ', ' + Math.round(ceval.k) + ' knodes/s'));
-                }
-            }
-            this.vinfo = patch(this.vinfo, h('info#info', ''));
-            this.vinfo = patch(this.vinfo, h('info#info', info));
-        } else {
-            this.vscore = patch(this.vscore, h('score#score', ''));
-            this.vinfo = patch(this.vinfo, h('info#info', _('in local browser')));
-        }
-
-        // console.log(shapes0);
-        this.chessground.set({
-            drawable: {autoShapes: shapes0},
-        });
-    }
-
-    // Updates chart and score in movelist
-    drawServerEval = (ply: number, scoreStr?: string) => {
-        if (ply > 0) {
-            const evalEl = document.getElementById('ply' + String(ply)) as HTMLElement;
-            patch(evalEl, h('eval#ply' + String(ply), scoreStr));
-        }
-
-        if (!this.puzzle) {
-            analysisChart(this);
-            const hc = this.analysisChart;
-            if (hc !== undefined) {
-                const hcPt = hc.series[0].data[ply];
-                if (hcPt !== undefined) hcPt.select();
-            }
-        }
-    }
-
-    engineStop = () => {
-        this.isEngineReady = false;
-        this.fsfPostMessage('stop');
-        this.fsfPostMessage('isready');
-    }
-
-    engineGo = () => {
-        if (this.chess960) {
-            this.fsfPostMessage('setoption name UCI_Chess960 value true');
-        }
-        if (this.variant.name !== 'chess') {
-            this.fsfPostMessage('setoption name UCI_Variant value ' + this.variant.name);
-        }
-        if (this.evalFile === '' || !this.nnueOk || !this.nnue) {
-            this.fsfPostMessage('setoption name Use NNUE value false');
-        } else {
-            this.fsfPostMessage('setoption name Use NNUE value true');
-            this.fsfPostMessage('setoption name EvalFile value ' + this.evalFile);
-        }
-
-        this.fsfPostMessage('setoption name Hash value ' + this.hash);
-
-        this.fsfPostMessage('setoption name Threads value ' + this.threads);
-
-        this.fsfPostMessage('setoption name MultiPV value ' + this.multipv);
-
-        let position: string = 'position fen ' + this.fullfen;
-        if (this.UCImovelist.length > 0) {
-            position = 'position fen ' + this.steps[0].fen + ' moves ' + this.UCImovelist.join(' ');
-        }
-        this.fsfPostMessage(position);
-
-        if (this.maxDepth >= 99) {
-            this.fsfPostMessage('go depth 99');
-        } else {
-            this.fsfPostMessage('go movetime 90000 depth ' + this.maxDepth);
-        }
-    }
-
-    fsfPostMessage(msg: string) {
-        if (window.fsf === undefined) {
-            // At very first time we may have to wait for fsf module to initialize
-            setTimeout(this.fsfPostMessage.bind(this), 100, msg);
-        } else {
-            if (this.fsfDebug) console.debug('<---', msg);
-            window.fsf.postMessage(msg);
-        }
-    }
-    
-    // When we are moving inside a variation move list
-    // then plyVari > 0 and ply is the index inside vari movelist
-    goPly = (ply: number, plyVari = 0) => {
-        super.goPly(ply, plyVari);
-
-        if (this.plyVari > 0) {
-            this.plyInsideVari = ply - plyVari;
-        }
-
-        if (this.localAnalysis) {
-            this.engineStop();
-            this.clearPvlines();
-            // Go back to the main line
-            if (plyVari === 0) {
-                const container = document.getElementById('vari') as HTMLElement;
-                patch(container, h('div#vari', ''));
-            }
-        }
-
-        if (this.plyVari > 0 && plyVari === 0) {
-            this.steps[this.plyVari]['vari'] = undefined;
-            this.plyVari = 0;
-            updateMovelist(this);
-        }
-
-        if (this.embed) return;
-
-        const vv = this.steps[plyVari]?.vari;
-        const step = (plyVari > 0 && vv) ? vv[ply - plyVari] : this.steps[ply];
-
-        const clocktimes = this.steps[1]?.clocks;
-        if (clocktimes !== undefined) {
-            renderClocks(this);
-            const hc = this.movetimeChart;
-            if (hc !== undefined) {
-                const idx = (step.turnColor === 'white') ? 1 : 0;
-                const turn = (ply + 1) >> 1;
-                const hcPt = hc.series[idx].data[turn-1];
-                if (hcPt !== undefined) hcPt.select();
-            }
-        }
-        if (this.ffishBoard) {
-            this.ffishBoard.setFen(this.fullfen);
-            this.setDests();
-        }
-
-        this.drawEval(step.ceval, step.scoreStr, step.turnColor);
-        if (plyVari === 0) this.drawServerEval(ply, step.scoreStr);
-
-        const idxInVari = (plyVari > 0) ? ply - plyVari : 0;
-        this.updateUCImoves(idxInVari);
-        if (this.localAnalysis) this.engineGo();
-
-        if (!this.puzzle) {
-            const e = document.getElementById('fullfen') as HTMLInputElement;
-            e.value = this.fullfen;
-        
-            if (this.isAnalysisBoard) {
-                this.vpgn = patch(this.vpgn, h('div#pgntext', this.getPgn(idxInVari)));
-            } else {
-                const hist = this.home + '/' + this.gameId + '?ply=' + ply.toString();
-                window.history.replaceState({}, '', hist);
-            }
-        }
-    }
-
-    updateUCImoves(idxInVari: number) {
-        this.UCImovelist = [];
-
-        for (let ply = 1; ply <= this.ply; ply++) {
-            // we are in a variation line of the game
-            if (this.steps[ply] && this.steps[ply].vari && this.plyVari > 0) {
-                const variMoves = this.steps[ply].vari;
-                if (variMoves) {
-                    for (let idx = 0; idx <= idxInVari; idx++) {
-                        this.UCImovelist.push(variMoves[idx].move!);
-                    };
-                    break;
-                }
-            // we are in the main line
-            } else {
-                this.UCImovelist.push(this.steps[ply].move!);
-            }
-        }
-    }
-
-    private getPgn = (idxInVari = 0) => {
-        const moves : string[] = [];
-        let moveCounter: string = '';
-        let whiteMove: boolean = true;
-        let blackStarts: boolean = this.steps[0].turnColor === 'black';
-
-        for (let ply = 1; ply <= this.ply; ply++) {
-            // we are in a variation line of the game
-            if (this.steps[ply] && this.steps[ply].vari && this.plyVari > 0) {
-                const variMoves = this.steps[ply].vari;
-                if (variMoves) {
-                    blackStarts = variMoves[0].turnColor === 'white';
-                    for (let idx = 0; idx <= idxInVari; idx++) {
-                        if (blackStarts && ply ===1 && idx === 0) {
-                            moveCounter = '1...';
-                        } else {
-                            whiteMove = variMoves[idx].turnColor === 'black';
-                            moveCounter = (whiteMove) ? Math.ceil((ply + idx + 1) / 2) + '.' : '';
-                        }
-                        moves.push(moveCounter + variMoves[idx].sanSAN);
-                    };
-                    break;
-                }
-            // we are in the main line
-            } else {
-                if (blackStarts && ply === 1) {
-                    moveCounter = '1...';
-                } else {
-                    whiteMove = this.steps[ply].turnColor === 'black';
-                    moveCounter = (whiteMove) ? Math.ceil((ply + 1) / 2) + '.' : '';
-                }
-                moves.push(moveCounter + this.steps[ply]['sanSAN']);
-            }
-        }
-        const moveText = moves.join(' ');
-
-        const today = new Date().toISOString().substring(0, 10).replace(/-/g, '.');
-
-        const event = '[Event "?"]';
-        const site = `[Site "${this.home}/analysis/${this.variant.name}"]`;
-        const date = `[Date "${today}"]`;
-        const white = '[White "?"]';
-        const black = '[Black "?"]';
-        const result = '[Result "*"]';
-        const variant = `[Variant "${titleCase(this.variant.name)}"]`;
-        const fen = `[FEN "${this.steps[0].fen}"]`;
-        const setup = '[SetUp "1"]';
-
-        return `${event}\n${site}\n${date}\n${white}\n${black}\n${result}\n${variant}\n${fen}\n${setup}\n\n${moveText} *\n`;
-    }
-
-    doSendMove(move: string) {
-        const san = this.ffishBoard.sanMove(move, this.notationAsObject);
-        const sanSAN = this.ffishBoard.sanMove(move);
-        const vv = this.steps[this.plyVari]?.vari;
-
-        // Instead of sending moves to the server we can get new FEN and dests from ffishjs
-        this.ffishBoard.push(move);
-        const fen = this.ffishBoard.fen();
-        const parts = fen.split(" ");
-        // turnColor have to be actualized before setDests() !!!
-        this.turnColor = parts[1] === "w" ? "white" : "black";
-
-        this.setDests();
-
-        const newPly = this.ply + 1;
-
-        const msg : MsgAnalysisBoard = {
-            gameId: this.gameId,
-            fen: this.ffishBoard.fen(this.variant.ui.showPromoted, 0),
-            ply: newPly,
-            lastMove: move,
-            bikjang: this.ffishBoard.isBikjang(),
-            check: this.ffishBoard.isCheck(),
-        }
-
-        this.onMsgAnalysisBoard(msg);
-
-        const step = {
-            'fen': msg.fen,
-            'move': msg.lastMove,
-            'check': msg.check,
-            'turnColor': this.turnColor,
-            'san': san,
-            'sanSAN': sanSAN,
-            };
-
-        const ffishBoardPly = this.ffishBoard.moveStack().split(' ').length;
-        const moveIdx = (this.plyVari === 0) ? this.ply : this.plyInsideVari;
-        // New main line move
-        if (moveIdx === this.steps.length && this.plyVari === 0) {
-            this.steps.push(step);
-            this.ply = this.steps.length -1;
-            updateMovelist(this);
-
-            this.checkStatus(msg);
-        // variation move
-        } else {
-            // possible new variation move
-            if (ffishBoardPly === 1) {
-                if (msg.lastMove === this.steps[this.ply - 1].move) {
-                    // existing main line played
-                    selectMove(this, this.ply);
-                    return;
-                }
-                // new variation starts
-                if (vv === undefined) {
-                    this.plyVari = this.ply;
-                    this.steps[this.plyVari]['vari'] = [];
-                } else {
-                    // variation in the variation: drop old moves
-                    if ( vv ) {
-                        this.steps[this.plyVari]['vari'] = vv.slice(0, ffishBoardPly - this.plyVari);
-                    }
-                }
-            }
-            // continuing the variation
-            if (this.steps[this.plyVari].vari !== undefined) {
-                this.steps[this.plyVari]?.vari?.push(step);
-            };
-
-            const full = true;
-            const activate = false;
-            updateMovelist(this, full, activate);
-            if (vv) {
-                activatePlyVari(this.plyVari + vv.length - 1);
-            } else if (vv === undefined && this.plyVari > 0) {
-                activatePlyVari(this.plyVari);
-            }
-        }
-
-        const idxInVari = (this.plyVari > 0) && vv ? vv.length - 1 : 0;
-        this.updateUCImoves(idxInVari);
-        if (this.localAnalysis) this.engineGo();
-
-        if (!this.puzzle) {
-            const e = document.getElementById('fullfen') as HTMLInputElement;
-            e.value = this.fullfen;
-
-            if (this.isAnalysisBoard) {
-                this.vpgn = patch(this.vpgn, h('div#pgntext', this.getPgn(idxInVari)));
-            }
-        }
-
-        // TODO: But sending moves to the server will be useful to implement shared live analysis!
-        // this.doSend({ type: "analysis_move", gameId: this.gameId, move: move, fen: this.fullfen, ply: this.ply + 1 });
-    }
-
-    private onMsgAnalysisBoard = (msg: MsgAnalysisBoard) => {
-        // console.log("got analysis_board msg:", msg);
-        if (msg.gameId !== this.gameId) return;
-        if (this.localAnalysis) this.engineStop();
-        this.clearPvlines();
-
-        this.fullfen = msg.fen;
-        this.ply = msg.ply
-
-        const parts = msg.fen.split(" ");
-        this.turnColor = parts[1] === "w" ? "white" : "black";
-
-        this.chessground.set({
-            fen: this.fullfen,
-            turnColor: this.turnColor,
-            lastMove: uci2LastMove(msg.lastMove),
-            check: msg.check,
-            movable: {
-                color: this.turnColor,
-            },
-        });
-    }
-
-    private buildScoreStr = (color: string, analysis: Ceval) => {
-        const score = analysis['s'];
-        let scoreStr = '';
-        let ceval : number;
-        if (score['mate'] !== undefined) {
-            ceval = score['mate']
-            const sign = ((color === 'b' && Number(ceval) > 0) || (color === 'w' && Number(ceval) < 0)) ? '-': '';
-            scoreStr = '#' + sign + Math.abs(Number(ceval));
-        } else if (score['cp'] !== undefined) {
-            ceval = score['cp']
-            let nscore = Number(ceval) / 100.0;
-            if (color === 'b') nscore = -nscore;
-            scoreStr = nscore.toFixed(1);
-        }
-        return scoreStr;
-    }
-
-    private onMsgAnalysis = (msg: MsgAnalysis) => {
-        // console.log(msg);
-        if (msg['ceval']['s'] === undefined) return;
-
-        const scoreStr = this.buildScoreStr(msg.color, msg.ceval);
-
-        // Server side analysis message
-        if (msg.type === 'analysis') {
-            this.steps[msg.ply]['ceval'] = msg.ceval;
-            this.steps[msg.ply]['scoreStr'] = scoreStr;
-
-            if (this.steps.every((step) => {return step.scoreStr !== undefined;})) {
-                const element = document.getElementById('loader-wrapper') as HTMLElement;
-                element.style.display = 'none';
-            }
-            this.drawServerEval(msg.ply, scoreStr);
-        } else {
-            const turnColor = msg.color === 'w' ? 'white' : 'black';
-            this.drawEval(msg.ceval, scoreStr, turnColor);
-        }
-    }
-
-    // User running a fishnet worker asked new server side analysis with chat message: !analysis
-    private onMsgRequestAnalysis = () => {
-        this.steps.forEach((step) => {
-            step.analysis = undefined;
-            step.ceval = undefined;
-            step.scoreStr = undefined;
-        });
-        this.drawAnalysisChart(true);
-    }
-
-    private onMsgUserConnected = (msg: MsgUserConnected) => {
-        this.username = msg["username"];
-    }
-
-    private onMsgDeleted = () => {
-        window.location.assign(this.home + "/@/" + this.username + '/import');
-    }
-
-    protected onMessage(evt: MessageEvent) {
-        // console.log("<+++ onMessage():", evt.data);
-        super.onMessage(evt);
-
-        if (evt.data === '/n') return;
-        const msg = JSON.parse(evt.data);
-        switch (msg.type) {
-            case "board":
-                this.onMsgBoard(msg);
-                break;
-            case "analysis_board":
-                this.onMsgAnalysisBoard(msg);
-                break
-            case "analysis":
-                this.onMsgAnalysis(msg);
-                break;
-            case "embed_user_connected":
-            case "game_user_connected":
-                this.onMsgUserConnected(msg);
-                break;
-            case "request_analysis":
-                this.onMsgRequestAnalysis()
-                break;
-            case "deleted":
-                this.onMsgDeleted();
-                break;
-        }
-    }
-}
+import { h, VNode } from 'snabbdom';
+
+import * as idb from 'idb-keyval';
+import * as Mousetrap  from 'mousetrap';
+
+import * as cg from 'chessgroundx/types';
+import * as util from 'chessgroundx/util';
+import { DrawShape } from 'chessgroundx/draw';
+
+import { newWebsocket } from './socket';
+import { _ } from './i18n';
+import { sound } from './sound';
+import {uci2LastMove, uci2cg, getTurnColor} from './chess';
+import { crosstableView } from './crosstable';
+import { chatView } from './chat';
+import { createMovelistButtons, updateMovelist, selectMove, activatePlyVari } from './movelist';
+import { povChances } from './winningChances';
+import { copyTextToClipboard } from './clipboard';
+import { analysisChart } from './analysisChart';
+import { movetimeChart } from './movetimeChart';
+import { renderClocks } from './analysisClock';
+import { copyBoardToPNG } from './png';
+import { boardSettings } from './boardSettings';
+import { patch, downloadPgnText } from './document';
+import { variantsIni } from './variantsIni';
+import { Chart } from "highcharts";
+import { PyChessModel } from "./types";
+import { Ceval, MsgBoard, MsgUserConnected, Step, CrossTable } from "./messages";
+import { MsgAnalysis, MsgAnalysisBoard } from './analysisType';
+import { GameController } from './gameCtrl';
+import { analysisSettings, EngineSettings } from './analysisSettings';
+import { setAriaTabClick } from './view';
+import {createWebsocket} from "@/webSocketUtils";
+import { initPocketRow } from './pocketRow';
+
+const EVAL_REGEX = new RegExp(''
+  + /^info depth (\d+) seldepth \d+ multipv (\d+) /.source
+  + /score (cp|mate) ([-\d]+) /.source
+  + /(?:(upper|lower)bound )?nodes (\d+) nps \S+ /.source
+  + /(?:hashfull \d+ )?(?:tbhits \d+ )?time (\S+) /.source
+  + /pv (.+)/.source);
+
+const maxDepth = 18;
+
+const emptySan = '\xa0';
+
+export function titleCase (words: string) {return words.split(' ').map(w =>  w.substring(0,1).toUpperCase() + w.substring(1).toLowerCase()).join(' ');}
+
+
+export class AnalysisController extends GameController {
+    vpgn: VNode;
+    vscore: VNode | HTMLElement;
+    vinfo: VNode | HTMLElement;
+    vpvlines: VNode[] | HTMLElement[];
+    settings: boolean;
+    uci_usi: string;
+    plyVari: number;
+    plyInsideVari: number;
+    UCImovelist: string[];
+    analysisChart: Chart;
+    movetimeChart: Chart;
+    chartFunctions: any[];
+    localEngine: boolean;
+    localAnalysis: boolean;
+    maxDepth: number;
+    isAnalysisBoard: boolean;
+    isEngineReady: boolean;
+    notationAsObject: any;
+    arrow: boolean;
+    multipv: number;
+    threads: number;
+    hash: number;
+    nnue: boolean;
+    evalFile: string;
+    nnueOk: boolean;
+    importedBy: string;
+    embed: boolean;
+    puzzle: boolean;
+    fsfDebug: boolean;
+    fsfError: string[];
+    fsfEngineBoard: any;  // used to convert pv UCI move list to SAN
+
+    constructor(el: HTMLElement, model: PyChessModel) {
+        super(el, model);
+        this.fsfError = [];
+        this.embed = this.gameId === undefined;
+        this.puzzle = model["puzzle"] !== "";
+        this.isAnalysisBoard = this.gameId === "" && !this.puzzle;
+        if (!this.embed) {
+            this.chartFunctions = [analysisChart, movetimeChart];
+        }
+
+        const onOpen = () => {
+            if (this.embed) {
+                this.doSend({ type: "embed_user_connected", gameId: this.gameId });
+            } else if (!this.isAnalysisBoard) {
+                this.doSend({ type: "game_user_connected", username: this.username, gameId: this.gameId });
+            }
+        };
+
+        if (!this.puzzle) {
+            this.sock = createWebsocket('wsr/' + this.gameId, onOpen, () => {}, () => {}, (e: MessageEvent) => this.onMessage(e));
+        }
+
+        // is local stockfish.wasm engine supported at all
+        this.localEngine = false;
+
+        // is local engine analysis enabled? (the switch)
+        this.localAnalysis = localStorage.localAnalysis === undefined ? false : localStorage.localAnalysis === "true";
+
+        // UCI isready/readyok
+        this.isEngineReady = false;
+
+        // ply where current interactive analysis variation line starts in the main line
+        this.plyVari = 0;
+
+        // current move index inside the variation line
+        this.plyInsideVari = -1
+
+        // used for interactive analysis go command
+        this.UCImovelist = [];
+
+        this.settings = true;
+        this.dblClickPass = true;
+
+        this.arrow = localStorage.arrow === undefined ? true : localStorage.arrow === "true";
+        const infiniteAnalysis = localStorage.infiniteAnalysis === undefined ? false : localStorage.infiniteAnalysis === "true";
+        this.maxDepth = (infiniteAnalysis) ? 99 : maxDepth;
+        this.multipv = localStorage.multipv === undefined ? 1 : parseInt(localStorage.multipv);
+        this.evalFile = localStorage[`${this.variant.name}-nnue`] === undefined ? '' : localStorage[`${this.variant.name}-nnue`];
+        this.threads = localStorage.threads === undefined ? 1 : parseInt(localStorage.threads);
+        this.hash = localStorage.hash === undefined ? 16 : parseInt(localStorage.hash);
+        this.nnue = localStorage.nnue === undefined ? true : localStorage.nnue === "true";
+        this.fsfDebug = localStorage.fsfDebug === undefined ? false : localStorage.fsfDebug === "true";
+
+        this.nnueOk = false;
+        this.importedBy = '';
+
+        this.chessground.set({
+            orientation: this.mycolor,
+            turnColor: this.turnColor,
+            movable: {
+                free: false,
+                color: this.turnColor,
+                events: {
+                    after: (orig, dest, meta) => this.onUserMove(orig, dest, meta),
+                    afterNewPiece: (piece, dest, meta) => this.onUserDrop(piece, dest, meta),
+                }
+            },
+            events: {
+                move: this.onMove(),
+                dropNewPiece: this.onDrop(),
+                select: this.onSelect(),
+            },
+        });
+
+        // initialize pockets
+        const pocket0 = document.getElementById('pocket0') as HTMLElement;
+        const pocket1 = document.getElementById('pocket1') as HTMLElement;
+        initPocketRow(this, pocket0, pocket1);
+
+        if (!this.isAnalysisBoard && !this.embed) {
+            this.ctableContainer = document.getElementById('panel-3') as HTMLElement;
+            if (model["ct"]) {
+                this.ctableContainer = patch(this.ctableContainer, h('panel-3'));
+                this.ctableContainer = patch(this.ctableContainer, crosstableView(model["ct"] as CrossTable, this.gameId));
+            }
+        }
+
+        createMovelistButtons(this);
+        this.vmovelist = document.getElementById('movelist') as HTMLElement;
+
+        if (!this.isAnalysisBoard && !this.embed && !this.puzzle) {
+            patch(document.getElementById('roundchat') as HTMLElement, chatView(this, "roundchat"));
+        }
+
+        if (!this.embed) {
+            const engineSettings = new EngineSettings(this);
+            const et = document.querySelector('.engine-toggle') as HTMLElement;
+            patch(et, engineSettings.view());
+
+            this.vscore = document.getElementById('score') as HTMLElement;
+            this.vinfo = document.getElementById('info') as HTMLElement;
+            this.vpvlines = [...Array(5).fill(null).map((_, i) => document.querySelector(`.pvbox :nth-child(${i + 1})`) as HTMLElement)];
+
+            if (!this.puzzle) {
+                (document.querySelector('div.feedback') as HTMLElement).style.display = 'none';
+                const pgn = (this.isAnalysisBoard) ? this.getPgn() : this.pgn;
+                this.renderFENAndPGN(pgn);
+            }
+        }
+
+        if (this.variant.ui.materialPoint) {
+            const miscW = document.getElementById('misc-infow') as HTMLElement;
+            const miscB = document.getElementById('misc-infob') as HTMLElement;
+            miscW.style.textAlign = 'right';
+            miscB.style.textAlign = 'left';
+            miscW.style.width = '100px';
+            miscB.style.width = '100px';
+            patch(document.getElementById('misc-info-center') as HTMLElement, h('div#misc-info-center', '-'));
+            (document.getElementById('misc-info') as HTMLElement).style.justifyContent = 'space-around';
+        }
+
+        if (this.variant.ui.counting) {
+            (document.getElementById('misc-infow') as HTMLElement).style.textAlign = 'center';
+            (document.getElementById('misc-infob') as HTMLElement).style.textAlign = 'center';
+        }
+
+        setAriaTabClick("analysis_tab");
+
+        if (!this.puzzle) {
+            const initialEl = document.querySelector('[tabindex="0"]') as HTMLElement;
+            initialEl.setAttribute('aria-selected', 'true');
+            (initialEl!.parentNode!.parentNode!.querySelector(`#${initialEl.getAttribute('aria-controls')}`)! as HTMLElement).style.display = 'block';
+
+            const menuEl = document.getElementById('bars') as HTMLElement;
+            menuEl.style.display = 'block';
+        }
+        if (this.isAnalysisBoard) {
+            (document.querySelector('[role="tablist"]') as HTMLElement).style.display = 'none';
+            (document.querySelector('.pgn-container') as HTMLElement).style.display = 'block';
+        }
+
+        this.onMsgBoard(model["board"] as MsgBoard);
+        analysisSettings.ctrl = this;
+
+        Mousetrap.bind('p', () => copyTextToClipboard(`${this.fullfen};variant ${this.variant.name};site https://www.pychess.org/${this.gameId}\n`));
+    }
+
+    toggleSettings() {
+        const menuEl = document.getElementById('bars') as HTMLElement;
+        const settingsEl = document.querySelector('div.analysis-settings') as HTMLElement;
+        const toolsEl = document.querySelector('div.analysis-tools') as HTMLElement;
+        if (settingsEl.style.display === 'flex') {
+            toolsEl.style.display = 'flex';
+            settingsEl.style.display = 'none';
+            menuEl.classList.toggle('active', false);
+        } else {
+            toolsEl.style.display = 'none';
+            settingsEl.style.display = 'flex';
+            menuEl.classList.toggle('active', true);
+        }
+    }
+
+    nnueIni() {
+        if (this.localAnalysis && this.nnueOk) {
+            this.engineStop();
+            this.engineGo();
+        }
+    }
+
+    pvboxIni() {
+        if (this.localAnalysis) this.engineStop();
+        this.clearPvlines();
+        if (this.localAnalysis) this.engineGo();
+    }
+
+    pvView(i: number, pv: VNode | undefined) {
+        if (i >= 0) {
+            if (this.vpvlines === undefined) this.pvboxIni();
+            this.vpvlines[i] = patch(this.vpvlines[i], h(`div#pv${i + 1}.pv`, pv));
+        }
+    }
+
+    clearPvlines() {
+        for (let i = 4; i >= 0; i--) {
+            if (i + 1 <= this.multipv && this.localAnalysis) {
+                this.vpvlines[i] = patch(this.vpvlines[i], h(`div#pv${i + 1}.pv`, [h('pvline', h('pvline', '-'))]));
+            } else {
+                this.vpvlines[i] = patch(this.vpvlines[i], h(`div#pv${i + 1}`));
+            }
+        }
+    }
+
+    toggleOrientation() {
+        super.toggleOrientation()
+        boardSettings.updateDropSuggestion();
+        renderClocks(this);
+    }
+
+    private drawAnalysisChart = (withRequest: boolean) => {
+        const element = document.getElementById('request-analysis') as HTMLElement;
+        if (element !== null) element.style.display = 'none';
+
+        if (withRequest) {
+            if (this.anon) {
+                alert(_('You need an account to do that.'));
+                return;
+            }
+
+            this.doSend({ type: "analysis", username: this.username, gameId: this.gameId });
+            const loaderEl = document.getElementById('loader') as HTMLElement;
+            loaderEl.style.display = 'block';
+        }
+        const chartEl = document.getElementById('chart-analysis') as HTMLElement;
+        chartEl.style.display = 'block';
+        analysisChart(this);
+    }
+
+    private checkStatus = (msg: MsgBoard | MsgAnalysisBoard) => {
+        if ((msg.gameId !== this.gameId && !this.isAnalysisBoard) || this.embed) return;
+        if (("status" in msg && msg.status >= 0) || this.isAnalysisBoard) {
+
+            // Save finished game full pgn sent by server
+            if ("pgn" in msg && msg.pgn !== undefined) this.pgn = msg.pgn;
+            // but on analysis page we always present pgn move list leading to current shown position!
+            const pgn = (this.isAnalysisBoard) ? this.getPgn() : this.pgn;
+
+            if ("uci_usi" in msg) { this.uci_usi = msg.uci_usi; }
+
+            this.renderFENAndPGN( pgn );
+
+            if (!this.isAnalysisBoard) selectMove(this, this.ply);
+        }
+    }
+
+    private renderFENAndPGN(pgn: string) {
+        let container = document.getElementById('copyfen') as HTMLElement;
+        if (container !== null) {
+            const buttons = [
+                h('a.i-pgn', { on: { click: () => downloadPgnText("pychess-variants_" + this.gameId) } }, [
+                    h('i', {props: {title: _('Download game to PGN file')}, class: {"icon": true, "icon-download": true} }, _('Download PGN'))]),
+                h('a.i-pgn', { on: { click: () => copyTextToClipboard(this.uci_usi) } }, [
+                    h('i', {props: {title: _('Copy USI/UCI to clipboard')}, class: {"icon": true, "icon-clipboard": true} }, _('Copy UCI/USI'))]),
+                h('a.i-pgn', { on: { click: () => copyBoardToPNG(this.fullfen) } }, [
+                    h('i', {props: {title: _('Download position to PNG image file')}, class: {"icon": true, "icon-download": true} }, _('PNG image'))]),
+                h('div#imported'),
+                ]
+            patch(container, h('div.pgnbuttons', buttons));
+        }
+
+        const e = document.getElementById('fullfen') as HTMLInputElement;
+        e.value = this.fullfen;
+
+        container = document.getElementById('pgntext') as HTMLElement;
+        this.vpgn = patch(container, h('div#pgntext', pgn));
+    }
+
+    private deleteGame() {
+        if (confirm(_('Are you sure you want to delete this game?'))) {
+            this.doSend({ type: "delete", gameId: this.gameId });
+        }
+    }
+
+    private onMsgBoard = (msg: MsgBoard) => {
+        if (msg.gameId !== this.gameId) return;
+
+        this.importedBy = msg.by;
+        // Enable to delete imported games
+        if (this.rated === '2' && this.importedBy === this.username) {
+            const importedEl = document.getElementById('imported') as HTMLElement;
+            patch(importedEl,
+                h('a.i-pgn', { on: { click: () => this.deleteGame() } }, [
+                    h('i', {props: {title: _('Delete game')}, class: {"icon": true, "icon-trash-o": true} }, _('Delete game'))])
+            );
+        }
+
+        // console.log("got board msg:", msg);
+        this.fullfen = msg.fen;
+        this.turnColor = getTurnColor(msg.fen);// turnColor have to be actualized before setDests() !!!
+
+        this.setDests();
+
+        this.result = msg.result;
+        this.status = msg.status;
+
+        if (msg.steps.length > 1) {
+            this.steps = [];
+            msg.steps.forEach((step, ply) => {
+                if (step.analysis !== undefined) {
+                    step.ceval = step.analysis;
+                    const scoreStr = this.buildScoreStr(ply % 2 === 0 ? "w" : "b", step.analysis);
+                    step.scoreStr = scoreStr;
+                }
+                this.steps.push(step);
+                });
+            updateMovelist(this);
+
+            if (this.steps[0].analysis === undefined) {
+                if (!this.isAnalysisBoard && !this.embed) {
+                    const el = document.getElementById('request-analysis') as HTMLElement;
+                    el.style.display = 'flex';
+                    patch(el, h('div#request-analysis', [h('button.request-analysis', { on: { click: () => this.drawAnalysisChart(true) } }, [
+                        h('i', {props: {title: _('Request Computer Analysis')}, class: {"icon": true, "icon-bar-chart": true} }, _('Request Analysis'))])
+                        ])
+                    );
+                }
+            } else {
+                this.vinfo = patch(this.vinfo, h('info#info', '-'));
+                this.drawAnalysisChart(false);
+            }
+            const clocktimes = this.steps[1]?.clocks;
+            if (clocktimes !== undefined && !this.embed) {
+                patch(document.getElementById('anal-clock-top') as HTMLElement, h('div.anal-clock.top'));
+                patch(document.getElementById('anal-clock-bottom') as HTMLElement, h('div.anal-clock.bottom'));
+                renderClocks(this);
+
+                const cmt = document.getElementById('chart-movetime') as HTMLElement;
+                cmt.style.display = 'block';
+                movetimeChart(this);
+            }
+
+        } else {
+            if (msg.ply === this.steps.length) {
+                const step: Step = {
+                    'fen': msg.fen,
+                    'move': msg.lastMove,
+                    'check': msg.check,
+                    'turnColor': this.turnColor,
+                    'san': msg.steps[0].san,
+                    };
+                this.steps.push(step);
+                updateMovelist(this);
+            }
+        }
+
+        const lastMove = uci2LastMove(msg.lastMove);
+        const step = this.steps[this.steps.length - 1];
+        const capture = !!lastMove && ((this.chessground.state.boardState.pieces.get(lastMove[1] as cg.Key) && step.san?.slice(0, 2) !== 'O-') || (step.san?.slice(1, 2) === 'x'));
+
+        if (msg.steps.length === 1 && lastMove && (this.turnColor === this.mycolor || this.spectator)) {
+            sound.moveSound(this.variant, capture);
+        }
+        this.checkStatus(msg);
+
+        if (this.ply > 0) {
+            selectMove(this, this.ply);
+        }
+    }
+
+    onFSFline = (line: string) => {
+        if (this.fsfDebug) console.debug('--->', line);
+
+        if (line.startsWith('info')) {
+            const error = 'info string ERROR: ';
+            if (line.startsWith(error)) {
+                this.fsfError.push(line.slice(error.length));
+                if (line.includes('terminated')) {
+                    const suggestion = _('Try browser page reload.');
+                    this.fsfError.push('');
+                    this.fsfError.push(suggestion);
+                    const errorMsg = this.fsfError.join('\n');
+                    alert(errorMsg);
+                    return;
+                }
+            }
+        }
+
+        if (line.includes('readyok')) this.isEngineReady = true;
+
+        if (line.startsWith('Fairy-Stockfish')) {
+            window.prompt = function() {
+                return variantsIni + '\nEOF';
+            }
+            this.fsfPostMessage('load <<EOF');
+        }
+
+        if (!this.localEngine) {
+            this.localEngine = true;
+            patch(document.getElementById('engine-enabled') as HTMLElement, h('input#engine-enabled', {attrs: {disabled: false}}));
+            this.fsfEngineBoard = new this.ffish.Board(this.variant.name, this.fullfen, this.chess960);
+
+            if (this.evalFile) {
+                idb.get(`${this.variant.name}--nnue-file`).then((nnuefile) => {
+                    if (nnuefile === this.evalFile) {
+                        idb.get(`${this.variant.name}--nnue-data`).then((data) => {
+                            const array = new Uint8Array(data);
+                            const filename = "/" + this.evalFile;
+                            window.fsf.FS.writeFile(filename, array);
+                            console.log('Loaded to fsf.FS:', filename);
+                            this.nnueOk = true;
+                            const nnueEl = document.querySelector('.nnue') as HTMLElement;
+                            const title = _('Multi-threaded WebAssembly (with NNUE evaluation)');
+                            patch(nnueEl, h('span.nnue', { props: {title: title } } , 'NNUE'));
+                            if (this.localAnalysis) {
+                                this.engineStop();
+                                this.engineGo();
+                            }
+                        });
+                    }
+                });
+            }
+
+            window.addEventListener('beforeunload', () => this.fsfEngineBoard.delete());
+
+            if (this.localAnalysis && !this.puzzle) this.pvboxIni();
+        }
+
+        if (!this.localAnalysis || !this.isEngineReady) return;
+
+        const matches = line.match(EVAL_REGEX);
+        if (!matches) {
+            if (line.includes('mate 0')) this.clearPvlines();
+            return;
+        }
+
+        const depth = parseInt(matches[1]),
+            multiPv = parseInt(matches[2]),
+            isMate = matches[3] === 'mate',
+            povEv = parseInt(matches[4]),
+            evalType = matches[5],
+            nodes = parseInt(matches[6]),
+            elapsedMs: number = parseInt(matches[7]),
+            moves = matches[8];
+        //console.log("---", depth, multiPv, isMate, povEv, evalType, nodes, elapsedMs, moves);
+
+        // Sometimes we get #0. Let's just skip it.
+        if (isMate && !povEv) return;
+
+        // For now, ignore most upperbound/lowerbound messages.
+        // The exception is for multiPV, sometimes non-primary PVs
+        // only have an upperbound.
+        // See: https://github.com/ddugovic/Stockfish/issues/228
+        if (evalType && multiPv === 1) return;
+
+        let score;
+        if (isMate) {
+            score = {mate: povEv};
+        } else {
+            score = {cp: povEv};
+        }
+        const knps = nodes / elapsedMs;
+        const msg: MsgAnalysis = {type: 'local-analysis', ply: this.ply, color: this.turnColor.slice(0, 1), ceval: {d: depth, multipv: multiPv, p: moves, s: score, k: knps}};
+        this.onMsgAnalysis(msg);
+    };
+
+    onMoreDepth = () => {
+        this.maxDepth = 99;
+        this.engineStop();
+        this.engineGo();
+    }
+
+    makePvMove (pv_line: string) {
+        const move = pv_line.split(" ")[0];
+        this.doSendMove(move);
+    }
+
+    shapeFromMove (pv_move: string, turnColor: cg.Color): DrawShape[] {
+        let shapes0: DrawShape[] = [];
+        const atPos = pv_move.indexOf('@');
+        // drop
+        if (atPos > -1) {
+            const d = pv_move.slice(atPos + 1, atPos + 3) as cg.Key;
+            const dropPieceRole = util.roleOf(pv_move.slice(0, atPos) as cg.Letter);
+
+            shapes0 = [{
+                orig: d,
+                brush: 'paleGreen',
+                piece: {
+                    color: turnColor,
+                    role: dropPieceRole
+                }},
+                { orig: d, brush: 'paleGreen' }
+            ];
+        } else {
+            // arrow
+            const o = pv_move.slice(0, 2) as cg.Key;
+            const d = pv_move.slice(2, 4) as cg.Key;
+            shapes0 = [{ orig: o, dest: d, brush: 'paleGreen', piece: undefined },];
+
+            // duck
+            if (this.variant.rules.duck) {
+                shapes0.push({
+                    orig: pv_move.slice(-2) as cg.Key,
+                    brush: 'paleGreen',
+                    piece: {
+                        color: turnColor,
+                        role: '_-piece'
+                    }
+                })
+            }
+
+            // TODO: gating, promotion
+        }
+        return shapes0
+    }
+
+    // Updates PV, score, gauge and the best move arrow
+    drawEval = (ceval: Ceval | undefined, scoreStr: string | undefined, turnColor: cg.Color) => {
+        const pvlineIdx = (ceval && ceval.multipv) ? ceval.multipv - 1 : -1;
+
+        // Render PV line
+        if (ceval?.p !== undefined) {
+            let pvSan: string | VNode = ceval.p;
+            if (this.fsfEngineBoard) {
+                try {
+                    this.fsfEngineBoard.setFen(this.fullfen);
+                    pvSan = this.fsfEngineBoard.variationSan(ceval.p, this.notationAsObject);
+                    if (pvSan === '') pvSan = emptySan;
+                } catch (error) {
+                    pvSan = emptySan;
+                }
+            }
+            if (pvSan !== emptySan) {
+                pvSan = h('pv-san', { on: { click: () => this.makePvMove(ceval.p as string) } } , pvSan)
+                this.pvView(pvlineIdx, h('pvline', [(this.multipv > 1 && this.localAnalysis) ? h('strong', scoreStr) : '', pvSan]));
+            }
+        } else if (ceval === undefined) {
+            this.pvView(pvlineIdx, h('pvline', (this.localAnalysis) ? h('pvline', '-') : ''));
+        }
+
+        // Render gauge, arrow and main score value for first PV line only
+        if (pvlineIdx > 0) return;
+
+        let shapes0: DrawShape[] = [];
+        this.chessground.setAutoShapes(shapes0);
+
+        const gaugeEl = document.getElementById('gauge') as HTMLElement;
+        if (gaugeEl && pvlineIdx === 0) {
+            const blackEl = gaugeEl.querySelector('div.black') as HTMLElement | undefined;
+            if (blackEl && ceval !== undefined) {
+                const score = ceval['s'];
+                // TODO set gauge colour according to the variant's piece colour
+                const color = (this.variant.colors.first === "Black") ? turnColor === 'black' ? 'white' : 'black' : turnColor;
+                if (score !== undefined) {
+                    const ev = povChances(color, score);
+                    blackEl.style.height = String(100 - (ev + 1) * 50) + '%';
+                }
+                else {
+                    blackEl.style.height = '50%';
+                }
+            }
+        }
+
+        if (ceval?.p !== undefined) {
+            // console.log("ARROW", this.arrow);
+            if (this.arrow && pvlineIdx === 0) {
+                const pv_move = uci2cg(ceval.p.split(" ")[0]);
+                shapes0 = this.shapeFromMove(pv_move, turnColor);
+            }
+
+            this.vscore = patch(this.vscore, h('score#score', scoreStr));
+
+            const info = [h('span', _('Depth') + ' ' + String(ceval.d) + '/' + this.maxDepth)];
+            if (ceval.k) {
+                if (ceval.d === this.maxDepth && this.maxDepth !== 99) {
+                    info.push(
+                        h('a.icon.icon-plus-square', {
+                            props: {type: "button", title: _("Go deeper")},
+                            on: { click: () => this.onMoreDepth() }
+                        })
+                    );
+                } else if (ceval.d !== 99) {
+                    info.push(h('span', ', ' + Math.round(ceval.k) + ' knodes/s'));
+                }
+            }
+            this.vinfo = patch(this.vinfo, h('info#info', ''));
+            this.vinfo = patch(this.vinfo, h('info#info', info));
+        } else {
+            this.vscore = patch(this.vscore, h('score#score', ''));
+            this.vinfo = patch(this.vinfo, h('info#info', _('in local browser')));
+        }
+
+        // console.log(shapes0);
+        this.chessground.set({
+            drawable: {autoShapes: shapes0},
+        });
+    }
+
+    // Updates chart and score in movelist
+    drawServerEval = (ply: number, scoreStr?: string) => {
+        if (ply > 0) {
+            const evalEl = document.getElementById('ply' + String(ply)) as HTMLElement;
+            patch(evalEl, h('eval#ply' + String(ply), scoreStr));
+        }
+
+        if (!this.puzzle) {
+            analysisChart(this);
+            const hc = this.analysisChart;
+            if (hc !== undefined) {
+                const hcPt = hc.series[0].data[ply];
+                if (hcPt !== undefined) hcPt.select();
+            }
+        }
+    }
+
+    engineStop = () => {
+        this.isEngineReady = false;
+        this.fsfPostMessage('stop');
+        this.fsfPostMessage('isready');
+    }
+
+    engineGo = () => {
+        if (this.chess960) {
+            this.fsfPostMessage('setoption name UCI_Chess960 value true');
+        }
+        if (this.variant.name !== 'chess') {
+            this.fsfPostMessage('setoption name UCI_Variant value ' + this.variant.name);
+        }
+        if (this.evalFile === '' || !this.nnueOk || !this.nnue) {
+            this.fsfPostMessage('setoption name Use NNUE value false');
+        } else {
+            this.fsfPostMessage('setoption name Use NNUE value true');
+            this.fsfPostMessage('setoption name EvalFile value ' + this.evalFile);
+        }
+
+        this.fsfPostMessage('setoption name Hash value ' + this.hash);
+
+        this.fsfPostMessage('setoption name Threads value ' + this.threads);
+
+        this.fsfPostMessage('setoption name MultiPV value ' + this.multipv);
+
+        let position: string = 'position fen ' + this.fullfen;
+        if (this.UCImovelist.length > 0) {
+            position = 'position fen ' + this.steps[0].fen + ' moves ' + this.UCImovelist.join(' ');
+        }
+        this.fsfPostMessage(position);
+
+        if (this.maxDepth >= 99) {
+            this.fsfPostMessage('go depth 99');
+        } else {
+            this.fsfPostMessage('go movetime 90000 depth ' + this.maxDepth);
+        }
+    }
+
+    fsfPostMessage(msg: string) {
+        if (window.fsf === undefined) {
+            // At very first time we may have to wait for fsf module to initialize
+            setTimeout(this.fsfPostMessage.bind(this), 100, msg);
+        } else {
+            if (this.fsfDebug) console.debug('<---', msg);
+            window.fsf.postMessage(msg);
+        }
+    }
+    
+    // When we are moving inside a variation move list
+    // then plyVari > 0 and ply is the index inside vari movelist
+    goPly = (ply: number, plyVari = 0) => {
+        super.goPly(ply, plyVari);
+
+        if (this.plyVari > 0) {
+            this.plyInsideVari = ply - plyVari;
+        }
+
+        if (this.localAnalysis) {
+            this.engineStop();
+            this.clearPvlines();
+            // Go back to the main line
+            if (plyVari === 0) {
+                const container = document.getElementById('vari') as HTMLElement;
+                patch(container, h('div#vari', ''));
+            }
+        }
+
+        if (this.plyVari > 0 && plyVari === 0) {
+            this.steps[this.plyVari]['vari'] = undefined;
+            this.plyVari = 0;
+            updateMovelist(this);
+        }
+
+        if (this.embed) return;
+
+        const vv = this.steps[plyVari]?.vari;
+        const step = (plyVari > 0 && vv) ? vv[ply - plyVari] : this.steps[ply];
+
+        const clocktimes = this.steps[1]?.clocks;
+        if (clocktimes !== undefined) {
+            renderClocks(this);
+            const hc = this.movetimeChart;
+            if (hc !== undefined) {
+                const idx = (step.turnColor === 'white') ? 1 : 0;
+                const turn = (ply + 1) >> 1;
+                const hcPt = hc.series[idx].data[turn-1];
+                if (hcPt !== undefined) hcPt.select();
+            }
+        }
+        if (this.ffishBoard) {
+            this.ffishBoard.setFen(this.fullfen);
+            this.setDests();
+        }
+
+        this.drawEval(step.ceval, step.scoreStr, step.turnColor);
+        if (plyVari === 0) this.drawServerEval(ply, step.scoreStr);
+
+        const idxInVari = (plyVari > 0) ? ply - plyVari : 0;
+        this.updateUCImoves(idxInVari);
+        if (this.localAnalysis) this.engineGo();
+
+        if (!this.puzzle) {
+            const e = document.getElementById('fullfen') as HTMLInputElement;
+            e.value = this.fullfen;
+        
+            if (this.isAnalysisBoard) {
+                this.vpgn = patch(this.vpgn, h('div#pgntext', this.getPgn(idxInVari)));
+            } else {
+                const hist = this.home + '/' + this.gameId + '?ply=' + ply.toString();
+                window.history.replaceState({}, '', hist);
+            }
+        }
+    }
+
+    updateUCImoves(idxInVari: number) {
+        this.UCImovelist = [];
+
+        for (let ply = 1; ply <= this.ply; ply++) {
+            // we are in a variation line of the game
+            if (this.steps[ply] && this.steps[ply].vari && this.plyVari > 0) {
+                const variMoves = this.steps[ply].vari;
+                if (variMoves) {
+                    for (let idx = 0; idx <= idxInVari; idx++) {
+                        this.UCImovelist.push(variMoves[idx].move!);
+                    };
+                    break;
+                }
+            // we are in the main line
+            } else {
+                this.UCImovelist.push(this.steps[ply].move!);
+            }
+        }
+    }
+
+    private getPgn = (idxInVari = 0) => {
+        const moves : string[] = [];
+        let moveCounter: string = '';
+        let whiteMove: boolean = true;
+        let blackStarts: boolean = this.steps[0].turnColor === 'black';
+
+        for (let ply = 1; ply <= this.ply; ply++) {
+            // we are in a variation line of the game
+            if (this.steps[ply] && this.steps[ply].vari && this.plyVari > 0) {
+                const variMoves = this.steps[ply].vari;
+                if (variMoves) {
+                    blackStarts = variMoves[0].turnColor === 'white';
+                    for (let idx = 0; idx <= idxInVari; idx++) {
+                        if (blackStarts && ply ===1 && idx === 0) {
+                            moveCounter = '1...';
+                        } else {
+                            whiteMove = variMoves[idx].turnColor === 'black';
+                            moveCounter = (whiteMove) ? Math.ceil((ply + idx + 1) / 2) + '.' : '';
+                        }
+                        moves.push(moveCounter + variMoves[idx].sanSAN);
+                    };
+                    break;
+                }
+            // we are in the main line
+            } else {
+                if (blackStarts && ply === 1) {
+                    moveCounter = '1...';
+                } else {
+                    whiteMove = this.steps[ply].turnColor === 'black';
+                    moveCounter = (whiteMove) ? Math.ceil((ply + 1) / 2) + '.' : '';
+                }
+                moves.push(moveCounter + this.steps[ply]['sanSAN']);
+            }
+        }
+        const moveText = moves.join(' ');
+
+        const today = new Date().toISOString().substring(0, 10).replace(/-/g, '.');
+
+        const event = '[Event "?"]';
+        const site = `[Site "${this.home}/analysis/${this.variant.name}"]`;
+        const date = `[Date "${today}"]`;
+        const white = '[White "?"]';
+        const black = '[Black "?"]';
+        const result = '[Result "*"]';
+        const variant = `[Variant "${titleCase(this.variant.name)}"]`;
+        const fen = `[FEN "${this.steps[0].fen}"]`;
+        const setup = '[SetUp "1"]';
+
+        return `${event}\n${site}\n${date}\n${white}\n${black}\n${result}\n${variant}\n${fen}\n${setup}\n\n${moveText} *\n`;
+    }
+
+    doSendMove(move: string) {
+        const san = this.ffishBoard.sanMove(move, this.notationAsObject);
+        const sanSAN = this.ffishBoard.sanMove(move);
+        const vv = this.steps[this.plyVari]?.vari;
+
+        // Instead of sending moves to the server we can get new FEN and dests from ffishjs
+        this.ffishBoard.push(move);
+        const fen = this.ffishBoard.fen();
+        const parts = fen.split(" ");
+        // turnColor have to be actualized before setDests() !!!
+        this.turnColor = parts[1] === "w" ? "white" : "black";
+
+        this.setDests();
+
+        const newPly = this.ply + 1;
+
+        const msg : MsgAnalysisBoard = {
+            gameId: this.gameId,
+            fen: this.ffishBoard.fen(this.variant.ui.showPromoted, 0),
+            ply: newPly,
+            lastMove: move,
+            bikjang: this.ffishBoard.isBikjang(),
+            check: this.ffishBoard.isCheck(),
+        }
+
+        this.onMsgAnalysisBoard(msg);
+
+        const step = {
+            'fen': msg.fen,
+            'move': msg.lastMove,
+            'check': msg.check,
+            'turnColor': this.turnColor,
+            'san': san,
+            'sanSAN': sanSAN,
+            };
+
+        const ffishBoardPly = this.ffishBoard.moveStack().split(' ').length;
+        const moveIdx = (this.plyVari === 0) ? this.ply : this.plyInsideVari;
+        // New main line move
+        if (moveIdx === this.steps.length && this.plyVari === 0) {
+            this.steps.push(step);
+            this.ply = this.steps.length -1;
+            updateMovelist(this);
+
+            this.checkStatus(msg);
+        // variation move
+        } else {
+            // possible new variation move
+            if (ffishBoardPly === 1) {
+                if (msg.lastMove === this.steps[this.ply - 1].move) {
+                    // existing main line played
+                    selectMove(this, this.ply);
+                    return;
+                }
+                // new variation starts
+                if (vv === undefined) {
+                    this.plyVari = this.ply;
+                    this.steps[this.plyVari]['vari'] = [];
+                } else {
+                    // variation in the variation: drop old moves
+                    if ( vv ) {
+                        this.steps[this.plyVari]['vari'] = vv.slice(0, ffishBoardPly - this.plyVari);
+                    }
+                }
+            }
+            // continuing the variation
+            if (this.steps[this.plyVari].vari !== undefined) {
+                this.steps[this.plyVari]?.vari?.push(step);
+            };
+
+            const full = true;
+            const activate = false;
+            updateMovelist(this, full, activate);
+            if (vv) {
+                activatePlyVari(this.plyVari + vv.length - 1);
+            } else if (vv === undefined && this.plyVari > 0) {
+                activatePlyVari(this.plyVari);
+            }
+        }
+
+        const idxInVari = (this.plyVari > 0) && vv ? vv.length - 1 : 0;
+        this.updateUCImoves(idxInVari);
+        if (this.localAnalysis) this.engineGo();
+
+        if (!this.puzzle) {
+            const e = document.getElementById('fullfen') as HTMLInputElement;
+            e.value = this.fullfen;
+
+            if (this.isAnalysisBoard) {
+                this.vpgn = patch(this.vpgn, h('div#pgntext', this.getPgn(idxInVari)));
+            }
+        }
+
+        // TODO: But sending moves to the server will be useful to implement shared live analysis!
+        // this.doSend({ type: "analysis_move", gameId: this.gameId, move: move, fen: this.fullfen, ply: this.ply + 1 });
+    }
+
+    private onMsgAnalysisBoard = (msg: MsgAnalysisBoard) => {
+        // console.log("got analysis_board msg:", msg);
+        if (msg.gameId !== this.gameId) return;
+        if (this.localAnalysis) this.engineStop();
+        this.clearPvlines();
+
+        this.fullfen = msg.fen;
+        this.ply = msg.ply
+
+        const parts = msg.fen.split(" ");
+        this.turnColor = parts[1] === "w" ? "white" : "black";
+
+        this.chessground.set({
+            fen: this.fullfen,
+            turnColor: this.turnColor,
+            lastMove: uci2LastMove(msg.lastMove),
+            check: msg.check,
+            movable: {
+                color: this.turnColor,
+            },
+        });
+    }
+
+    private buildScoreStr = (color: string, analysis: Ceval) => {
+        const score = analysis['s'];
+        let scoreStr = '';
+        let ceval : number;
+        if (score['mate'] !== undefined) {
+            ceval = score['mate']
+            const sign = ((color === 'b' && Number(ceval) > 0) || (color === 'w' && Number(ceval) < 0)) ? '-': '';
+            scoreStr = '#' + sign + Math.abs(Number(ceval));
+        } else if (score['cp'] !== undefined) {
+            ceval = score['cp']
+            let nscore = Number(ceval) / 100.0;
+            if (color === 'b') nscore = -nscore;
+            scoreStr = nscore.toFixed(1);
+        }
+        return scoreStr;
+    }
+
+    private onMsgAnalysis = (msg: MsgAnalysis) => {
+        // console.log(msg);
+        if (msg['ceval']['s'] === undefined) return;
+
+        const scoreStr = this.buildScoreStr(msg.color, msg.ceval);
+
+        // Server side analysis message
+        if (msg.type === 'analysis') {
+            this.steps[msg.ply]['ceval'] = msg.ceval;
+            this.steps[msg.ply]['scoreStr'] = scoreStr;
+
+            if (this.steps.every((step) => {return step.scoreStr !== undefined;})) {
+                const element = document.getElementById('loader-wrapper') as HTMLElement;
+                element.style.display = 'none';
+            }
+            this.drawServerEval(msg.ply, scoreStr);
+        } else {
+            const turnColor = msg.color === 'w' ? 'white' : 'black';
+            this.drawEval(msg.ceval, scoreStr, turnColor);
+        }
+    }
+
+    // User running a fishnet worker asked new server side analysis with chat message: !analysis
+    private onMsgRequestAnalysis = () => {
+        this.steps.forEach((step) => {
+            step.analysis = undefined;
+            step.ceval = undefined;
+            step.scoreStr = undefined;
+        });
+        this.drawAnalysisChart(true);
+    }
+
+    private onMsgUserConnected = (msg: MsgUserConnected) => {
+        this.username = msg["username"];
+    }
+
+    private onMsgDeleted = () => {
+        window.location.assign(this.home + "/@/" + this.username + '/import');
+    }
+
+    protected onMessage(evt: MessageEvent) {
+        // console.log("<+++ onMessage():", evt.data);
+        super.onMessage(evt);
+
+        if (evt.data === '/n') return;
+        const msg = JSON.parse(evt.data);
+        switch (msg.type) {
+            case "board":
+                this.onMsgBoard(msg);
+                break;
+            case "analysis_board":
+                this.onMsgAnalysisBoard(msg);
+                break
+            case "analysis":
+                this.onMsgAnalysis(msg);
+                break;
+            case "embed_user_connected":
+            case "game_user_connected":
+                this.onMsgUserConnected(msg);
+                break;
+            case "request_analysis":
+                this.onMsgRequestAnalysis()
+                break;
+            case "deleted":
+                this.onMsgDeleted();
+                break;
+        }
+    }
+}