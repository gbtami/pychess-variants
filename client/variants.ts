import { h, InsertHook, VNode } from 'snabbdom';

import * as cg from 'chessgroundx/types';
import * as util from 'chessgroundx/util';

import { BoardMarkType, ColorName, CountingType, MaterialPointType, PieceSoundType, PromotionSuffix, PromotionType, TimeControlType } from './chess';
import { _ } from './i18n';
import { calculateDiff, Equivalence, MaterialDiff } from './material';

export interface BoardFamily {
    readonly dimensions: cg.BoardDimensions;
    readonly cg: string;
    readonly boardCSS: string[];
}

export interface PieceFamily {
    readonly pieceCSS: string[];
}

export const BOARD_FAMILIES: Record<string, BoardFamily> = {
    ataxx7x7: { dimensions: { width: 7, height: 7 }, cg: "cg-448", boardCSS: ["ataxx.svg", "ataxx.png"] },
    standard8x8: { dimensions: { width: 8, height: 8 }, cg: "cg-512", boardCSS: ["8x8brown.svg", "8x8blue.svg", "8x8green.svg", "8x8maple.jpg", "8x8olive.jpg", "8x8santa.png", "8x8wood2.jpg", "8x8wood4.jpg", "8x8ic.svg", "8x8purple.svg"] },
    standard9x9: { dimensions: { width: 9, height: 9 }, cg: "cg-540", boardCSS: ["9x9mansindam.svg", "9x9brown.svg", "9x9blue.svg", "9x9green.svg", "9x9maple.jpg", "9x9olive.jpg"] },
    standard10x8: { dimensions: { width: 10, height: 8 }, cg: "cg-640", boardCSS: ["10x8brown.svg", "10x8blue.svg", "10x8green.svg", "10x8maple.jpg", "10x8olive.jpg"] },
    standard10x10: { dimensions: { width: 10, height: 10 }, cg: "cg-640-640", boardCSS: ["10x10brown.svg", "10x10blue.svg", "10x10green.svg", "10x10maple.jpg", "10x10olive.jpg"] },
    grand10x10: { dimensions: { width: 10, height: 10}, cg: "cg-640-640", boardCSS: ["Grandboard.svg", "10x10brown.svg", "10x10blue.svg", "10x10green.svg", "10x10maple.jpg", "10x10mapleGrand.png"] },
    makruk8x8: { dimensions: { width: 8, height: 8 }, cg: "cg-512", boardCSS: ["makruk2.svg", "makruk.svg", "makrukWhite.svg", "makruk.jpg", "makrukWood.png"] },
    sittuyin8x8: { dimensions: { width: 8, height: 8 }, cg: "cg-512", boardCSS: ["sittuyin2.svg", "sittuyin.svg", "sittuyin.jpg", "sittuyingreen.svg", "sittuyinGrainBrown.svg", "sittuyinWood.png"] },
    shogi9x9: { dimensions: { width: 9, height: 9 }, cg: "cg-576", boardCSS: ["shogi.svg", "Shogiban1.png", "Shogiban2.png", "shogic.svg", "ShogiMaple.png", 'ShogiGrayTexture.png', "ShogiSpace1.svg", "dobutsu.png", "ShogiOak.png"] },
    shogi7x7: { dimensions: { width: 7, height: 7 }, cg: "cg-448-516", boardCSS: ["ToriPlain.svg", "ToriWood.svg", "ToriDaySky.svg", "ToriNightSky.svg"] },
    shogi5x5: { dimensions: { width: 5, height: 5 }, cg: "cg-260", boardCSS: ["minishogi.svg", "MiniboardWood1.png", "MiniboardWood2.png", "MinishogiDobutsu.svg", "MinishogiDobutsu2.svg"] },
    shogi5x6: { dimensions: { width: 5, height: 6 }, cg: "cg-260-360", boardCSS: ["gorogoro.svg", "gorogoroboard.svg", "gorogoro2.svg", "GorogoroWood.png"] },
    shogi3x4: { dimensions: { width: 3, height: 4 }, cg: "cg-156", boardCSS: ["doubutsuboard.svg", "dobutsu3x4.svg"] },
    xiangqi9x10: { dimensions: { width: 9, height: 10 }, cg: "cg-576-640", boardCSS: ["xiangqi.svg", "xiangqic.svg", "xiangqiCTexture.png", "xiangqiPaper.png", "xiangqiWood.png", "xiangqiDark.svg", "xiangqiWikimedia.svg", "xiangqiLightWood.png", "xiangqiSand.svg"] },
    xiangqi7x7: { dimensions: { width: 7, height: 7 }, cg: "cg-448", boardCSS: ["minixiangqi.svg", "minixiangqiw.png", "minixqlg.svg"] },
    janggi9x10: { dimensions: { width: 9, height: 10 }, cg: "cg-576-640", boardCSS: ["JanggiBrown.svg", "JanggiPaper.png", "JanggiWood.png", "JanggiDark.svg", "JanggiWoodDark.svg", "JanggiStone.svg"] },
    shogun8x8: { dimensions: { width: 8, height: 8 }, cg: "cg-512", boardCSS: ["ShogunPlain.svg", "ShogunMaple.png", "ShogunMaple2.png", "ShogunBlue.svg", "8x8brown.svg", "8x8maple.jpg"] },
    chak9x9:{ dimensions: { width: 9, height: 9 }, cg: "cg-540", boardCSS: ["StandardChakBoard.svg", "ColoredChakBoard.svg", "ChakArt.jpg"] },
    chennis7x7:{ dimensions: { width: 7, height: 7 }, cg: "cg-448", boardCSS: ["WimbledonBoard.svg", "FrenchOpenBoard.svg", "USOpenBoard.svg"] },
};

export const PIECE_FAMILIES: Record<string, PieceFamily> = {
    ataxx: { pieceCSS: ["disguised", "virus", "zombie", "cat-dog"] },
    standard: { pieceCSS: ["standard", "green", "alpha", "chess_kaneo", "santa", "maestro", "dubrovny", "disguised", "atopdown"] },
    capa: { pieceCSS: ["capa0", "capa1", "capa2", "capa3", "capa4", "capa5", "disguised"] },
    seirawan: { pieceCSS: ["seir1", "seir0", "seir2", "seir3", "seir4", "seir5", "disguised"] },
    makruk: { pieceCSS: ["makrukwb", "makrukwr", "makruk", "makruks", "makruki", "makrukc", "disguised"] },
    sittuyin: { pieceCSS: ["sittuyins", "sittuyinkagr", "sittuyinkabr", "sittuyinm", "sittuyini", "sittuyincb", "disguised"] },
    asean: { pieceCSS: ["aseani", "aseanm", "aseanc", "aseans", "aseancb", "disguised"] },
    shogi: { pieceCSS: ["shogik", "shogi", "shogiw", "shogip", "shogim", "shogip3d", "shogikw3d", "shogid", "shogiim", "shogibw", "portk", "porti", "cz", "disguised"] },
    kyoto: { pieceCSS: ["kyoto", "kyotok", "kyotoks", "kyotoi", "kyotod", "disguised"] },
    dobutsu: { pieceCSS: ["dobutsu", "disguised"] },
    tori: { pieceCSS: ["torii", "torik", "torim", "porti", "cz", "disguised"] },
    cannonshogi: { pieceCSS: ["ctp3d", "cz", "czalt", "disguised"] },
    xiangqi: { pieceCSS: ["lishu", "xiangqi2di", "xiangqi", "xiangqict3", "xiangqihnz", "xiangqict2", "lishuw", "xiangqict2w", "xiangqiwikim", "xiangqiKa", "xiangqittxqhnz", "xiangqittxqintl", "xiangqi2d", "xiangqihnzw", "disguised", "euro"] },
    janggi: { pieceCSS: ["janggihb", "janggihg", "janggiikak", "janggiikaw", "janggikak", "janggikaw", "janggiib", "janggiig", "disguised"] },
    shako: { pieceCSS: ["shako0", "shako1", "shako2", "disguised"] },
    shogun: { pieceCSS: ["shogun0", "shogun1", "shogun2", "shogun3", "shogun4", "shogun5", "disguised"] },
    orda: { pieceCSS: ["orda0", "orda1", "disguised"] },
    khans: { pieceCSS: ["khans0", "disguised"] },
    synochess: { pieceCSS: ["synochess0", "synochess1", "synochess2", "synochess3", "synochess4", "synochess5", "disguised"] },
    hoppel: { pieceCSS: ["hoppel0", "hoppel1", "hoppel2", "disguised"] },
    shinobi: { pieceCSS: ["shinobi0", "shinobi1", "disguised"] },
    empire: { pieceCSS: ["empire0", "empire1", "disguised"] },
    ordamirror: { pieceCSS: ["ordamirror0", "ordamirror1", "disguised"] },
    chak: { pieceCSS: ["chak0", "chak1", "disguised"] },
    chennis: { pieceCSS: ["chennis0", "chennis1", "chennis2", "chennis3", "chennis4", "disguised"] },
    spartan: { pieceCSS: ["spartan0", "disguised"] },
    mansindam: { pieceCSS: ["mansindam2", "mansindam1", "mansindam3", "mansindam4", "disguised"] },
};

export interface Variant {
    readonly name: string;
    readonly _displayName: string;
    readonly displayName: (chess960?: boolean) => string;
    readonly _tooltip: string;
    readonly tooltip: string;
    readonly chess960: boolean;
    readonly _icon: string;
    readonly _icon960: string;
    readonly icon: (chess960?: boolean) => string;
    readonly startFen: string;
    readonly boardFamily: keyof typeof BOARD_FAMILIES;
    readonly board: BoardFamily;
    readonly pieceFamily: keyof typeof PIECE_FAMILIES;
    readonly piece: PieceFamily;
    readonly colors: {
        readonly first: ColorName;
        readonly second: ColorName;
    }
    readonly pieceRow: Record<cg.Color, cg.Role[]>;
    readonly kingRoles: cg.Role[];
    readonly pocket?: {
        readonly roles: Record<cg.Color, cg.Role[]>;
        readonly captureToHand: boolean;
    };
    readonly promotion: {
        readonly type: PromotionType;
        readonly order: PromotionSuffix[];
        readonly roles: cg.Role[];
        readonly strict?: {
            readonly isPromoted: (piece: cg.Piece, pos: cg.Pos) => boolean;
        };
        readonly autoPromoteable: boolean;
    };
    readonly rules: {
        readonly defaultTimeControl: TimeControlType;
        readonly enPassant: boolean;
        readonly gate: boolean;
        readonly duck: boolean;
        readonly pass: boolean;
        readonly setup: boolean;
        readonly noDrawOffer: boolean;
    };
    readonly material: {
        readonly showDiff: boolean;
        readonly initialDiff: MaterialDiff;
        readonly equivalences: Equivalence;
    };
    readonly ui: {
        readonly counting?: CountingType;
        readonly materialPoint?: MaterialPointType;
        readonly showPromoted: boolean;
        readonly pieceSound: PieceSoundType;
        readonly boardMark: BoardMarkType | '';
    };
    readonly alternateStart?: Record<string, string>;
}

function variant(config: VariantConfig): Variant {
    return {
        name: config.name,
        _displayName: config.displayName ?? config.name,
        displayName: function (chess960 = false) { return _(this._displayName).toUpperCase() + (chess960 ? '960' : ''); },
        _tooltip: config.tooltip,
        get tooltip() { return _(this._tooltip) },
        chess960: !!config.chess960,
        _icon: config.icon,
        _icon960: config.icon960 ?? config.icon,
        icon: function (chess960 = false) { return chess960 ? this._icon960 : this._icon; },
        startFen: config.startFen,
        boardFamily: config.boardFamily,
        board: BOARD_FAMILIES[config.boardFamily],
        pieceFamily: config.pieceFamily,
        piece: PIECE_FAMILIES[config.pieceFamily],
        colors: config.colors ?? { first: 'White', second: 'Black' },
        pieceRow: Array.isArray(config.pieceRow) ? {
            white: config.pieceRow.map(util.roleOf),
            black: config.pieceRow.map(util.roleOf),
        } : {
            white: config.pieceRow.white.map(util.roleOf),
            black: config.pieceRow.black.map(util.roleOf),
        },
        kingRoles: (config.kingRoles ?? ['k']).map(util.roleOf),
        pocket: config.pocket ? {
            roles: Array.isArray(config.pocket.roles) ? {
                white: config.pocket.roles.map(util.roleOf),
                black: config.pocket.roles.map(util.roleOf),
            } : {
                white: config.pocket.roles.white.map(util.roleOf),
                black: config.pocket.roles.black.map(util.roleOf),
            },
            captureToHand: config.pocket.captureToHand,
        } : undefined,
        promotion: {
            type: config.promotion?.type ?? 'regular',
            order: config.promotion?.order ?? (config.promotion?.type === 'shogi' ? ['+', ''] : ['q', 'c', 'e', 'a', 'h', 'n', 'r', 'b', 'p']),
            roles: (config.promotion?.roles ?? ['p']).map(util.roleOf),
            strict: config.promotion?.strict,
            get autoPromoteable() { return this.order.length > 2 },
        },
        rules: {
            defaultTimeControl: config.rules?.defaultTimeControl ?? 'incremental',
            enPassant: !!config.rules?.enPassant,
            gate: !!config.rules?.gate,
            duck: !!config.rules?.duck,
            pass: !!config.rules?.pass,
            setup: !!config.rules?.setup,
            noDrawOffer: !!config.rules?.noDrawOffer,
        },
        material: {
            showDiff: !config.pocket?.captureToHand,
            initialDiff: calculateDiff(config.startFen, BOARD_FAMILIES[config.boardFamily].dimensions, config.material?.equivalences ?? {}, !!config.pocket?.captureToHand),
            equivalences: config.material?.equivalences ?? {},
        },
        ui: {
            counting: config.ui?.counting,
            materialPoint: config.ui?.materialPoint,
            showPromoted: config.ui?.showPromoted ?? false,
            pieceSound: config.ui?.pieceSound ?? 'regular',
            boardMark: config.ui?.boardMark ?? '',
        },
        alternateStart: config.alternateStart,
    };
}

interface VariantConfig {
    // Name as defined in Fairy-Stockfish
    name: string;
    // Display name for use on the website (default: same as name)
    displayName?: string;
    // Tooltip displayed when variant name is hovered
    tooltip: string;
    // Start FEN for use in some client-side calculations
    startFen: string;
    // Whether it is possible to play a randomized starting position (default: false)
    chess960?: boolean;
    // Icon letter in the site's font
    icon: string;
    // Icon of the 960 version (default: same as icon)
    icon960?: string;
    // Board appearance
    boardFamily: keyof typeof BOARD_FAMILIES;
    // Piece appearance
    pieceFamily: keyof typeof PIECE_FAMILIES;
    // Color names of each side for accurate color representation
    colors?: {             
        // (default: White)
        first: ColorName;
        // (default: Black)
        second: ColorName;
    }
    // Pieces on the editor's piece row
    // Use the record version if the pieces of each side are different
    pieceRow: cg.Letter[] | Record<cg.Color, cg.Letter[]>;
    // Pieces considered king for check marking (default: ['k'])
    kingRoles?: cg.Letter[];
    pocket?: {
        // Pieces in the pocket
        // Use the record version if the pieces of each side are different
        roles: cg.Letter[] | Record<cg.Color, cg.Letter[]>;
        // Whether captured pieces go to the pocket (Fairy's terminology)
        captureToHand: boolean;
    };
    promotion?: {
        // Promotion style
        // regular: (default) Pawns promote to one or more pieces (like chess)
        // shogi: Multiple pieces promote to another piece corresponding to it (like shogi)
        type: PromotionType;
        // Order of promotion choices to display, top choice will be chosen for auto-promote
        // (default: ["q", "c", "e", "a", "h", "n", "r", "b", "p"] for regular)
        // (default: ["+", ""] for shogi)
        order?: PromotionSuffix[];
        // Pieces that can promote (default: ['p'])
        roles?: cg.Letter[];
        // Whether a piece's promotion state strictly depends on its square (default: undefined)
        strict?: {
            // Returns true if and only if the given piece would be promoted on the given square
            isPromoted: (piece: cg.Piece, pos: cg.Pos) => boolean;
        };
    };
    // Miscellaneous rules useful for client-side processing
    // (default: false)
    rules?: {
        // Default time control (default: incremental)
        defaultTimeControl?: TimeControlType;
        // Chess's en passant
        enPassant?: boolean;
        // S-Chess gating
        gate?: boolean;
        // Duck Chess moving
        duck?: boolean;
        // Passing without moving a piece on board
        pass?: boolean;
        // Setup phase
        setup?: boolean;
        // Draw offer not allowed
        noDrawOffer?: boolean;
    };
    // Material equivalences for material diff calculation
    // ex. { 'pl-piece': 'r-piece' } means the "+L" piece is treated as the "R" piece for material diff
    material?: {
        equivalences?: Equivalence;
    },
    // UI display info
    ui?: {
        // SEA variants' counting (default: undefined)
        counting?: CountingType;
        // Material point (default: undefined)
        materialPoint?: MaterialPointType;
        // Promoted pieces need to be represented in the FEN even if it's not a drop variant (default: false)
        showPromoted?: boolean;
        // Sound of the piece moving (default: regular)
        pieceSound?: PieceSoundType;
        // Board marking for special squares (default: '')
        boardMark?: BoardMarkType;
    };
    // Alternate starting positions, including handicaps
    alternateStart?: Record<string, string>;
}

export const VARIANTS: Record<string, Variant> = {
    ataxx: variant({
        name: "ataxx", tooltip: "Infection game.",
        startFen: "P5p/7/7/7/7/7/p5P w 0 1",
        icon: "☣",
        boardFamily: "ataxx7x7", pieceFamily: "ataxx",
        colors: { first: "Red", second: "Blue" },
        pieceRow: ["p", "*"],
        rules: { pass: true },
        ui: { materialPoint: "ataxx" },
        // Ataxx All 19 boards won https://www.youtube.com/watch?v=3VcAW6EKuvU
        alternateStart: {
            '': "",
            'Board 0': "P5p/7/7/7/7/7/p5P w 0 1",
            'Board 1': "P5p/7/3*3/2*1*2/3*3/7/p5P w 0 1",
            'Board 2': "P5p/7/3*3/2***2/3*3/7/p5P w 0 1",
            'Board 3': "P5p/7/2*1*2/7/2*1*2/7/p5P w 0 1",
            'Board 4': "P5p/1*3*1/2*1*2/7/2*1*2/1*3*1/p5P w 0 1",
            'Board 5': "P5p/7/2*1*2/3*3/2*1*2/7/p5P w 0 1",
            'Board 6': "P2*2p/7/7/*5*/7/7/p2*2P w 0 1",
            'Board 7': "P2*2p/3*3/7/**3**/7/3*3/p2*2P w 0 1",
            'Board 8': "P2*2p/3*3/3*3/***1***/3*3/3*3/p2*2P w 0 1",
            'Board 9': "P5p/2*1*2/1*3*1/7/1*3*1/2*1*2/p5P w 0 1",
            "Board 10": "P2*2p/7/1*3*1/*5*/1*3*1/7/p2*2P w 0 1",
            "Board 11": "P1*1*1p/7/*2*2*/7/*2*2*/7/p1*1*1P w 0 1",
            "Board 12": "P1*1*1p/7/2*1*2/1*3*1/2*1*2/7/p1*1*1P w 0 1",
            "Board 13": "P2*2p/2*1*2/1*3*1/*5*/1*3*1/2*1*2/p2*2P w 0 1",
            "Board 14": "P1*1*1p/1*3*1/*5*/7/*5*/1*3*1/p1*1*1P w 0 1",
            "Board 15": "P1*1*1p/7/*1*1*1*/7/*1*1*1*/7/p1*1*1P w 0 1",
            "Board 16": "P2*2p/7/1**1**1/**3**/1**1**1/7/p2*2P w 0 1",
            "Board 17": "P1*1*1p/2*1*2/*5*/*2*2*/*5*/2*1*2/p1*1*1P w 0 1",
            "Board 18": "P5p/2*1*2/**1*1**/3*3/**1*1**/2*1*2/p5P w 0 1",
            "Board 19": "P1***1p/7/**1*1**/*5*/**1*1**/7/p1***1P w 0 1",
        }
    }),

    chess: variant({
        name: "chess", tooltip: "Chess, unmodified, as it's played by FIDE standards.",
        startFen: "rnbqkbnr/pppppppp/8/8/8/8/PPPPPPPP/RNBQKBNR w KQkq - 0 1",
        chess960: true, icon: "M", icon960: "V",
        boardFamily: "standard8x8", pieceFamily: "standard",
        pieceRow: ["k", "q", "r", "b", "n", "p"],
        rules: { enPassant: true },
        alternateStart: {
            '': "",
            'PawnsPushed': "rnbqkbnr/8/8/pppppppp/PPPPPPPP/8/8/RNBQKBNR w KQkq - 0 1",
            'PawnsPassed': "rnbqkbnr/8/8/PPPPPPPP/pppppppp/8/8/RNBQKBNR w KQkq - 0 1",
            'UpsideDown': "RNBKQBNR/PPPPPPPP/8/8/8/8/pppppppp/rnbkqbnr w - - 0 1",
            'Theban': "1p6/2p3kn/3p2pp/4pppp/5ppp/8/PPPPPPPP/PPPPPPKN w - - 0 1",
            'No castle': 'rnbqkbnr/pppppppp/8/8/8/8/PPPPPPPP/RNBQKBNR w - - 0 1'
        },
    }),

    crazyhouse: variant({
        name: "crazyhouse", tooltip: "Take captured pieces and drop them back on to the board as your own.",
        startFen: "rnbqkbnr/pppppppp/8/8/8/8/PPPPPPPP/RNBQKBNR[] w KQkq - 0 1",
        chess960: true, icon: "+", icon960: "%",
        boardFamily: "standard8x8", pieceFamily: "standard",
        pieceRow: ["k", "q", "r", "b", "n", "p"],
        pocket: {
            roles: ["p", "n", "b", "r", "q"],
            captureToHand: true,
        },
        rules: { enPassant: true },
        alternateStart: {
            '': "",
            'PawnsPushed': "rnbqkbnr/8/8/pppppppp/PPPPPPPP/8/8/RNBQKBNR w - - 0 1",
            'PawnsPassed': "rnbqkbnr/8/8/PPPPPPPP/pppppppp/8/8/RNBQKBNR w - - 0 1",
            'UpsideDown': "RNBQKBNR/PPPPPPPP/8/8/8/8/pppppppp/rnbqkbnr w - - 0 1",
            'Theban': "1p6/2p3kn/3p2pp/4pppp/5ppp/8/PPPPPPPP/PPPPPPKN w - - 0 1",
            'No castle': 'rnbqkbnr/pppppppp/8/8/8/8/PPPPPPPP/RNBQKBNR w - - 0 1'
        },
    }),

    placement: variant({
        name: "placement", tooltip: "Choose where your pieces start.",
        startFen: "8/pppppppp/8/8/8/8/PPPPPPPP/8[KQRRBBNNkqrrbbnn] w - - 0 1",
        icon: "S",
        boardFamily: "standard8x8", pieceFamily: "standard",
        pieceRow: ["k", "q", "r", "b", "n", "p"],
        pocket: { roles: ["n", "b", "r", "q", "k"], captureToHand: false },
        rules: { enPassant: true },
    }),

    atomic: variant({
        name: "atomic", tooltip: "Pieces explode upon capture.",
        startFen: "rnbqkbnr/pppppppp/8/8/8/8/PPPPPPPP/RNBQKBNR w KQkq - 0 1",
        chess960: true, icon: "~", icon960: "\\",
        boardFamily: "standard8x8", pieceFamily: "standard",
        pieceRow: ["k", "q", "r", "b", "n", "p"],
        rules: { enPassant: true },
        ui: { pieceSound: "atomic" },
    }),

    kingofthehill: variant({
        name: "kingofthehill", displayName: "king of the hill", tooltip: "Bring your King to the center to win the game.",
        startFen: "rnbqkbnr/pppppppp/8/8/8/8/PPPPPPPP/RNBQKBNR w KQkq - 0 1",
        chess960: true, icon: "🏴", icon960: "🏁",
        boardFamily: "standard8x8", pieceFamily: "standard",
        pieceRow: ["k", "q", "r", "b", "n", "p"],
        rules: { enPassant: true },
        ui: { boardMark: 'kingofthehill' },
    }),

    '3check': variant({
        name: "3check", displayName: "three-check", tooltip: "Check your opponent 3 times to win the game.",
        startFen: "rnbqkbnr/pppppppp/8/8/8/8/PPPPPPPP/RNBQKBNR w KQkq - 3+3 0 1",
        chess960: true, icon: "☰", icon960: "☷",
        boardFamily: "standard8x8", pieceFamily: "standard",
        pieceRow: ["k", "q", "r", "b", "n", "p"],
        rules: { enPassant: true },
        alternateStart: {
            '': "",
            '5check': "rnbqkbnr/pppppppp/8/8/8/8/PPPPPPPP/RNBQKBNR w KQkq - 5+5 0 1",
        },
    }),

    duck: variant({
        name: "duck", tooltip: "The duck must be moved to a new square after every turn.",
        startFen: "rnbqkbnr/pppppppp/8/8/8/8/PPPPPPPP/RNBQKBNR w KQkq - 0 1",
        icon: "🦆",
        boardFamily: "standard8x8", pieceFamily: "standard",
        pieceRow: { white: ["k", "q", "r", "b", "n", "p", "*"], black: ["k", "q", "r", "b", "n", "p"] },
        rules: { enPassant: true, duck: true },
    }),

    makruk: variant({
        name: "makruk", tooltip: "Thai Chess. A game closely resembling the original Chaturanga. Similar to Chess but with a different queen and bishop.",
        startFen: "rnsmksnr/8/pppppppp/8/8/PPPPPPPP/8/RNSKMSNR w - - 0 1",
        icon: "Q",
        boardFamily: "makruk8x8", pieceFamily: "makruk",
        pieceRow: ["k", "s", "m", "n", "r", "p", "m~" as cg.Letter],
        promotion: { type: "regular", order: ["m"] },
        ui: { counting: "makruk", showPromoted: true },
    }),

    makpong: variant({
        name: "makpong", tooltip: "Makruk variant where kings cannot move to escape out of check.",
        startFen: "rnsmksnr/8/pppppppp/8/8/PPPPPPPP/8/RNSKMSNR w - - 0 1",
        icon: "O",
        boardFamily: "makruk8x8", pieceFamily: "makruk",
        pieceRow: ["k", "s", "m", "n", "r", "p", "m~" as cg.Letter],
        promotion: { type: "regular", order: ["m"] },
        ui: { counting: "makruk", showPromoted: true },
    }),

    cambodian: variant({
        name: "cambodian", displayName: "ouk chaktrang", tooltip: "Cambodian Chess. Makruk with a few additional opening abilities.",
        startFen: "rnsmksnr/8/pppppppp/8/8/PPPPPPPP/8/RNSKMSNR w DEde - 0 1",
        icon: "!",
        boardFamily: "makruk8x8", pieceFamily: "makruk",
        pieceRow: ["k", "s", "m", "n", "r", "p", "m~" as cg.Letter],
        promotion: { type: "regular", order: ["m"] },
        ui: { counting: "makruk", showPromoted: true },
    }),

    sittuyin: variant({
        name: "sittuyin", tooltip: "Burmese Chess. Similar to Makruk, but pieces are placed at the start of the match.",
        startFen: "8/8/4pppp/pppp4/4PPPP/PPPP4/8/8[KFRRSSNNkfrrssnn] w - - 0 1",
        icon: ":",
        boardFamily: "sittuyin8x8", pieceFamily: "sittuyin",
        colors: { first: "Red", second: "Black" },
        pieceRow: ["k", "f", "s", "n", "r", "p"],
        pocket: { roles: ["r", "n", "s", "f", "k"], captureToHand: false },
        promotion: { type: "regular", order: ["f"] },
    }),

    asean: variant({
        name: "asean", tooltip: "Makruk using the board/pieces from International Chess as well as pawn promotion rules.",
        startFen: "rnbqkbnr/8/pppppppp/8/8/PPPPPPPP/8/RNBQKBNR w - - 0 1",
        icon: "♻",
        boardFamily: "standard8x8", pieceFamily: "asean",
        pieceRow: ["k", "q", "b", "n", "r", "p"],
        promotion: { type: "regular", order: ["r", "n", "b", "q"] },
        ui: { counting: "asean" },
    }),

    shogi: variant({
        name: "shogi", tooltip: _("Japanese Chess, the standard 9x9 version played today with drops and promotions."),
        startFen: "lnsgkgsnl/1r5b1/ppppppppp/9/9/9/PPPPPPPPP/1B5R1/LNSGKGSNL[-] w 0 1",
        icon: "K",
        boardFamily: "shogi9x9", pieceFamily: "shogi",
        colors: { first: "Black", second: "White" },
        pieceRow: ["k", "g", "r", "b", "s", "n", "l", "p"],
        pocket: { roles: ["p", "l", "n", "s", "g", "b", "r"], captureToHand: true },
        promotion: { type: "shogi", roles: ["p", "l", "n", "s", "r", "b"] },
        rules: { defaultTimeControl: "byoyomi", noDrawOffer: true },
        ui: { pieceSound: "shogi" },
        alternateStart: {
            '': '',
            'Lance HC': 'lnsgkgsn1/1r5b1/ppppppppp/9/9/9/PPPPPPPPP/1B5R1/LNSGKGSNL[-] b 0 1',
            'Bishop HC': 'lnsgkgsnl/1r7/ppppppppp/9/9/9/PPPPPPPPP/1B5R1/LNSGKGSNL[-] b 0 1',
            'Rook HC': 'lnsgkgsnl/7b1/ppppppppp/9/9/9/PPPPPPPPP/1B5R1/LNSGKGSNL[-] b 0 1',
            'Rook+Lance HC': 'lnsgkgsn1/7b1/ppppppppp/9/9/9/PPPPPPPPP/1B5R1/LNSGKGSNL[-] b 0 1',
            '2-Piece HC': 'lnsgkgsnl/9/ppppppppp/9/9/9/PPPPPPPPP/1B5R1/LNSGKGSNL[-] b 0 1',
            '4-Piece HC': '1nsgkgsn1/9/ppppppppp/9/9/9/PPPPPPPPP/1B5R1/LNSGKGSNL[-] b 0 1',
            '6-Piece HC': '2sgkgs2/9/ppppppppp/9/9/9/PPPPPPPPP/1B5R1/LNSGKGSNL[-] b 0 1',
            '8-Piece HC': '3gkg3/9/ppppppppp/9/9/9/PPPPPPPPP/1B5R1/LNSGKGSNL[-] b 0 1',
            '9-Piece HC': '3gk4/9/ppppppppp/9/9/9/PPPPPPPPP/1B5R1/LNSGKGSNL[-] b 0 1',
            '10-Piece HC': '4k4/9/ppppppppp/9/9/9/PPPPPPPPP/1B5R1/LNSGKGSNL[-] b 0 1'
        },
    }),

    cannonshogi: variant({
        name: "cannonshogi", displayName: "cannon shogi", tooltip: _("Shogi with Chinese and Korean cannons"),
        startFen: "lnsgkgsnl/1rci1uab1/p1p1p1p1p/9/9/9/P1P1P1P1P/1BAU1ICR1/LNSGKGSNL[-] w 0 1",
        icon: "💣",
        boardFamily: "shogi9x9", pieceFamily: "cannonshogi",
        colors: { first: "Black", second: "White" },
        pieceRow: ["k", "g", "r", "b", "s", "n", "l", "p", "u", "a", "c", "i"],
        pocket: { roles: ["p", "l", "n", "s", "g", "b", "r", "u", "a", "c", "i"], captureToHand: true },
        promotion: { type: "shogi", roles: ["p", "l", "n", "s", "r", "b", "u", "a", "c", "i"] },
        rules: { defaultTimeControl: "byoyomi" },
        ui: { pieceSound: "shogi" },
    }),

    minishogi: variant({
        name: "minishogi", tooltip: "5x5 Shogi for more compact and faster games. There are no knights or lances.",
        startFen: "rbsgk/4p/5/P4/KGSBR[-] w 0 1",
        icon: "6",
        boardFamily: "shogi5x5", pieceFamily: "shogi",
        colors: { first: "Black", second: "White" },
        pieceRow: ["k", "g", "r", "b", "s", "p"],
        pocket: { roles: ["p", "s", "g", "b", "r"], captureToHand: true },
        promotion: { type: "shogi", roles: ["p", "s", "r", "b"] },
        rules: { defaultTimeControl: "byoyomi", noDrawOffer: true },
        ui: { pieceSound: "shogi" },
    }),

    kyotoshogi: variant({
        name: "kyotoshogi", displayName: "kyoto shogi", tooltip: "A wild Shogi variant on a 5x5 board where pieces flip into a different piece after each move.",
        startFen: "p+nks+l/5/5/5/+LSK+NP[-] w 0 1",
        icon: ")",
        boardFamily: "shogi5x5", pieceFamily: "kyoto",
        colors: { first: "Black", second: "White" },
        pieceRow: ["k", "l", "s", "n", "p"],
        pocket: { roles: ["p", "l", "n", "s"], captureToHand: true },
        promotion: { type: "shogi", roles: ["p", "l", "n", "s"] },
        rules: { defaultTimeControl: "byoyomi", noDrawOffer: true },
        ui: { pieceSound: "shogi" },
    }),

    dobutsu: variant({
        name: "dobutsu", tooltip: "3x4 game with cute animals, designed to teach children how to play Shogi.",
        startFen: "gle/1c1/1C1/ELG[-] w 0 1",
        icon: "8",
        boardFamily: "shogi3x4", pieceFamily: "dobutsu",
        colors: { first: "Black", second: "White" },
        pieceRow: ["l", "g", "e", "c"],
        kingRoles: ["l"],
        pocket: { roles: ["e", "g", "c"], captureToHand: true },
        promotion: { type: "shogi", roles: ["c"] },
        rules: { defaultTimeControl: "byoyomi", noDrawOffer: true },
        ui: { pieceSound: "shogi" },
    }),

    gorogoro: variant({
        name: "gorogoro", tooltip: "5x6 Shogi designed to introduce tactics with the generals.",
        startFen: "sgkgs/5/1ppp1/1PPP1/5/SGKGS[-] w 0 1",
        icon: "🐱",
        boardFamily: "shogi5x6", pieceFamily: "shogi",
        colors: { first: "Black", second: "White" },
        pieceRow: ["k", "g", "s", "p"],
        pocket: { roles: ["p", "s", "g"], captureToHand: true },
        promotion: { type: "shogi", roles: ["p", "s"] },
        rules: { defaultTimeControl: "byoyomi", noDrawOffer: true },
        ui: { pieceSound: "shogi" },
    }),

    gorogoroplus: variant({
        name: "gorogoroplus", displayName: "gorogoro+", tooltip: "5x6 Shogi designed to introduce tactics with the generals.",
        startFen: "sgkgs/5/1ppp1/1PPP1/5/SGKGS[LNln] w 0 1",
        icon: "🐱",
        boardFamily: "shogi5x6", pieceFamily: "shogi",
        colors: { first: "Black", second: "White" },
        pieceRow: ["k", "g", "s", "n", "l", "p"],
        pocket: { roles: ["p", "l", "n", "s", "g"], captureToHand: true },
        promotion: { type: "shogi", roles: ["p", "s", "n", "l"] },
        rules: { defaultTimeControl: "byoyomi", noDrawOffer: true },
        ui: { pieceSound: "shogi" },
        alternateStart: {
            'Gorogoro Plus N+L': '',
            'Original (No N+L)': 'sgkgs/5/1ppp1/1PPP1/5/SGKGS[-] w 0 1'
        },
    }),

    torishogi: variant({
        name: "torishogi", displayName: "tori shogi", tooltip: "A confrontational 7x7 variant with unique pieces each named after different birds.",
        startFen: "rpckcpl/3f3/sssssss/2s1S2/SSSSSSS/3F3/LPCKCPR[-] w 0 1",
        icon: "🐦",
        boardFamily: "shogi7x7", pieceFamily: "tori",
        colors: { first: "Black", second: "White" },
        pieceRow: ["k", "c", "p", "l", "r", "f", "s"],
        pocket: { roles: ["s", "p", "l", "r", "c", "f"], captureToHand: true },
        promotion: { type: "shogi", roles: ["s", "f"] },
        rules: { defaultTimeControl: "byoyomi", noDrawOffer: true },
        ui: { pieceSound: "shogi" },
        alternateStart: {
            '': '',
            'Left Quail HC': 'rpckcp1/3f3/sssssss/2s1S2/SSSSSSS/3F3/LPCKCPR[] b 0 1',
            'Falcon HC': 'rpckcpl/7/sssssss/2s1S2/SSSSSSS/3F3/LPCKCPR[] b 0 1',
            'Falcon + Left Quail HC': 'rpckcp1/7/sssssss/2s1S2/SSSSSSS/3F3/LPCKCPR[] b 0 1',
            'Falcon + Both Quails HC': '1pckcp1/7/sssssss/2s1S2/SSSSSSS/3F3/LPCKCPR[] b 0 1',
        },
    }),

    xiangqi: variant({
        name: "xiangqi", tooltip: "Chinese Chess, one of the oldest and most played board games in the world.",
        startFen: "rnbakabnr/9/1c5c1/p1p1p1p1p/9/9/P1P1P1P1P/1C5C1/9/RNBAKABNR w - - 0 1",
        icon: "|",
        boardFamily: "xiangqi9x10", pieceFamily: "xiangqi",
        colors: { first: "Red", second: "Black" },
        pieceRow: ["k", "a", "c", "r", "b", "n", "p"],
        promotion: { type: "regular", roles: [] },
    }),

    manchu: variant({
        name: "manchu", tooltip: "Xiangqi variant where one side has a chariot that can also move as a cannon or horse.",
        startFen: "rnbakabnr/9/1c5c1/p1p1p1p1p/9/9/P1P1P1P1P/9/9/M1BAKAB2 w - - 0 1",
        icon: "{",
        boardFamily: "xiangqi9x10", pieceFamily: "xiangqi",
        colors: { first: "Red", second: "Black" },
        pieceRow: { white: ["k", "a", "m", "b", "p"], black: ["k", "a", "c", "r", "b", "n", "p"] },
        promotion: { type: "regular", roles: [] },
    }),

    janggi: variant({
        name: "janggi", tooltip: "Korean Chess, similar to Xiangqi but plays much differently. Tournament rules are used.",
        startFen: "rnba1abnr/4k4/1c5c1/p1p1p1p1p/9/9/P1P1P1P1P/1C5C1/4K4/RNBA1ABNR w - - 0 1",
        icon: "=",
        boardFamily: "janggi9x10", pieceFamily: "janggi",
        colors: { first: "Blue", second: "Red" },
        pieceRow: ["k", "a", "c", "r", "b", "n", "p"],
        promotion: { type: "regular", roles: [] },
        rules: { defaultTimeControl: "byoyomi", pass: true, setup: true },
        ui: { materialPoint: "janggi" },
        alternateStart: {
            '': '',
            'Central Chariot Setup': 'bnra1arnb/4k4/1c5c1/p1p1p1p1p/9/9/P1P1P1P1P/1C5C1/4K4/BNRA1ARNB w - - 0 1',
        },
    }),

    minixiangqi: variant({
        name: "minixiangqi", tooltip: "Compact version of Xiangqi played on a 7x7 board without a river.",
        startFen: "rcnkncr/p1ppp1p/7/7/7/P1PPP1P/RCNKNCR w - - 0 1",
        icon: "7",
        boardFamily: "xiangqi7x7", pieceFamily: "xiangqi",
        colors: { first: "Red", second: "Black" },
        pieceRow: ["k", "c", "r", "n", "p"],
        promotion: { type: "regular", roles: [] },
    }),

    capablanca: variant({
        name: "capablanca", tooltip: "Play with the hybrid pieces, archbishop (B+N) and chancellor (R+N), on a 10x8 board.",
        startFen: "rnabqkbcnr/pppppppppp/10/10/10/10/PPPPPPPPPP/RNABQKBCNR w KQkq - 0 1",
        chess960: true, icon: "P", icon960: ",",
        boardFamily: "standard10x8", pieceFamily: "capa",
        pieceRow: ["k", "q", "c", "a", "r", "b", "n", "p"],
        rules: { enPassant: true },
        alternateStart: {
            '': '',
            'Bird': 'rnbcqkabnr/pppppppppp/10/10/10/10/PPPPPPPPPP/RNBCQKABNR w KQkq - 0 1',
            'Carrera': 'ranbqkbncr/pppppppppp/10/10/10/10/PPPPPPPPPP/RANBQKBNCR w KQkq - 0 1',
            'Conservative': 'arnbqkbnrc/pppppppppp/10/10/10/10/PPPPPPPPPP/ARNBQKBNRC w KQkq - 0 1',
            'Embassy': 'rnbqkcabnr/pppppppppp/10/10/10/10/PPPPPPPPPP/RNBQKCABNR w KQkq - 0 1',
            'Gothic': 'rnbqckabnr/pppppppppp/10/10/10/10/PPPPPPPPPP/RNBQCKABNR w KQkq - 0 1',
            'Schoolbook': 'rqnbakbncr/pppppppppp/10/10/10/10/PPPPPPPPPP/RQNBAKBNCR w KQkq - 0 1',
        },
    }),

    capahouse: variant({
        name: "capahouse", tooltip: "Capablanca with Crazyhouse drop rules.",
        startFen: "rnabqkbcnr/pppppppppp/10/10/10/10/PPPPPPPPPP/RNABQKBCNR[] w KQkq - 0 1",
        chess960: true, icon: "&", icon960: "'",
        boardFamily: "standard10x8", pieceFamily: "capa",
        pieceRow: ["k", "q", "c", "a", "r", "b", "n", "p"],
        pocket: { roles: ["p", "n", "b", "r", "a", "c", "q"], captureToHand: true },
        rules: { enPassant: true },
        alternateStart: {
            '': '',
            'Bird': 'rnbcqkabnr/pppppppppp/10/10/10/10/PPPPPPPPPP/RNBCQKABNR[] w KQkq - 0 1',
            'Carrera': 'ranbqkbncr/pppppppppp/10/10/10/10/PPPPPPPPPP/RANBQKBNCR[] w KQkq - 0 1',
            'Conservative': 'arnbqkbnrc/pppppppppp/10/10/10/10/PPPPPPPPPP/ARNBQKBNRC[] w KQkq - 0 1',
            'Embassy': 'rnbqkcabnr/pppppppppp/10/10/10/10/PPPPPPPPPP/RNBQKCABNR[] w KQkq - 0 1',
            'Gothic': 'rnbqckabnr/pppppppppp/10/10/10/10/PPPPPPPPPP/RNBQCKABNR[] w KQkq - 0 1',
            'Schoolbook': 'rqnbakbncr/pppppppppp/10/10/10/10/PPPPPPPPPP/RQNBAKBNCR[] w KQkq - 0 1',
        },
    }),

    dragon: variant({
        name: "dragon", displayName: "dragon chess", tooltip: "The dragon can be dropped to the base rank.",
        startFen: "rnbqkbnr/pppppppp/8/8/8/8/PPPPPPPP/RNBQKBNR[Dd] w KQkq - 0 1",
        icon: "D",  icon960: "D",
        boardFamily: "standard8x8", pieceFamily: "seirawan",
        pieceRow: ["k", "q", "d", "r", "b", "n", "p"],
        pocket: { roles: ["d"], captureToHand: false },
        rules: { enPassant: true },
    }),

    seirawan: variant({
        name: "seirawan", displayName: "s-chess", tooltip: "Hybrid pieces, the hawk (B+N) and elephant (R+N), can enter the board after moving a back rank piece.",
        startFen: "rnbqkbnr/pppppppp/8/8/8/8/PPPPPPPP/RNBQKBNR[HEhe] w KQBCDFGkqbcdfg - 0 1",
        icon: "L",  chess960: true, icon960: "}",
        boardFamily: "standard8x8", pieceFamily: "seirawan",
        pieceRow: ["k", "q", "e", "h", "r", "b", "n", "p"],
        pocket: { roles: ["h", "e"], captureToHand: false },
        rules: { enPassant: true, gate: true },
    }),

    shouse: variant({
        name: "shouse", displayName: "s-house", tooltip: "S-Chess with Crazyhouse drop rules.",
        startFen: "rnbqkbnr/pppppppp/8/8/8/8/PPPPPPPP/RNBQKBNR[HEhe] w KQBCDFGkqbcdfg - 0 1",
        icon: "$",
        boardFamily: "standard8x8", pieceFamily: "seirawan",
        pieceRow: ["k", "q", "e", "h", "r", "b", "n", "p"],
        pocket: { roles: ["p", "n", "b", "r", "h", "e", "q"], captureToHand: true },
        rules: { enPassant: true, gate: true },
    }),

    grand: variant({
        name: "grand", tooltip: _("Play with the hybrid pieces, archbishop (B+N) and chancellor (R+N), on a grand 10x10 board."),
        startFen: "r8r/1nbqkcabn1/pppppppppp/10/10/10/10/PPPPPPPPPP/1NBQKCABN1/R8R w - - 0 1",
        icon: "(",
        boardFamily: "grand10x10", pieceFamily: "capa",
        pieceRow: ["k", "q", "c", "a", "r", "b", "n", "p"],
        rules: { enPassant: true },
    }),

    grandhouse: variant({
        name: "grandhouse", tooltip: "Grand Chess with Crazyhouse drop rules.",
        startFen: "r8r/1nbqkcabn1/pppppppppp/10/10/10/10/PPPPPPPPPP/1NBQKCABN1/R8R[] w - - 0 1",
        icon: "*",
        boardFamily: "grand10x10", pieceFamily: "capa",
        pieceRow: ["k", "q", "c", "a", "r", "b", "n", "p"],
        pocket: { roles: ["p", "n", "b", "r", "a", "c", "q"], captureToHand: true },
        rules: { enPassant: true },
    }),

    shako: variant({
        name: "shako", tooltip: "Introduces the cannon and elephant from Xiangqi into a 10x10 chess board.",
        startFen: "c8c/ernbqkbnre/pppppppppp/10/10/10/10/PPPPPPPPPP/ERNBQKBNRE/C8C w KQkq - 0 1",
        icon: "9",
        boardFamily: "standard10x10", pieceFamily: "shako",
        pieceRow: ["k", "q", "e", "c", "r", "b", "n", "p"],
        promotion: { type: "regular", order: ["q", "n", "c", "r", "e", "b"] },
        rules: { enPassant: true },
        alternateStart: {
            '': '',
            'Setup similar to Xiangqi': 'rnbeqkebnr/10/1c6c1/p1p1pp1p1p/10/10/P1P1PP1P1P/1C6C1/10/RNBEQKEBNR w - - 0 1',
        },
    }),

    shogun: variant({
        name: "shogun", tooltip: "Pieces promote and can be dropped, similar to Shogi.",
        startFen: "rnb+fkbnr/pppppppp/8/8/8/8/PPPPPPPP/RNB+FKBNR w KQkq - 0 1",
        icon: "-",
        boardFamily: "shogun8x8", pieceFamily: "shogun",
        pieceRow: ["k", "f", "r", "b", "n", "p"],
        pocket: { roles: ["p", "n", "b", "r", "f"], captureToHand: true },
        promotion: { type: "shogi", roles: ["p", "f", "r", "b", "n"] },
        rules: {defaultTimeControl: "byoyomi", enPassant: true },
    }),

    hoppelpoppel: variant({
        name: "hoppelpoppel", displayName: "hoppel-poppel", tooltip: "Knights capture as bishops; bishops  capture as knights.",
        startFen: "rnbqkbnr/pppppppp/8/8/8/8/PPPPPPPP/RNBQKBNR w KQkq - 0 1",
        icon: "`",
        boardFamily: "standard8x8", pieceFamily: "hoppel",
        pieceRow: ["k", "q", "r", "b", "n", "p"],
        rules: { enPassant: true },
    }),

    orda: variant({
        name: "orda", tooltip: "Asymmetric variant where one army has pieces that move like knights but capture differently.",
        startFen: "lhaykahl/8/pppppppp/8/8/8/PPPPPPPP/RNBQKBNR w KQ - 0 1",
        icon: "R",
        boardFamily: "standard8x8", pieceFamily: "orda",
        colors: { first: "White", second: "Gold" },
        pieceRow: { white: ["k", "q", "r", "b", "n", "p", "h"], black: ["k", "y", "l", "a", "h", "p", "q"] },
        promotion: { type: "regular", order: ["q", "h"] },
        rules: { enPassant: true },
        ui: { boardMark: 'campmate' },
    }),

    khans: variant({
        name: "khans", tooltip: "Asymmetric variant where one army has pieces that move like knights but capture differently.",
        startFen: "lhatkahl/ssssssss/8/8/8/8/PPPPPPPP/RNBQKBNR w KQ - 0 1",
        icon: "🐎",
        boardFamily: "standard8x8", pieceFamily: "khans",
        colors: { first: "White", second: "Gold" },
        pieceRow: { black: ["k", "t", "l", "a", "h", "s"], white: ["k", "q", "r", "b", "n", "p"] },
        promotion: { type: "regular" },
        rules: { enPassant: true },
    }),

    synochess: variant({
        name: "synochess", tooltip: "Asymmetric East vs. West variant which pits the western Chess army against a Xiangqi and Janggi-styled army.",
        startFen: "rneakenr/8/1c4c1/1ss2ss1/8/8/PPPPPPPP/RNBQKBNR[ss] w KQ - 0 1",
        icon: "_",
        boardFamily: "standard8x8", pieceFamily: "synochess",
        colors: { first: "White", second: "Red" },
        pieceRow: { white: ["k", "q", "r", "b", "n", "p"], black: ["k", "a", "c", "r", "e", "n", "s"] },
        pocket: { roles: { white: [], black: ["s"] }, captureToHand: false },
        ui: { boardMark: 'campmate' },
    }),

    shinobi: variant({
        name: "shinobi", tooltip: "Asymmetric variant which pits the western Chess army against a drop-based, Shogi-styled army.",
        startFen: "rnbqkbnr/pppppppp/8/8/8/8/PPPPPPPP/LH1CK1HL[LHMMDJ] w kq - 0 1",
        icon: "🐢",
        boardFamily: "standard8x8", pieceFamily: "shinobi",
        colors: { first: "Pink", second: "Black" },
        pieceRow: { white: ["k", "d", "j", "c", "l", "h", "m", "p"], black: ["k", "q", "r", "b", "n", "p"] },
        pocket: { roles: { white: ["l", "h", "m", "d", "j"], black: [] }, captureToHand: false },
        promotion: { type: "shogi", roles: ["p", "l", "h", "m"] },
        rules: { enPassant: true },
        ui: { boardMark: 'campmate' },
        material: {
            equivalences: {
                'pl-piece': 'r-piece',
                'ph-piece': 'n-piece',
                'pm-piece': 'b-piece',
                'pp-piece': 'c-piece',
            },
        },
    }),

    shinobiplus: variant({
        name: "shinobiplus", displayName: "shinobi+", tooltip: "Asymmetric variant which pits the western Chess army against a drop-based, Shogi-styled army.",
        startFen: "rnbqkbnr/pppppppp/8/8/8/8/PPPPPPPP/4K3[JDFCLHM] w kq - 0 1",
        icon: "🐢",
        boardFamily: "standard8x8", pieceFamily: "shinobi",
        colors: { first: "Pink", second: "Black" },
        pieceRow: { white: ["k", "f", "d", "j", "l", "h", "m", "p"], black: ["k", "q", "r", "b", "n", "p"] },
        pocket: { roles: { white: ["l", "h", "m", "d", "j", "f", "c"], black: [] }, captureToHand: false },
        promotion: { type: "shogi", roles: ["p", "l", "h", "m"] },
        rules: { enPassant: true },
        ui: { boardMark: 'campmate' },
        material: {
            equivalences: {
                'pl-piece': 'r-piece',
                'ph-piece': 'n-piece',
                'pm-piece': 'b-piece',
                'pp-piece': 'c-piece',
            },
        },
        alternateStart: {
            '': '',
            'Original Shinobi': 'rnbqkbnr/pppppppp/8/8/8/8/PPPPPPPP/LH1CK1HL[LHMMDJ] w kq - 0 1'
        },
    }),

    empire: variant({
        name: "empire", tooltip: "Asymmetric variant where one army has pieces that move like queens but capture as usual.",
        startFen: "rnbqkbnr/pppppppp/8/8/8/PPPSSPPP/8/TECDKCET w kq - 0 1",
        icon: "♚",
        boardFamily: "standard8x8", pieceFamily: "empire",
        colors: { first: "Gold", second: "Black" },
        pieceRow: { white: ["k", "d", "t", "c", "e", "p", "s", "q"], black: ["k", "q", "r", "b", "n", "p"] },
        rules: { enPassant: true },
        ui: { boardMark: 'campmate' },
    }),

    ordamirror: variant({
        name: "ordamirror", displayName: "orda mirror", tooltip: "Orda Chess variant with two Horde armies. The Falcon replaces the Yurt.",
        startFen: "lhafkahl/8/pppppppp/8/8/PPPPPPPP/8/LHAFKAHL w - - 0 1",
        icon: "◩",
        boardFamily: "standard8x8", pieceFamily: "ordamirror",
        colors: { first: "White", second: "Gold" },
        pieceRow: ["k", "f", "l", "a", "h", "p"],
        promotion: { type: "regular", order: ["h", "l", "f", "a"] },
        ui: { boardMark: 'campmate' },
    }),

    chak: variant({
        name: "chak", tooltip: "Mayan chess. Inspired by cultural elements of Mesoamerica.",
        startFen: "rvsqkjsvr/4o4/p1p1p1p1p/9/9/9/P1P1P1P1P/4O4/RVSJKQSVR w - - 0 1",
        icon: "🐬",
        boardFamily: "chak9x9", pieceFamily: "chak",
        colors: { first: "White", second: "Green" },
        pieceRow: ["k", "j", "q", "r", "v", "s", "o", "p"],
        kingRoles: ["k", "+k"],
        promotion: { type: "shogi", roles: ["p", "k"],
            strict: {
                isPromoted: (piece: cg.Piece, pos: cg.Pos) => {
                    switch (piece.role) {
                        case 'p-piece':
                        case 'pp-piece':
                        case 'k-piece':
                        case 'pk-piece':
                            return (piece.color === 'white' && pos[1] >= 4) || (piece.color === 'black' && pos[1] <= 4);
                        default:
                            return false;
                    }
                }
            }
        },
        material: {
            equivalences: {
                'pk-piece': 'k-piece',
            },
        },
    }),

    chennis: variant({
        name: "chennis", tooltip: "Pieces alternate between two forms with each move.",
        startFen: "1fkm3/1p1s3/7/7/7/3S1P1/3MKF1[] w - 0 1",
        icon: "🎾",
        boardFamily: "chennis7x7", pieceFamily: "chennis",
        pieceRow: ["k", "p", "m", "s", "f"],
        pocket: { roles: ["p", "m", "s", "f"], captureToHand: true },
        promotion: { type: "shogi", roles: ["p", "m", "s", "f"] },
    }),

    spartan: variant({
        name: "spartan", tooltip: "Asymmetric Spartans vs. Persians variant.",
        startFen: "lgkcckwl/hhhhhhhh/8/8/8/8/PPPPPPPP/RNBQKBNR w KQ - 0 1",
        icon: "⍺",
        boardFamily: "standard8x8", pieceFamily: "spartan",
        pieceRow: { white: ["k", "q", "r", "b", "n", "p"], black: ["k", "g", "w", "l", "c", "h"] },
    }),

    mansindam: variant({
        name: "mansindam", tooltip: "Pantheon tale",
        startFen: "rnbakqcnm/9/ppppppppp/9/9/9/PPPPPPPPP/9/MNCQKABNR[] w - - 0 1",
        icon: "⛵",
        boardFamily: "standard9x9", pieceFamily: "mansindam",
        pieceRow: ["k", "r", "n", "b", "a", "q", "c", "m", "p"],
        pocket: { roles: ["p", "n", "b", "r", "a", "q", "c", "m"], captureToHand: true },
        promotion: { type: "shogi", roles: ["n", "b", "r", "c", "m", "p"] },
    }),

    // We support the functionality to import/store/analyze some variants
    // but don't want to add them to leaderboard page
    embassy: variant({
        name: "embassy", tooltip: "Like Capablanca Chess but with Grand starting setup.",
        startFen: "rnbqkcabnr/pppppppppp/10/10/10/10/PPPPPPPPPP/RNBQKCABNR w KQkq - 0 1",
        icon: "P",
        boardFamily: "standard10x8", pieceFamily: "capa",
        pieceRow: ["k", "q", "c", "a", "r", "b", "n", "p"],
        rules: { enPassant: true },
    }),

    embassyhouse: variant({
        name: "embassyhouse", tooltip: "Embassy with Crazyhouse drop rules.",
        startFen: "rnbqkcabnr/pppppppppp/10/10/10/10/PPPPPPPPPP/RNBQKCABNR[] w KQkq - 0 1",
        icon: "&",
        boardFamily: "standard10x8", pieceFamily: "capa",
        pieceRow: ["k", "q", "c", "a", "r", "b", "n", "p"],
        pocket: { roles: ["p", "n", "b", "r", "a", "c", "q"], captureToHand: true },
        rules: { enPassant: true },
    }),

    gothic: variant({
        name: "gothic", tooltip: "Like Capablanca Chess but with a different starting setup.",
        startFen: "rnbqckabnr/pppppppppp/10/10/10/10/PPPPPPPPPP/RNBQCKABNR w KQkq - 0 1",
        icon: "P",
        boardFamily: "standard10x8", pieceFamily: "capa",
        pieceRow: ["k", "q", "c", "a", "r", "b", "n", "p"],
        rules: { enPassant: true },
    }),

    gothhouse: variant({
        name: "gothhouse", tooltip: "Gothic with Crazyhouse drop rules.",
        startFen: "rnbqckabnr/pppppppppp/10/10/10/10/PPPPPPPPPP/RNBQCKABNR[] w KQkq - 0 1",
        icon: "&",
        boardFamily: "standard10x8", pieceFamily: "capa",
        pieceRow: ["k", "q", "c", "a", "r", "b", "n", "p"],
        pocket: { roles: ["p", "n", "b", "r", "a", "c", "q"], captureToHand: true },
        rules: { enPassant: true },
    }),
};

export const variants = Object.keys(VARIANTS);
const disabledVariants = [ "gothic", "gothhouse", "embassy", "embassyhouse", "gorogoro" ];
export const enabledVariants = variants.filter(v => !disabledVariants.includes(v));

// variants having 0 puzzle so far
export const noPuzzleVariants = [
    "ataxx",
    "3check",
    "placement",
    "sittuyin",
    "minishogi",
    "gorogoroplus",
    "manchu",
    "minixiangqi",
    "dragon",
    "grandhouse",
    "shinobiplus",
    "khans",
]

export const variantGroups: { [ key: string ]: { variants: string[] } } = {
    standard: { variants: [ "chess", "crazyhouse", "atomic", "kingofthehill", "3check", "placement", "duck" ] },
    sea:      { variants: [ "makruk", "makpong", "cambodian", "sittuyin", "asean" ] },
    shogi:    { variants: [ "shogi", "minishogi", "kyotoshogi", "dobutsu", "gorogoroplus", "torishogi", "cannonshogi" ] },
    xiangqi:  { variants: [ "xiangqi", "manchu", "janggi", "minixiangqi" ] },
<<<<<<< HEAD
    fairy:    { variants: [ "capablanca", "capahouse", "dragon", "seirawan", "shouse", "grand", "grandhouse", "shako", "shogun", "hoppelpoppel", "mansindam" ] },
    army:     { variants: [ "orda", "synochess", "shinobiplus", "empire", "ordamirror", "chak", "chennis", "spartan" ] },
=======
    fairy:    { variants: [ "capablanca", "capahouse", "seirawan", "shouse", "grand", "grandhouse", "shako", "shogun", "hoppelpoppel", "mansindam" ] },
    army:     { variants: [ "orda", "khans", "synochess", "shinobiplus", "empire", "ordamirror", "chak", "chennis", "spartan" ] },
>>>>>>> 461b3978
    other:    { variants: [ "ataxx" ] }
};

function variantGroupLabel(group: string): string {
    const groups: {[index: string]: string} = {
        standard: _("Chess Variants"),
        sea: _("Makruk Variants"),
        shogi: _("Shogi Variants"),
        xiangqi: _("Xiangqi Variants"),
        fairy: _("Fairy Piece Variants"),
        army: _("New Army Variants"),
        other: _("Other"),
    }
    return groups[group];
}

export function selectVariant(id: string, selected: string, onChange: EventListener, hookInsert: InsertHook, disableds: string[] = []): VNode {
    return h('select#' + id, {
        props: { name: id },
        on: { change: onChange },
        hook: { insert: hookInsert },
    },
        Object.keys(variantGroups).map(g => {
            const group = variantGroups[g];
            return h('optgroup', { props: { label: variantGroupLabel(g) } }, group.variants.map(v => {
                const variant = VARIANTS[v];
                return h('option', {
                    props: { value: v, title: variant.tooltip },
                    attrs: { selected: v === selected, disabled: disableds.includes(variant.name) },
                }, variant.displayName(false));
            }));
        }),
    );
}

// Some variants need to be treated differently according to the FEN.
// Refer to server/fairy.py for more information
export function moddedVariant(variantName: string, chess960: boolean, pieces: cg.Pieces, castling: string): string {
    if (!chess960 && ["capablanca", "capahouse"].includes(variantName)) {
        const whiteKing = pieces.get('e1');
        const blackKing = pieces.get('e8');
        if (castling !== '-' &&
            ((!castling.includes('K') && !castling.includes('Q')) || (whiteKing && util.samePiece(whiteKing, { role: 'k-piece', color: 'white' }))) &&
            ((!castling.includes('k') && !castling.includes('q')) || (blackKing && util.samePiece(blackKing, { role: 'k-piece', color: 'black' }))))
            return variantName.includes("house") ? "embassyhouse" : "embassy";
    }
    return variantName;
}

// TODO merge into the variant type
export function notation(variant: Variant): cg.Notation {
    let cgNotation = cg.Notation.ALGEBRAIC;
    switch (variant.name) {
        case 'janggi':
            cgNotation = cg.Notation.JANGGI;
            break;
        case 'shogi':
        case 'minishogi':
        case 'kyotoshogi':
        case 'dobutsu':
        case 'gorogoro':
        case 'gorogoroplus':
        case 'torishogi':
            cgNotation = cg.Notation.SHOGI_ARBNUM;
            break;
        case 'xiangqi':
        case 'minixiangqi':
        // XIANGQI_WXF can't handle Mmanchu banner piece!
            cgNotation = cg.Notation.XIANGQI_ARBNUM;
            break;
    }
    return cgNotation;
}<|MERGE_RESOLUTION|>--- conflicted
+++ resolved
@@ -987,13 +987,8 @@
     sea:      { variants: [ "makruk", "makpong", "cambodian", "sittuyin", "asean" ] },
     shogi:    { variants: [ "shogi", "minishogi", "kyotoshogi", "dobutsu", "gorogoroplus", "torishogi", "cannonshogi" ] },
     xiangqi:  { variants: [ "xiangqi", "manchu", "janggi", "minixiangqi" ] },
-<<<<<<< HEAD
     fairy:    { variants: [ "capablanca", "capahouse", "dragon", "seirawan", "shouse", "grand", "grandhouse", "shako", "shogun", "hoppelpoppel", "mansindam" ] },
-    army:     { variants: [ "orda", "synochess", "shinobiplus", "empire", "ordamirror", "chak", "chennis", "spartan" ] },
-=======
-    fairy:    { variants: [ "capablanca", "capahouse", "seirawan", "shouse", "grand", "grandhouse", "shako", "shogun", "hoppelpoppel", "mansindam" ] },
     army:     { variants: [ "orda", "khans", "synochess", "shinobiplus", "empire", "ordamirror", "chak", "chennis", "spartan" ] },
->>>>>>> 461b3978
     other:    { variants: [ "ataxx" ] }
 };
 
