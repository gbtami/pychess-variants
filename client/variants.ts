import { h, InsertHook, VNode } from 'snabbdom';

import * as cg from 'chessgroundx/types';
import * as util from 'chessgroundx/util';

import { BoardMarkType, ColorName, CountingType, MaterialPointType, PieceSoundType, PromotionSuffix, PromotionType, TimeControlType } from './chess';
import { _ } from './i18n';
import { calculateDiff, Equivalence, MaterialDiff } from './material';

export interface BoardFamily {
    readonly dimensions: cg.BoardDimensions;
    readonly cg: string;
    readonly boardCSS: string[];
}

export interface PieceFamily {
    readonly pieceCSS: string[];
}

export const BOARD_FAMILIES: Record<string, BoardFamily> = {
    standard8x8: { dimensions: { width: 8, height: 8 }, cg: "cg-512", boardCSS: ["8x8brown.svg", "8x8blue.svg", "8x8green.svg", "8x8maple.jpg", "8x8olive.jpg", "8x8santa.png", "8x8wood2.jpg", "8x8wood4.jpg", "8x8ic.svg", "8x8purple.svg"] },
    standard10x8: { dimensions: { width: 10, height: 8 }, cg: "cg-640", boardCSS: ["10x8brown.svg", "10x8blue.svg", "10x8green.svg", "10x8maple.jpg", "10x8olive.jpg"] },
    standard10x10: { dimensions: { width: 10, height: 10 }, cg: "cg-640-640", boardCSS: ["10x10brown.svg", "10x10blue.svg", "10x10green.svg", "10x10maple.jpg", "10x10olive.jpg"] },
    grand10x10: { dimensions: { width: 10, height: 10}, cg: "cg-640-640", boardCSS: ["Grandboard.svg", "10x10brown.svg", "10x10blue.svg", "10x10green.svg", "10x10maple.jpg", "10x10mapleGrand.png"] },
    makruk8x8: { dimensions: { width: 8, height: 8 }, cg: "cg-512", boardCSS: ["makruk2.svg", "makruk.svg", "makrukWhite.svg", "makruk.jpg", "makrukWood.png"] },
    sittuyin8x8: { dimensions: { width: 8, height: 8 }, cg: "cg-512", boardCSS: ["sittuyin2.svg", "sittuyin.svg", "sittuyin.jpg", "sittuyingreen.svg", "sittuyinGrainBrown.svg", "sittuyinWood.png"] },
    shogi9x9: { dimensions: { width: 9, height: 9 }, cg: "cg-576", boardCSS: ["shogi.svg", "Shogiban1.png", "Shogiban2.png", "shogic.svg", "ShogiMaple.png", 'ShogiGrayTexture.png', "ShogiSpace1.svg", "dobutsu.png", "ShogiOak.png"] },
    shogi7x7: { dimensions: { width: 7, height: 7 }, cg: "cg-448-516", boardCSS: ["ToriPlain.svg", "ToriWood.svg", "ToriDaySky.svg", "ToriNightSky.svg"] },
    shogi5x5: { dimensions: { width: 5, height: 5 }, cg: "cg-260", boardCSS: ["minishogi.svg", "MiniboardWood1.png", "MiniboardWood2.png", "MinishogiDobutsu.svg", "MinishogiDobutsu2.svg"] },
    shogi5x6: { dimensions: { width: 5, height: 6 }, cg: "cg-260-360", boardCSS: ["gorogoro.svg", "gorogoroboard.svg", "gorogoro2.svg", "GorogoroWood.png"] },
    shogi3x4: { dimensions: { width: 3, height: 4 }, cg: "cg-156", boardCSS: ["doubutsuboard.svg", "dobutsu3x4.svg"] },
    xiangqi9x10: { dimensions: { width: 9, height: 10 }, cg: "cg-576-640", boardCSS: ["xiangqi.svg", "xiangqic.svg", "xiangqiCTexture.png", "xiangqiPaper.png", "xiangqiWood.png", "xiangqiDark.svg", "xiangqiWikimedia.svg", "xiangqiLightWood.png", "xiangqiSand.svg"] },
    xiangqi7x7: { dimensions: { width: 7, height: 7 }, cg: "cg-448", boardCSS: ["minixiangqi.svg", "minixiangqiw.png", "minixqlg.svg"] },
    janggi9x10: { dimensions: { width: 9, height: 10 }, cg: "cg-576-640", boardCSS: ["JanggiBrown.svg", "JanggiPaper.png", "JanggiWood.png", "JanggiDark.svg", "JanggiWoodDark.svg", "JanggiStone.svg"] },
    shogun8x8: { dimensions: { width: 8, height: 8 }, cg: "cg-512", boardCSS: ["ShogunPlain.svg", "ShogunMaple.png", "ShogunMaple2.png", "ShogunBlue.svg", "8x8brown.svg", "8x8maple.jpg"] },
    chak9x9:{ dimensions: { width: 9, height: 9 }, cg: "cg-540", boardCSS: ["StandardChakBoard.svg", "ColoredChakBoard.svg", "ChakArt.jpg"] },
    chennis7x7:{ dimensions: { width: 7, height: 7 }, cg: "cg-448", boardCSS: ["WimbledonBoard.svg", "FrenchOpenBoard.svg", "USOpenBoard.svg"] },
};

export const PIECE_FAMILIES: Record<string, PieceFamily> = {
    standard: { pieceCSS: ["standard", "green", "alpha", "chess_kaneo", "santa", "maestro", "dubrovny", "disguised", "atopdown"] },
    capa: { pieceCSS: ["capa0", "capa1", "capa2", "capa3", "capa4", "capa5", "disguised"] },
    seirawan: { pieceCSS: ["seir1", "seir0", "seir2", "seir3", "seir4", "seir5", "disguised"] },
    makruk: { pieceCSS: ["makrukwb", "makrukwr", "makruk", "makruks", "makruki", "makrukc", "disguised"] },
    sittuyin: { pieceCSS: ["sittuyins", "sittuyinkagr", "sittuyinkabr", "sittuyinm", "sittuyini", "sittuyincb", "disguised"] },
    asean: { pieceCSS: ["aseani", "aseanm", "aseanc", "aseans", "aseancb", "disguised"] },
    shogi: { pieceCSS: ["shogik", "shogi", "shogiw", "shogip", "shogim", "shogip3d", "shogikw3d", "shogid", "shogiim", "shogibw", "portk", "porti", "disguised"] },
    kyoto: { pieceCSS: ["kyoto", "kyotok", "kyotoks", "kyotoi", "kyotod", "disguised"] },
    dobutsu: { pieceCSS: ["dobutsu", "disguised"] },
    tori: { pieceCSS: ["torii", "torik", "torim", "porti", "disguised"] },
    xiangqi: { pieceCSS: ["xiangqi2d", "xiangqi2di", "xiangqi", "xiangqict3", "xiangqihnz", "xiangqict2", "xiangqihnzw", "xiangqict2w", "xiangqiwikim", "xiangqiKa", "xiangqittxqhnz", "xiangqittxqintl", "disguised", "euro"] },
    janggi: { pieceCSS: ["janggihb", "janggihg", "janggiikak", "janggiikaw", "janggikak", "janggikaw", "janggiib", "janggiig", "disguised"] },
    shako: { pieceCSS: ["shako0", "shako1", "shako2", "disguised"] },
    shogun: { pieceCSS: ["shogun0", "shogun1", "shogun2", "shogun3", "shogun4", "shogun5", "disguised"] },
    orda: { pieceCSS: ["orda0", "orda1", "disguised"] },
    synochess: { pieceCSS: ["synochess0", "synochess1", "synochess2", "synochess3", "synochess4", "synochess5", "disguised"] },
    hoppel: { pieceCSS: ["hoppel0", "hoppel1", "hoppel2", "disguised"] },
    shinobi: { pieceCSS: ["shinobi0", "shinobi1", "disguised"] },
    empire: { pieceCSS: ["empire0", "empire1", "disguised"] },
    ordamirror: { pieceCSS: ["ordamirror0", "ordamirror1", "disguised"] },
    chak: { pieceCSS: ["chak0", "disguised"] },
    chennis: { pieceCSS: ["chennis0", "chennis1", "chennis2", "disguised"] },
    spartan: { pieceCSS: ["spartan0", "disguised"] },
};

export interface Variant {
    readonly name: string;
    readonly _displayName: string;
    readonly displayName: (chess960?: boolean) => string;
    readonly _tooltip: string;
    readonly tooltip: string;
    readonly chess960: boolean;
    readonly _icon: string;
    readonly _icon960: string;
    readonly icon: (chess960?: boolean) => string;
    readonly startFen: string;
    readonly boardFamily: keyof typeof BOARD_FAMILIES;
    readonly board: BoardFamily;
    readonly pieceFamily: keyof typeof PIECE_FAMILIES;
    readonly piece: PieceFamily;
    readonly colors: {
        readonly first: ColorName;
        readonly second: ColorName;
    }
    readonly pieceRow: Record<cg.Color, cg.Role[]>;
    readonly kingRoles: cg.Role[];
    readonly pocket?: {
        readonly roles: Record<cg.Color, cg.Role[]>;
        readonly captureToHand: boolean;
    };
    readonly promotion: {
        readonly type: PromotionType;
        readonly order: PromotionSuffix[];
        readonly roles: cg.Role[];
        readonly strict?: {
            readonly isPromoted: (piece: cg.Piece, pos: cg.Pos) => boolean;
        };
        readonly autoPromoteable: boolean;
    };
    readonly rules: {
        readonly defaultTimeControl: TimeControlType;
        readonly enPassant: boolean;
        readonly gate: boolean;
        readonly duck: boolean;
        readonly pass: boolean;
        readonly setup: boolean;
    };
    readonly material: {
        readonly showDiff: boolean;
        readonly initialDiff: MaterialDiff;
        readonly equivalences: Equivalence;
    };
    readonly ui: {
        readonly counting?: CountingType;
        readonly materialPoint?: MaterialPointType;
        readonly showPromoted: boolean;
        readonly pieceSound: PieceSoundType;
        readonly boardMark: BoardMarkType | '';
    };
    readonly alternateStart?: Record<string, string>;
}

function variant(config: VariantConfig): Variant {
    return {
        name: config.name,
        _displayName: config.displayName ?? config.name,
        displayName: function (chess960 = false) { return _(this._displayName).toUpperCase() + (chess960 ? '960' : ''); },
        _tooltip: config.tooltip,
        get tooltip() { return _(this._tooltip) },
        chess960: !!config.chess960,
        _icon: config.icon,
        _icon960: config.icon960 ?? config.icon,
        icon: function (chess960 = false) { return chess960 ? this._icon960 : this._icon; },
        startFen: config.startFen,
        boardFamily: config.boardFamily,
        board: BOARD_FAMILIES[config.boardFamily],
        pieceFamily: config.pieceFamily,
        piece: PIECE_FAMILIES[config.pieceFamily],
        colors: config.colors ?? { first: 'White', second: 'Black' },
        pieceRow: Array.isArray(config.pieceRow) ? {
            white: config.pieceRow.map(util.roleOf),
            black: config.pieceRow.map(util.roleOf),
        } : {
            white: config.pieceRow.white.map(util.roleOf),
            black: config.pieceRow.black.map(util.roleOf),
        },
        kingRoles: (config.kingRoles ?? ['k']).map(util.roleOf),
        pocket: config.pocket ? {
            roles: Array.isArray(config.pocket.roles) ? {
                white: config.pocket.roles.map(util.roleOf),
                black: config.pocket.roles.map(util.roleOf),
            } : {
                white: config.pocket.roles.white.map(util.roleOf),
                black: config.pocket.roles.black.map(util.roleOf),
            },
            captureToHand: config.pocket.captureToHand,
        } : undefined,
        promotion: {
            type: config.promotion?.type ?? 'regular',
            order: config.promotion?.order ?? (config.promotion?.type === 'shogi' ? ['+', ''] : ['q', 'c', 'e', 'a', 'h', 'n', 'r', 'b', 'p']),
            roles: (config.promotion?.roles ?? ['p']).map(util.roleOf),
            strict: config.promotion?.strict,
            get autoPromoteable() { return this.order.length > 2 },
        },
        rules: {
            defaultTimeControl: config.rules?.defaultTimeControl ?? 'incremental',
            enPassant: !!config.rules?.enPassant,
            gate: !!config.rules?.gate,
            duck: !!config.rules?.duck,
            pass: !!config.rules?.pass,
            setup: !!config.rules?.setup,
        },
        material: {
            showDiff: !config.pocket?.captureToHand,
            initialDiff: calculateDiff(config.startFen, BOARD_FAMILIES[config.boardFamily].dimensions, config.material?.equivalences ?? {}, !!config.pocket?.captureToHand),
            equivalences: config.material?.equivalences ?? {},
        },
        ui: {
            counting: config.ui?.counting,
            materialPoint: config.ui?.materialPoint,
            showPromoted: config.ui?.showPromoted ?? false,
            pieceSound: config.ui?.pieceSound ?? 'regular',
            boardMark: config.ui?.boardMark ?? '',
        },
        alternateStart: config.alternateStart,
    };
}

interface VariantConfig {
    // Name as defined in Fairy-Stockfish
    name: string;
    // Display name for use on the website (default: same as name)
    displayName?: string;
    // Tooltip displayed when variant name is hovered
    tooltip: string;
    // Start FEN for use in some client-side calculations
    startFen: string;
    // Whether it is possible to play a randomized starting positon (default: false)
    chess960?: boolean;
    // Icon letter in the site's font
    icon: string;
    // Icon of the 960 version (default: same as icon)
    icon960?: string;
    // Board appearance
    boardFamily: keyof typeof BOARD_FAMILIES;
    // Piece appearance
    pieceFamily: keyof typeof PIECE_FAMILIES;
    // Color names of each side for accurate color representation
    colors?: {             
        // (default: White)
        first: ColorName;
        // (default: Black)
        second: ColorName;
    }
    // Pieces on the editor's piece row
    // Use the record version if the pieces of each side are different
    pieceRow: cg.Letter[] | Record<cg.Color, cg.Letter[]>;
    // Pieces considered king for check marking (default: ['k'])
    kingRoles?: cg.Letter[];
    pocket?: {
        // Pieces in the pocket
        // Use the record version if the pieces of each side are different
        roles: cg.Letter[] | Record<cg.Color, cg.Letter[]>;
        // Whether captured pieces go to the pocket (Fairy's terminology)
        captureToHand: boolean;
    };
    promotion?: {
        // Promotion style
        // regular: (default) Pawns promote to one or more pieces (like chess)
        // shogi: Multiple pieces promote to another piece corresponding to it (like shogi)
        type: PromotionType;
        // Order of promotion choices to display, top choice will be chosen for auto-promote
        // (default: ["q", "c", "e", "a", "h", "n", "r", "b", "p"] for regular)
        // (default: ["+", ""] for shogi)
        order?: PromotionSuffix[];
        // Pieces that can promote (default: ['p'])
        roles?: cg.Letter[];
        // Whether a piece's promotion state strictly depends on its square (default: undefined)
        strict?: {
            // Returns true if and only if the given piece would be promoted on the given square
            isPromoted: (piece: cg.Piece, pos: cg.Pos) => boolean;
        };
    };
    // Miscellaneous rules useful for client-side processing
    // (default: false)
    rules?: {
        // Default time control (default: incremental)
        defaultTimeControl?: TimeControlType;
        // Chess's en passant
        enPassant?: boolean;
        // S-Chess gating
        gate?: boolean;
        // Duck Chess moving
        duck?: boolean;
        // Passing without moving a piece on board
        pass?: boolean;
        // Setup phase
        setup?: boolean;
    };
    // Material equivalences for material diff calculation
    // ex. { 'pl-piece': 'r-piece' } means the "+L" piece is treated as the "R" piece for material diff
    material?: {
        equivalences?: Equivalence;
    },
    // UI display info
    ui?: {
        // SEA variants' counting (default: undefined)
        counting?: CountingType;
        // Material point (default: undefined)
        materialPoint?: MaterialPointType;
        // Promoted pieces need to be represented in the FEN even if it's not a drop variant (default: false)
        showPromoted?: boolean;
        // Sound of the piece moving (default: regular)
        pieceSound?: PieceSoundType;
        // Board marking for special squares (default: '')
        boardMark?: BoardMarkType;
    };
    // Alternate starting positions, including handicaps
    alternateStart?: Record<string, string>;
}

export const VARIANTS: Record<string, Variant> = {
    chess: variant({
        name: "chess", tooltip: "Chess, unmodified, as it's played by FIDE standards.",
        startFen: "rnbqkbnr/pppppppp/8/8/8/8/PPPPPPPP/RNBQKBNR w KQkq - 0 1",
        chess960: true, icon: "M", icon960: "V",
        boardFamily: "standard8x8", pieceFamily: "standard",
        pieceRow: ["k", "q", "r", "b", "n", "p"],
        rules: { enPassant: true },
        alternateStart: {
            '': "",
            'PawnsPushed': "rnbqkbnr/8/8/pppppppp/PPPPPPPP/8/8/RNBQKBNR w KQkq - 0 1",
            'PawnsPassed': "rnbqkbnr/8/8/PPPPPPPP/pppppppp/8/8/RNBQKBNR w KQkq - 0 1",
            'UpsideDown': "RNBKQBNR/PPPPPPPP/8/8/8/8/pppppppp/rnbkqbnr w - - 0 1",
            'Theban': "1p6/2p3kn/3p2pp/4pppp/5ppp/8/PPPPPPPP/PPPPPPKN w - - 0 1",
            'No castle': 'rnbqkbnr/pppppppp/8/8/8/8/PPPPPPPP/RNBQKBNR w - - 0 1'
        },
    }),

    crazyhouse: variant({
        name: "crazyhouse", tooltip: "Take captured pieces and drop them back on to the board as your own.",
        startFen: "rnbqkbnr/pppppppp/8/8/8/8/PPPPPPPP/RNBQKBNR[] w KQkq - 0 1",
        chess960: true, icon: "+", icon960: "%",
        boardFamily: "standard8x8", pieceFamily: "standard",
        pieceRow: ["k", "q", "r", "b", "n", "p"],
        pocket: {
            roles: ["p", "n", "b", "r", "q"],
            captureToHand: true,
        },
        rules: { enPassant: true },
        alternateStart: {
            '': "",
            'PawnsPushed': "rnbqkbnr/8/8/pppppppp/PPPPPPPP/8/8/RNBQKBNR w - - 0 1",
            'PawnsPassed': "rnbqkbnr/8/8/PPPPPPPP/pppppppp/8/8/RNBQKBNR w - - 0 1",
            'UpsideDown': "RNBQKBNR/PPPPPPPP/8/8/8/8/pppppppp/rnbqkbnr w - - 0 1",
            'Theban': "1p6/2p3kn/3p2pp/4pppp/5ppp/8/PPPPPPPP/PPPPPPKN w - - 0 1",
            'No castle': 'rnbqkbnr/pppppppp/8/8/8/8/PPPPPPPP/RNBQKBNR w - - 0 1'
        },
    }),

    placement: variant({
        name: "placement", tooltip: "Choose where your pieces start.",
        startFen: "8/pppppppp/8/8/8/8/PPPPPPPP/8[KQRRBBNNkqrrbbnn] w - - 0 1",
        icon: "S",
        boardFamily: "standard8x8", pieceFamily: "standard",
        pieceRow: ["k", "q", "r", "b", "n", "p"],
        pocket: { roles: ["n", "b", "r", "q", "k"], captureToHand: false },
        rules: { enPassant: true },
    }),

    atomic: variant({
        name: "atomic", tooltip: "Pieces explode upon capture.",
        startFen: "rnbqkbnr/pppppppp/8/8/8/8/PPPPPPPP/RNBQKBNR w KQkq - 0 1",
        chess960: true, icon: "~", icon960: "\\",
        boardFamily: "standard8x8", pieceFamily: "standard",
        pieceRow: ["k", "q", "r", "b", "n", "p"],
        rules: { enPassant: true },
        ui: { pieceSound: "atomic" },
    }),

    duck: variant({
        name: "duck", tooltip: "The duck must be moved to a new square after every turn.",
        startFen: "rnbqkbnr/pppppppp/8/8/8/8/PPPPPPPP/RNBQKBNR w KQkq - 0 1",
        icon: "🦆",
        boardFamily: "standard8x8", pieceFamily: "standard",
        pieceRow: { white: ["k", "q", "r", "b", "n", "p", "*"], black: ["k", "q", "r", "b", "n", "p"] },
        rules: { enPassant: true, duck: true },
    }),

    makruk: variant({
        name: "makruk", tooltip: "Thai Chess. A game closely resembling the original Chaturanga. Similar to Chess but with a different queen and bishop.",
        startFen: "rnsmksnr/8/pppppppp/8/8/PPPPPPPP/8/RNSKMSNR w - - 0 1",
        icon: "Q",
        boardFamily: "makruk8x8", pieceFamily: "makruk",
        pieceRow: ["k", "s", "m", "n", "r", "p", "m~" as cg.Letter],
        promotion: { type: "regular", order: ["m"] },
        ui: { counting: "makruk", showPromoted: true },
    }),

    makpong: variant({
        name: "makpong", tooltip: _("Makruk variant where kings cannot move to escape out of check."),
        startFen: "rnsmksnr/8/pppppppp/8/8/PPPPPPPP/8/RNSKMSNR w - - 0 1",
        icon: "O",
        boardFamily: "makruk8x8", pieceFamily: "makruk",
        pieceRow: ["k", "s", "m", "n", "r", "p", "m~" as cg.Letter],
        promotion: { type: "regular", order: ["m"] },
        ui: { counting: "makruk", showPromoted: true },
    }),

    cambodian: variant({
        name: "cambodian", displayName: "ouk chaktrang", tooltip: "Cambodian Chess. Makruk with a few additional opening abilities.",
        startFen: "rnsmksnr/8/pppppppp/8/8/PPPPPPPP/8/RNSKMSNR w DEde - 0 1",
        icon: "!",
        boardFamily: "makruk8x8", pieceFamily: "makruk",
        pieceRow: ["k", "s", "m", "n", "r", "p", "m~" as cg.Letter],
        promotion: { type: "regular", order: ["m"] },
        ui: { counting: "makruk", showPromoted: true },
    }),

    sittuyin: variant({
        name: "sittuyin", tooltip: "Burmese Chess. Similar to Makruk, but pieces are placed at the start of the match.",
        startFen: "8/8/4pppp/pppp4/4PPPP/PPPP4/8/8[KFRRSSNNkfrrssnn] w - - 0 1",
        icon: ":",
        boardFamily: "sittuyin8x8", pieceFamily: "sittuyin",
        colors: { first: "Red", second: "Black" },
        pieceRow: ["k", "f", "s", "n", "r", "p"],
        pocket: { roles: ["r", "n", "s", "f", "k"], captureToHand: false },
        promotion: { type: "regular", order: ["f"] },
    }),

    asean: variant({
        name: "asean", tooltip: "Makruk using the board/pieces from International Chess as well as pawn promotion rules.",
        startFen: "rnbqkbnr/8/pppppppp/8/8/PPPPPPPP/8/RNBQKBNR w - - 0 1",
        icon: "♻",
        boardFamily: "standard8x8", pieceFamily: "asean",
        pieceRow: ["k", "q", "b", "n", "r", "p"],
        promotion: { type: "regular", order: ["r", "n", "b", "q"] },
        ui: { counting: "asean" },
    }),

    shogi: variant({
        name: "shogi", tooltip: _("Japanese Chess, and the standard 9x9 version played today with drops and promotions. "),
        startFen: "lnsgkgsnl/1r5b1/ppppppppp/9/9/9/PPPPPPPPP/1B5R1/LNSGKGSNL[-] w 0 1",
        icon: "K",
        boardFamily: "shogi9x9", pieceFamily: "shogi",
        colors: { first: "Black", second: "White" },
        pieceRow: ["k", "g", "r", "b", "s", "n", "l", "p"],
        pocket: { roles: ["p", "l", "n", "s", "g", "b", "r"], captureToHand: true },
        promotion: { type: "shogi", roles: ["p", "l", "n", "s", "r", "b"] },
        rules: { defaultTimeControl: "byoyomi" },
        ui: { pieceSound: "shogi" },
        alternateStart: {
            '': '',
            'Lance HC': 'lnsgkgsn1/1r5b1/ppppppppp/9/9/9/PPPPPPPPP/1B5R1/LNSGKGSNL[-] b 0 1',
            'Bishop HC': 'lnsgkgsnl/1r7/ppppppppp/9/9/9/PPPPPPPPP/1B5R1/LNSGKGSNL[-] b 0 1',
            'Rook HC': 'lnsgkgsnl/7b1/ppppppppp/9/9/9/PPPPPPPPP/1B5R1/LNSGKGSNL[-] b 0 1',
            'Rook+Lance HC': 'lnsgkgsn1/7b1/ppppppppp/9/9/9/PPPPPPPPP/1B5R1/LNSGKGSNL[-] b 0 1',
            '2-Piece HC': 'lnsgkgsnl/9/ppppppppp/9/9/9/PPPPPPPPP/1B5R1/LNSGKGSNL[-] b 0 1',
            '4-Piece HC': '1nsgkgsn1/9/ppppppppp/9/9/9/PPPPPPPPP/1B5R1/LNSGKGSNL[-] b 0 1',
            '6-Piece HC': '2sgkgs2/9/ppppppppp/9/9/9/PPPPPPPPP/1B5R1/LNSGKGSNL[-] b 0 1',
            '8-Piece HC': '3gkg3/9/ppppppppp/9/9/9/PPPPPPPPP/1B5R1/LNSGKGSNL[-] b 0 1',
            '9-Piece HC': '3gk4/9/ppppppppp/9/9/9/PPPPPPPPP/1B5R1/LNSGKGSNL[-] b 0 1',
            '10-Piece HC': '4k4/9/ppppppppp/9/9/9/PPPPPPPPP/1B5R1/LNSGKGSNL[-] b 0 1'
        },
    }),

    minishogi: variant({
        name: "minishogi", tooltip: "5x5 Shogi for more compact and faster games. There are no knights or lances.",
        startFen: "rbsgk/4p/5/P4/KGSBR[-] w 0 1",
        icon: "6",
        boardFamily: "shogi5x5", pieceFamily: "shogi",
        colors: { first: "Black", second: "White" },
        pieceRow: ["k", "g", "r", "b", "s", "p"],
        pocket: { roles: ["p", "s", "g", "b", "r"], captureToHand: true },
        promotion: { type: "shogi", roles: ["p", "s", "r", "b"] },
        rules: { defaultTimeControl: "byoyomi" },
        ui: { pieceSound: "shogi" },
    }),

    kyotoshogi: variant({
        name: "kyotoshogi", displayName: "kyoto shogi", tooltip: "A wild Shogi variant on a 5x5 board where pieces flip into a different piece after each move.",
        startFen: "p+nks+l/5/5/5/+LSK+NP[-] w 0 1",
        icon: ")",
        boardFamily: "shogi5x5", pieceFamily: "kyoto",
        colors: { first: "Black", second: "White" },
        pieceRow: ["k", "l", "s", "n", "p"],
        pocket: { roles: ["p", "l", "n", "s"], captureToHand: true },
        promotion: { type: "shogi", roles: ["p", "l", "n", "s"] },
        rules: { defaultTimeControl: "byoyomi" },
        ui: { pieceSound: "shogi" },
    }),

    dobutsu: variant({
        name: "dobutsu", tooltip: _("3x4 game with cute animals, designed to teach children how to play Shogi."),
        startFen: "gle/1c1/1C1/ELG[-] w 0 1",
        icon: "8",
        boardFamily: "shogi3x4", pieceFamily: "dobutsu",
        colors: { first: "Black", second: "White" },
        pieceRow: ["l", "g", "e", "c"],
        kingRoles: ["l"],
        pocket: { roles: ["e", "g", "c"], captureToHand: true },
        promotion: { type: "shogi", roles: ["c"] },
        rules: { defaultTimeControl: "byoyomi" },
        ui: { pieceSound: "shogi" },
    }),

    gorogoro: variant({
        name: "gorogoro", tooltip: "5x6 Shogi designed to introduce tactics with the generals.",
        startFen: "sgkgs/5/1ppp1/1PPP1/5/SGKGS[-] w 0 1",
        icon: "🐱",
        boardFamily: "shogi5x6", pieceFamily: "shogi",
        colors: { first: "Black", second: "White" },
        pieceRow: ["k", "g", "s", "p"],
        pocket: { roles: ["p", "s", "g"], captureToHand: true },
        promotion: { type: "shogi", roles: ["p", "s"] },
        rules: { defaultTimeControl: "byoyomi" },
        ui: { pieceSound: "shogi" },
    }),

    gorogoroplus: variant({
        name: "gorogoroplus", displayName: "gorogoro+", tooltip: "5x6 Shogi designed to introduce tactics with the generals.",
        startFen: "sgkgs/5/1ppp1/1PPP1/5/SGKGS[LNln] w 0 1",
        icon: "🐱",
        boardFamily: "shogi5x6", pieceFamily: "shogi",
        colors: { first: "Black", second: "White" },
        pieceRow: ["k", "g", "s", "n", "l", "p"],
        pocket: { roles: ["p", "l", "n", "s", "g"], captureToHand: true },
        promotion: { type: "shogi", roles: ["p", "s", "n", "l"] },
        rules: { defaultTimeControl: "byoyomi" },
        ui: { pieceSound: "shogi" },
        alternateStart: {
            'Gorogoro Plus N+L': '',
            'Original (No N+L)': 'sgkgs/5/1ppp1/1PPP1/5/SGKGS[-] w 0 1'
        },
    }),

    torishogi: variant({
        name: "torishogi", displayName: "tori shogi", tooltip: "A confrontational 7x7 variant with unique pieces each named after different birds.",
        startFen: "rpckcpl/3f3/sssssss/2s1S2/SSSSSSS/3F3/LPCKCPR[-] w 0 1",
        icon: "🐦",
        boardFamily: "shogi7x7", pieceFamily: "tori",
        colors: { first: "Black", second: "White" },
        pieceRow: ["k", "c", "p", "l", "r", "f", "s"],
        pocket: { roles: ["s", "p", "l", "r", "c", "f"], captureToHand: true },
        promotion: { type: "shogi", roles: ["s", "f"] },
        rules: { defaultTimeControl: "byoyomi" },
        ui: { pieceSound: "shogi" },
        alternateStart: {
            '': '',
            'Left Quail HC': 'rpckcp1/3f3/sssssss/2s1S2/SSSSSSS/3F3/LPCKCPR[] b 0 1',
            'Falcon HC': 'rpckcpl/7/sssssss/2s1S2/SSSSSSS/3F3/LPCKCPR[] b 0 1',
            'Falcon + Left Quail HC': 'rpckcp1/7/sssssss/2s1S2/SSSSSSS/3F3/LPCKCPR[] b 0 1',
            'Falcon + Both Quails HC': '1pckcp1/7/sssssss/2s1S2/SSSSSSS/3F3/LPCKCPR[] b 0 1',
        },
    }),

    xiangqi: variant({
        name: "xiangqi", tooltip: "Chinese Chess, one of the oldest and most played board games in the world.",
        startFen: "rnbakabnr/9/1c5c1/p1p1p1p1p/9/9/P1P1P1P1P/1C5C1/9/RNBAKABNR w - - 0 1",
        icon: "|",
        boardFamily: "xiangqi9x10", pieceFamily: "xiangqi",
        colors: { first: "Red", second: "Black" },
        pieceRow: ["k", "a", "c", "r", "b", "n", "p"],
        promotion: { type: "regular", roles: [] },
    }),

    manchu: variant({
        name: "manchu", tooltip: "Xiangqi variant where one side has a chariot that can also move as a cannon or horse.",
        startFen: "rnbakabnr/9/1c5c1/p1p1p1p1p/9/9/P1P1P1P1P/9/9/M1BAKAB2 w - - 0 1",
        icon: "{",
        boardFamily: "xiangqi9x10", pieceFamily: "xiangqi",
        colors: { first: "Red", second: "Black" },
        pieceRow: { white: ["k", "a", "m", "b", "p"], black: ["k", "a", "c", "r", "b", "n", "p"] },
        promotion: { type: "regular", roles: [] },
    }),

    janggi: variant({
        name: "janggi", tooltip: "Korean Chess, similar to Xiangqi but plays much differently. Tournament rules are used.",
        startFen: "rnba1abnr/4k4/1c5c1/p1p1p1p1p/9/9/P1P1P1P1P/1C5C1/4K4/RNBA1ABNR w - - 0 1",
        icon: "=",
        boardFamily: "janggi9x10", pieceFamily: "janggi",
        colors: { first: "Blue", second: "Red" },
        pieceRow: ["k", "a", "c", "r", "b", "n", "p"],
        promotion: { type: "regular", roles: [] },
        rules: { defaultTimeControl: "byoyomi", pass: true, setup: true },
        ui: { materialPoint: "janggi" },
    }),

    minixiangqi: variant({
        name: "minixiangqi", tooltip: "Compact version of Xiangqi played on a 7x7 board without a river.",
        startFen: "rcnkncr/p1ppp1p/7/7/7/P1PPP1P/RCNKNCR w - - 0 1",
        icon: "7",
        boardFamily: "xiangqi7x7", pieceFamily: "xiangqi",
        colors: { first: "Red", second: "Black" },
        pieceRow: ["k", "c", "r", "n", "p"],
        promotion: { type: "regular", roles: [] },
    }),

    capablanca: variant({
        name: "capablanca", tooltip: "Play with the hybrid pieces, archbishop (B+N) and chancellor (R+N), on a 10x8 board.",
        startFen: "rnabqkbcnr/pppppppppp/10/10/10/10/PPPPPPPPPP/RNABQKBCNR w KQkq - 0 1",
        chess960: true, icon: "P", icon960: ",",
        boardFamily: "standard10x8", pieceFamily: "capa",
        pieceRow: ["k", "q", "c", "a", "r", "b", "n", "p"],
        rules: { enPassant: true },
        alternateStart: {
            '': '',
            'Bird': 'rnbcqkabnr/pppppppppp/10/10/10/10/PPPPPPPPPP/RNBCQKABNR w KQkq - 0 1',
            'Carrera': 'rcnbqkbnar/pppppppppp/10/10/10/10/PPPPPPPPPP/RCNBQKBNAR w KQkq - 0 1',
            'Conservative': 'arnbqkbnrc/pppppppppp/10/10/10/10/PPPPPPPPPP/ARNBQKBNRC w KQkq - 0 1',
            'Embassy': 'rnbqkcabnr/pppppppppp/10/10/10/10/PPPPPPPPPP/RNBQKCABNR w KQkq - 0 1',
            'Gothic': 'rnbqckabnr/pppppppppp/10/10/10/10/PPPPPPPPPP/RNBQCKABNR w KQkq - 0 1',
            'Schoolbook': 'rqnbakbncr/pppppppppp/10/10/10/10/PPPPPPPPPP/RQNBAKBNCR w KQkq - 0 1',
        },
    }),

    capahouse: variant({
        name: "capahouse", tooltip: _("Capablanca with Crazyhouse drop rules."),
        startFen: "rnabqkbcnr/pppppppppp/10/10/10/10/PPPPPPPPPP/RNABQKBCNR[] w KQkq - 0 1",
        chess960: true, icon: "&", icon960: "'",
        boardFamily: "standard10x8", pieceFamily: "capa",
        pieceRow: ["k", "q", "c", "a", "r", "b", "n", "p"],
        pocket: { roles: ["p", "n", "b", "r", "a", "c", "q"], captureToHand: true },
        rules: { enPassant: true },
        alternateStart: {
            '': '',
            'Bird': 'rnbcqkabnr/pppppppppp/10/10/10/10/PPPPPPPPPP/RNBCQKABNR[] w KQkq - 0 1',
            'Carrera': 'rcnbqkbnar/pppppppppp/10/10/10/10/PPPPPPPPPP/RCNBQKBNAR[] w KQkq - 0 1',
            'Conservative': 'arnbqkbnrc/pppppppppp/10/10/10/10/PPPPPPPPPP/ARNBQKBNRC[] w KQkq - 0 1',
            'Embassy': 'rnbqkcabnr/pppppppppp/10/10/10/10/PPPPPPPPPP/RNBQKCABNR[] w KQkq - 0 1',
            'Gothic': 'rnbqckabnr/pppppppppp/10/10/10/10/PPPPPPPPPP/RNBQCKABNR[] w KQkq - 0 1',
            'Schoolbook': 'rqnbakbncr/pppppppppp/10/10/10/10/PPPPPPPPPP/RQNBAKBNCR[] w KQkq - 0 1',
        },
    }),

    seirawan: variant({
        name: "seirawan", displayName: "s-chess", tooltip: "Hybrid pieces, the hawk (B+N) and elephant (R+N), can enter the board after moving a back rank piece.",
        startFen: "rnbqkbnr/pppppppp/8/8/8/8/PPPPPPPP/RNBQKBNR[HEhe] w KQBCDFGkqbcdfg - 0 1",
        icon: "L",  chess960: true, icon960: "}",
        boardFamily: "standard8x8", pieceFamily: "seirawan",
        pieceRow: ["k", "q", "e", "h", "r", "b", "n", "p"],
        pocket: { roles: ["h", "e"], captureToHand: false },
        rules: { enPassant: true, gate: true },
    }),

    shouse: variant({
        name: "shouse", displayName: "s-house", tooltip: "S-Chess with Crazyhouse drop rules.",
        startFen: "rnbqkbnr/pppppppp/8/8/8/8/PPPPPPPP/RNBQKBNR[HEhe] w KQBCDFGkqbcdfg - 0 1",
        icon: "$",
        boardFamily: "standard8x8", pieceFamily: "seirawan",
        pieceRow: ["k", "q", "e", "h", "r", "b", "n", "p"],
        pocket: { roles: ["p", "n", "b", "r", "h", "e", "q"], captureToHand: true },
        rules: { enPassant: true, gate: true },
    }),

    grand: variant({
        name: "grand", tooltip: _("Play with the hybrid pieces, archbishop (B+N) and chancellor (R+N), on a grand 10x10 board."),
        startFen: "r8r/1nbqkcabn1/pppppppppp/10/10/10/10/PPPPPPPPPP/1NBQKCABN1/R8R w - - 0 1",
        icon: "(",
        boardFamily: "grand10x10", pieceFamily: "capa",
        pieceRow: ["k", "q", "c", "a", "r", "b", "n", "p"],
        rules: { enPassant: true },
    }),

    grandhouse: variant({
        name: "grandhouse", tooltip: "Grand Chess with Crazyhouse drop rules.",
        startFen: "r8r/1nbqkcabn1/pppppppppp/10/10/10/10/PPPPPPPPPP/1NBQKCABN1/R8R[] w - - 0 1",
        icon: "*",
        boardFamily: "grand10x10", pieceFamily: "capa",
        pieceRow: ["k", "q", "c", "a", "r", "b", "n", "p"],
        pocket: { roles: ["p", "n", "b", "r", "a", "c", "q"], captureToHand: true },
        rules: { enPassant: true },
    }),

    shako: variant({
        name: "shako", tooltip: "Introduces the cannon and elephant from Xiangqi into a 10x10 chess board.",
        startFen: "c8c/ernbqkbnre/pppppppppp/10/10/10/10/PPPPPPPPPP/ERNBQKBNRE/C8C w KQkq - 0 1",
        icon: "9",
        boardFamily: "standard10x10", pieceFamily: "shako",
        pieceRow: ["k", "q", "e", "c", "r", "b", "n", "p"],
        promotion: { type: "regular", order: ["q", "n", "c", "r", "e", "b"] },
        rules: { enPassant: true },
    }),

    shogun: variant({
        name: "shogun", tooltip: "Pieces promote and can be dropped, similar to Shogi.",
        startFen: "rnb+fkbnr/pppppppp/8/8/8/8/PPPPPPPP/RNB+FKBNR w KQkq - 0 1",
        icon: "-",
        boardFamily: "shogun8x8", pieceFamily: "shogun",
        pieceRow: ["k", "f", "r", "b", "n", "p"],
        pocket: { roles: ["p", "n", "b", "r", "f"], captureToHand: true },
        promotion: { type: "shogi", roles: ["p", "f", "r", "b", "n"] },
        rules: {defaultTimeControl: "byoyomi", enPassant: true },
    }),

    hoppelpoppel: variant({
        name: "hoppelpoppel", displayName: "hoppel-poppel", tooltip: "Knights capture as bishops; bishops  capture as knights.",
        startFen: "rnbqkbnr/pppppppp/8/8/8/8/PPPPPPPP/RNBQKBNR w KQkq - 0 1",
        icon: "`",
        boardFamily: "standard8x8", pieceFamily: "hoppel",
        pieceRow: ["k", "q", "r", "b", "n", "p"],
        rules: { enPassant: true },
    }),

    orda: variant({
        name: "orda", tooltip: "Asymmetric variant where one army has pieces that move like knights but capture differently.",
        startFen: "lhaykahl/8/pppppppp/8/8/8/PPPPPPPP/RNBQKBNR w KQ - 0 1",
        icon: "R",
        boardFamily: "standard8x8", pieceFamily: "orda",
        colors: { first: "White", second: "Gold" },
        pieceRow: { white: ["k", "q", "r", "b", "n", "p", "h"], black: ["k", "y", "l", "a", "h", "p", "q"] },
        promotion: { type: "regular", order: ["q", "h"] },
        rules: { enPassant: true },
        ui: { boardMark: 'campmate' },
    }),

    synochess: variant({
        name: "synochess", tooltip: _("Asymmetric East vs. West variant which pits the western Chess army against a Xiangqi and Janggi-styled army."),
        startFen: "rneakenr/8/1c4c1/1ss2ss1/8/8/PPPPPPPP/RNBQKBNR[ss] w KQ - 0 1",
        icon: "_",
        boardFamily: "standard8x8", pieceFamily: "synochess",
        colors: { first: "White", second: "Red" },
        pieceRow: { white: ["k", "q", "r", "b", "n", "p"], black: ["k", "a", "c", "r", "e", "n", "s"] },
        pocket: { roles: { white: [], black: ["s"] }, captureToHand: false },
        ui: { boardMark: 'campmate' },
    }),

    shinobi: variant({
        name: "shinobi", tooltip: "Asymmetric variant which pits the western Chess army against a drop-based, Shogi-styled army.",
        startFen: "rnbqkbnr/pppppppp/8/8/8/8/PPPPPPPP/LH1CK1HL[LHMMDJ] w kq - 0 1",
        icon: "🐢",
        boardFamily: "standard8x8", pieceFamily: "shinobi",
        colors: { first: "Pink", second: "Black" },
        pieceRow: { white: ["k", "d", "j", "c", "l", "h", "m", "p"], black: ["k", "q", "r", "b", "n", "p"] },
        pocket: { roles: { white: ["l", "h", "m", "d", "j"], black: [] }, captureToHand: false },
        promotion: { type: "shogi", roles: ["p", "l", "h", "m"] },
        rules: { enPassant: true },
        ui: { boardMark: 'campmate' },
        material: {
            equivalences: {
                'pl-piece': 'r-piece',
                'ph-piece': 'n-piece',
                'pm-piece': 'b-piece',
                'pp-piece': 'c-piece',
            },
        },

    }),

    shinobiplus: variant({
        name: "shinobiplus", displayName: "shinobi+", tooltip: "Asymmetric variant which pits the western Chess army against a drop-based, Shogi-styled army.",
        startFen: "rnbqkbnr/pppppppp/8/8/8/8/PPPPPPPP/4K3[JDSCLHM] w kq - 0 1",
        icon: "🐢",
        boardFamily: "standard8x8", pieceFamily: "shinobi",
        colors: { first: "Pink", second: "Black" },
        pieceRow: { white: ["k", "s", "d", "j", "l", "h", "m", "p"], black: ["k", "q", "r", "b", "n", "p"] },
        pocket: { roles: { white: ["l", "h", "m", "d", "j", "s", "c"], black: [] }, captureToHand: false },
        promotion: { type: "shogi", roles: ["p", "l", "h", "m"] },
        rules: { enPassant: true },
        ui: { boardMark: 'campmate' },
        material: {
            equivalences: {
                'pl-piece': 'r-piece',
                'ph-piece': 'n-piece',
                'pm-piece': 'b-piece',
                'pp-piece': 'c-piece',
            },
        },

    }),

    empire: variant({
        name: "empire", tooltip: _("Asymmetric variant where one army has pieces that move like queens but capture as usual."),
        startFen: "rnbqkbnr/pppppppp/8/8/8/PPPSSPPP/8/TECDKCET w kq - 0 1",
        icon: "♚",
        boardFamily: "standard8x8", pieceFamily: "empire",
        colors: { first: "Gold", second: "Black" },
        pieceRow: { white: ["k", "d", "t", "c", "e", "p", "s", "q"], black: ["k", "q", "r", "b", "n", "p"] },
        rules: { enPassant: true },
        ui: { boardMark: 'campmate' },
    }),

    ordamirror: variant({
        name: "ordamirror", displayName: "orda mirror", tooltip: _("Orda Chess variant with two Horde armies. The Falcon replaces the Yurt."),
        startFen: "lhafkahl/8/pppppppp/8/8/PPPPPPPP/8/LHAFKAHL w - - 0 1",
        icon: "◩",
        boardFamily: "standard8x8", pieceFamily: "ordamirror",
        colors: { first: "White", second: "Gold" },
        pieceRow: ["k", "f", "l", "a", "h", "p"],
        promotion: { type: "regular", order: ["h", "l", "f", "a"] },
        ui: { boardMark: 'campmate' },
    }),

    chak: variant({
        name: "chak", tooltip: "Mayan chess. Inspired by cultural elements of Mesoamerica.",
        startFen: "rvsqkjsvr/4o4/p1p1p1p1p/9/9/9/P1P1P1P1P/4O4/RVSJKQSVR w - - 0 1",
        icon: "🐬",
        boardFamily: "chak9x9", pieceFamily: "chak",
        colors: { first: "White", second: "Green" },
        pieceRow: ["k", "j", "q", "r", "v", "s", "o", "p"],
        kingRoles: ["k", "+k"],
        promotion: { type: "shogi", roles: ["p", "k"],
            strict: {
                isPromoted: (piece: cg.Piece, pos: cg.Pos) => {
                    switch (piece.role) {
                        case 'p-piece':
                        case 'pp-piece':
                        case 'k-piece':
                        case 'pk-piece':
                            return (piece.color === 'white' && pos[1] >= 4) || (piece.color === 'black' && pos[1] <= 4);
                        default:
                            return false;
                    }
                }
            }
        },
        material: {
            equivalences: {
                'pk-piece': 'k-piece',
            },
        },
    }),

    chennis: variant({
        name: "chennis", tooltip: "Pieces alternate between two forms with each move.",
        startFen: "p1m1s1f/1k5/7/7/7/5K1/F1S1M1P[] w - 0 1",
        icon: "🎾",
        boardFamily: "chennis7x7", pieceFamily: "chennis",
        pieceRow: ["k", "p", "m", "s", "f"],
        pocket: { roles: ["p", "m", "s", "f"], captureToHand: true },
        promotion: { type: "shogi", roles: ["p", "m", "s", "f"] },
    }),

    spartan: variant({
        name: "spartan", tooltip: _("Asymmetric Spartans vs. Persians variant."),
        startFen: "lgkcckwl/hhhhhhhh/8/8/8/8/PPPPPPPP/RNBQKBNR w KQ - 0 1",
        icon: "⍺",
        boardFamily: "standard8x8", pieceFamily: "spartan",
        pieceRow: { white: ["k", "q", "r", "b", "n", "p"], black: ["k", "g", "w", "l", "c", "h"] },
    }),

    // We support the functionality to import/store/analyze some variants
    // but don't want to add them to leaderboard page
    embassy: variant({
        name: "embassy", tooltip: "Like Capablanca Chess but with Grand starting setup.",
        startFen: "rnbqkcabnr/pppppppppp/10/10/10/10/PPPPPPPPPP/RNBQKCABNR w KQkq - 0 1",
        icon: "P",
        boardFamily: "standard10x8", pieceFamily: "capa",
        pieceRow: ["k", "q", "c", "a", "r", "b", "n", "p"],
        rules: { enPassant: true },
    }),

    embassyhouse: variant({
        name: "embassyhouse", tooltip: "Embassy with Crazyhouse drop rules.",
        startFen: "rnbqkcabnr/pppppppppp/10/10/10/10/PPPPPPPPPP/RNBQKCABNR[] w KQkq - 0 1",
        icon: "&",
        boardFamily: "standard10x8", pieceFamily: "capa",
        pieceRow: ["k", "q", "c", "a", "r", "b", "n", "p"],
        pocket: { roles: ["p", "n", "b", "r", "a", "c", "q"], captureToHand: true },
        rules: { enPassant: true },
    }),

    gothic: variant({
        name: "gothic", tooltip: "Like Capablanca Chess but with a different starting setup.",
        startFen: "rnbqckabnr/pppppppppp/10/10/10/10/PPPPPPPPPP/RNBQCKABNR w KQkq - 0 1",
        icon: "P",
        boardFamily: "standard10x8", pieceFamily: "capa",
        pieceRow: ["k", "q", "c", "a", "r", "b", "n", "p"],
        rules: { enPassant: true },
    }),

    gothhouse: variant({
        name: "gothhouse", tooltip: _("Gothic with Crazyhouse drop rules."),
        startFen: "rnbqckabnr/pppppppppp/10/10/10/10/PPPPPPPPPP/RNBQCKABNR[] w KQkq - 0 1",
        icon: "&",
        boardFamily: "standard10x8", pieceFamily: "capa",
        pieceRow: ["k", "q", "c", "a", "r", "b", "n", "p"],
        pocket: { roles: ["p", "n", "b", "r", "a", "c", "q"], captureToHand: true },
        rules: { enPassant: true },
    }),
};

export const variants = Object.keys(VARIANTS);
const disabledVariants = [ "gothic", "gothhouse", "embassy", "embassyhouse", "gorogoro" ];
export const enabledVariants = variants.filter(v => !disabledVariants.includes(v));

export const variantGroups: { [ key: string ]: { variants: string[] } } = {
    standard: { variants: [ "chess", "crazyhouse", "placement", "atomic", "duck" ] },
    sea:      { variants: [ "makruk", "makpong", "cambodian", "sittuyin", "asean" ] },
    shogi:    { variants: [ "shogi", "minishogi", "kyotoshogi", "dobutsu", "gorogoroplus", "torishogi" ] },
    xiangqi:  { variants: [ "xiangqi", "manchu", "janggi", "minixiangqi" ] },
    fairy:    { variants: [ "capablanca", "capahouse", "seirawan", "shouse", "grand", "grandhouse", "shako", "shogun", "hoppelpoppel" ] },
<<<<<<< HEAD
    army:     { variants: [ "orda", "synochess", "shinobi", "empire", "ordamirror", "chak", "chennis", "shinobiplus" ] },
=======
    army:     { variants: [ "orda", "synochess", "shinobi", "empire", "ordamirror", "chak", "chennis", "spartan" ] },
>>>>>>> 2d7daf92
};

function variantGroupLabel(group: string): string {
    const groups: {[index: string]: string} = {
        standard: _("Chess Variants"),
        sea: _("Makruk Variants"),
        shogi: _("Shogi Variants"),
        xiangqi: _("Xiangqi Variants"),
        fairy: _("Fairy Piece Variants"),
        army: _("New Army Variants"),
    }
    return groups[group];
}

export function selectVariant(id: string, selected: string, onChange: EventListener, hookInsert: InsertHook): VNode {
    return h('select#' + id, {
        props: { name: id },
        on: { change: onChange },
        hook: { insert: hookInsert },
    },
        Object.keys(variantGroups).map(g => {
            const group = variantGroups[g];
            return h('optgroup', { props: { label: variantGroupLabel(g) } }, group.variants.map(v => {
                const variant = VARIANTS[v];
                return h('option', {
                    props: { value: v, title: variant.tooltip },
                    attrs: { selected: v === selected },
                }, variant.displayName(false));
            }));
        }),
    );
}

// Some variants need to be treated differently according to the FEN.
// Refer to server/fairy.py for more information
export function moddedVariant(variantName: string, chess960: boolean, pieces: cg.Pieces, castling: string): string {
    if (!chess960 && ["capablanca", "capahouse"].includes(variantName)) {
        const whiteKing = pieces.get('e1');
        const blackKing = pieces.get('e8');
        if (castling !== '-' &&
            ((!castling.includes('K') && !castling.includes('Q')) || (whiteKing && util.samePiece(whiteKing, { role: 'k-piece', color: 'white' }))) &&
            ((!castling.includes('k') && !castling.includes('q')) || (blackKing && util.samePiece(blackKing, { role: 'k-piece', color: 'black' }))))
            return variantName.includes("house") ? "embassyhouse" : "embassy";
    }
    return variantName;
}

// TODO merge into the variant type
export function notation(variant: Variant): cg.Notation {
    let cgNotation = cg.Notation.ALGEBRAIC;
    switch (variant.name) {
        case 'janggi':
            cgNotation = cg.Notation.JANGGI;
            break;
        case 'shogi':
        case 'minishogi':
        case 'kyotoshogi':
        case 'dobutsu':
        case 'gorogoro':
        case 'gorogoroplus':
        case 'torishogi':
            cgNotation = cg.Notation.SHOGI_ARBNUM;
            break;
        case 'xiangqi':
        case 'minixiangqi':
        // XIANGQI_WXF can't handle Mmanchu banner piece!
            cgNotation = cg.Notation.XIANGQI_ARBNUM;
            break;
    }
    return cgNotation;
}<|MERGE_RESOLUTION|>--- conflicted
+++ resolved
@@ -850,11 +850,7 @@
     shogi:    { variants: [ "shogi", "minishogi", "kyotoshogi", "dobutsu", "gorogoroplus", "torishogi" ] },
     xiangqi:  { variants: [ "xiangqi", "manchu", "janggi", "minixiangqi" ] },
     fairy:    { variants: [ "capablanca", "capahouse", "seirawan", "shouse", "grand", "grandhouse", "shako", "shogun", "hoppelpoppel" ] },
-<<<<<<< HEAD
-    army:     { variants: [ "orda", "synochess", "shinobi", "empire", "ordamirror", "chak", "chennis", "shinobiplus" ] },
-=======
-    army:     { variants: [ "orda", "synochess", "shinobi", "empire", "ordamirror", "chak", "chennis", "spartan" ] },
->>>>>>> 2d7daf92
+    army:     { variants: [ "orda", "synochess", "shinobi", "empire", "ordamirror", "chak", "chennis", "shinobiplus", "spartan" ] },
 };
 
 function variantGroupLabel(group: string): string {
