--- conflicted
+++ resolved
@@ -889,11 +889,6 @@
     "minishogi",
     "kyotoshogi",
     "gorogoroplus",
-<<<<<<< HEAD
-    "torishogi",
-    "cannonshogi",
-=======
->>>>>>> a8a0ba95
     "manchu",
     "minixiangqi",
     "grandhouse",
