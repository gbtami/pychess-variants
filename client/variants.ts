--- conflicted
+++ resolved
@@ -902,13 +902,8 @@
     sea:      { variants: [ "makruk", "makpong", "cambodian", "sittuyin", "asean" ] },
     shogi:    { variants: [ "shogi", "minishogi", "kyotoshogi", "dobutsu", "gorogoroplus", "torishogi" ] },
     xiangqi:  { variants: [ "xiangqi", "manchu", "janggi", "minixiangqi" ] },
-<<<<<<< HEAD
-    fairy:    { variants: [ "capablanca", "capahouse", "seirawan", "shouse", "grand", "grandhouse", "shako", "shogun", "hoppelpoppel" ] },
-    army:     { variants: [ "orda", "synochess", "shinobi", "empire", "ordamirror", "chak", "chennis", "shinobiplus" ] },
-=======
     fairy:    { variants: [ "capablanca", "capahouse", "seirawan", "shouse", "grand", "grandhouse", "shako", "shogun", "hoppelpoppel", "mansindam" ] },
-    army:     { variants: [ "orda", "synochess", "shinobi", "empire", "ordamirror", "chak", "chennis", "spartan" ] },
->>>>>>> 9f1ba87e
+    army:     { variants: [ "orda", "synochess", "shinobi", "empire", "ordamirror", "chak", "chennis", "shinobiplus" , "spartan" ] },
 };
 
 function variantGroupLabel(group: string): string {
