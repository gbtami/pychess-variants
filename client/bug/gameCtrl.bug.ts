import * as cg from "chessgroundx/types";
import { VARIANTS } from "../variants"
import * as util from "chessgroundx/util";
import AnalysisControllerBughouse from "./analysisCtrl.bug";
import { GameController} from "../gameCtrl";
import { PyChessModel } from "../types";
import { RoundControllerBughouse } from "./roundCtrl.bug";
import { premove } from "chessgroundx/premove";
import { predrop } from "chessgroundx/predrop";
import { uci2LastMove } from "@/chess";

export class GameControllerBughouse extends GameController {

    partnerCC: GameControllerBughouse;
    parent: AnalysisControllerBughouse | RoundControllerBughouse;
    boardName: 'a' | 'b';
    localAnalysis: boolean = false;

    isCheck: boolean;
    lastmove: cg.Orig[] | undefined;

    constructor(el: HTMLElement,elPocket1: HTMLElement,elPocket2: HTMLElement, boardName: 'a' | 'b', model: PyChessModel) {
        super(el, model,elPocket1,elPocket2);
        this.boardName = boardName;
        const fens = model.fen.split(" | ");
        this.fullfen = this.boardName === "a" ? fens[0]: fens[1];
        this.setGround(this.fullfen);
        this.mycolor = 'white';
    }

    doSendMove(move: string) {
        this.ply++;
        this.parent.sendMove(this, move);
    }


    onUserDrop = (piece: cg.Piece, dest: cg.Key, meta: cg.MoveMetadata) => {
        console.log(piece, dest, meta);
        this.preaction = meta.premove;
        this.sendMove(util.dropOrigOf(piece.role), dest, '')
        this.preaction = false;
    }

    onSelect = () => {
        return (key: cg.Key) => {
            console.log(key);
        }
    }

    performPremove = () => {
        // const { orig, dest, meta } = this.premove;
        // todo: once premove+promotion bug is fixed for regular variants, apply here as well
        // console.log("performPremove()", orig, dest, meta);
        this.chessground.playPremove();
    }

    onUserMove = (orig: cg.Key, dest: cg.Key, meta: cg.MoveMetadata) => {
        console.log(orig, dest, meta);

        this.preaction = meta.premove;
        // chessground doesn't knows about ep, so we have to remove ep captured pawn
        const pieces = this.chessground.state.boardState.pieces;
        // console.log("ground.onUserMove()", orig, dest, meta);
        let moved = pieces.get(dest);
        // Fix king to rook 960 castling case
        if (moved === undefined) moved = {role: 'k-piece', color: this.mycolor} as cg.Piece;
        //en - passant logic
        this.performEnPassant(meta, moved, orig, dest, pieces, this.chessground, this.variant, this.mycolor);

        if (meta.captured === undefined && moved !== undefined && moved.role === "p-piece" && orig[0] !== dest[0] && this.variant.rules.enPassant) {
            const pos = util.key2pos(dest),
                pawnPos: cg.Pos = [pos[0], pos[1] + (this.mycolor === 'white' ? -1 : 1)];
            const diff: cg.PiecesDiff = new Map();
            diff.set(util.pos2key(pawnPos), undefined);
            this.chessground.setPieces(diff);
            meta.captured = {role: "p-piece", color: moved.color === "white"? "black": "white"/*or could get it from pieces[pawnPos] probably*/};
        }

        // increase partner's pocket count
        // important only during gap before we receive board message from server and reset whole FEN (see also onUserDrop)
        if (meta.captured) {
            const role = meta.captured.promoted? "p-piece": meta.captured.role;
            const pocketPartner = this.partnerCC.chessground.state.boardState.pockets![meta.captured.color];
            if (!pocketPartner.has(role)) {
                pocketPartner.set(role, 0);
            }
            pocketPartner.set(role, pocketPartner.get(role)! + 1);
            // update fen of partner board:
            const partnerFenFromFFish = this.partnerCC.ffishBoard.fen();
            // we updated pocket model, so now chessground returns correct new fen with updated pockets:
            const partnerFenFromCG = this.partnerCC.chessground.getFen();
            const partnerFenFromCGPocketsPart = partnerFenFromCG.match(/\[.*\]/)![0]; // how the pocket should look like
            // todo: don't remember if there was any reason for not just using the fen from chessground directly instead
            //       of replacing the pockets in the ffish fen
            const partnerFenFromFFishNewPockets = partnerFenFromFFish.replace(/\[.*\]/,partnerFenFromCGPocketsPart);
            this.partnerCC.setState(partnerFenFromFFishNewPockets, this.partnerCC.turnColor, this.partnerCC.lastmove);
            this.partnerCC.chessground.state.dom.redraw();
        } else {
        }
        this.processInput(moved, orig, dest, meta);
        this.preaction = false;
    }

    private setPremove = (orig: cg.Orig, dest: cg.Key, metadata?: cg.SetPremoveMetadata) => {
        this.premove = { orig, dest, metadata };
        // console.log("setPremove() to:", orig, dest, meta);
    }

    private unsetPremove = () => {
        this.premove = undefined;
        this.preaction = false;
    }

    setState = (fen: cg.FEN, turnColor: cg.Color, move: cg.Orig[] | undefined) => {
        this.fullfen = fen;
        this.turnColor = turnColor; // todo: probably not needed here and other places as well where its set
        this.lastmove = move;
        this.ffishBoard.setFen(this.fullfen);
        this.isCheck = this.ffishBoard.isCheck();
        this.setDests();
    }

    pushMove = (move: string) => {
        this.ffishBoard.push(move);

        this.fullfen = this.ffishBoard.fen(VARIANTS['bughouse'].ui.showPromoted, 0);
        const parts = this.fullfen.split(" ");
        this.turnColor = parts[1] === "w" ? "white" : "black";
        this.lastmove = uci2LastMove(move);
        this.isCheck = this.ffishBoard.isCheck();
        this.setDests();
    }

    getFFishPly = () => {
        console.log(">>>>>>>>>>>>>>>>>>>>>")
        console.log(this.partnerCC.ffishBoard.moveStack().split(' '));
        console.log(this.ffishBoard.moveStack().split(' '));
        return this.ffishBoard.moveStack().split(' ').length;
    }

    hasNoMoves = () => {
        return this.ffishBoard.moveStack().split(' ')[0] === '';
    }

    san = (move: string): string => {
        return this.ffishBoard.sanMove(move, this.notationAsObject);
    }

    sanSAN = (move: string): string => {
        return this.ffishBoard.sanMove(move);
    }

    renderState = () => {
        this.chessground.set({
            fen: this.fullfen,
            turnColor: this.turnColor,
            check: this.isCheck,
            lastMove: this.lastmove,
        });
    }

    setGround = (fullfen: string) => {
        //TODO: There already is initialization of chessground in the parent class, but might require some changes to it
        //      to decouple from model object and pass custom fens, etc. Ideally below initialization should happen there as well
        const parts = fullfen.split(" ");
        const fen_placement: cg.FEN = parts[0];

<<<<<<< HEAD
        const chessground = Chessground(el, {
             fen: fen_placement as cg.FEN,
             dimensions: BOARD_FAMILIES.standard8x8.dimensions,
             notation: cg.Notation.ALGEBRAIC,
             orientation: 'white',// todo: meaningless, will be overwritten in a moment by roundCtrl.bug.ts or analysisCtrl.bug.ts
             turnColor: 'white',//todo: meaningless, will be overwritten in a moment by roundCtrl.bug.ts or analysisCtrl.bug.ts
             animation: {
                 enabled: localStorage.animation === undefined || localStorage.animation === "true",
             },
             addDimensionsCssVarsTo: document.body,
             dimensionsCssVarsSuffix: this.boardName,
             pocketRoles: VARIANTS.crazyhouse.pocket?.roles,
        }, pocket0, pocket1);

        chessground.set({
=======
        this.chessground.set({
            fen: fen_placement as cg.FEN,
>>>>>>> 2d65ae91
            animation: { enabled: false },
            movable: {
                free: false,
                color: 'white',
                showDests: localStorage.showDests === undefined || localStorage.showDests === "true",
                events: {
                    after: this.onUserMove,
                    afterNewPiece: this.onUserDrop,
                }
            },
            premovable: {
                enabled: true,
                premoveFunc: premove(this.variant.name, this.chess960, this.variant.board.dimensions),
                predropFunc: predrop(this.variant.name, this.variant.board.dimensions),
                events: {
                    set: this.setPremove,
                    unset: this.unsetPremove,
                }
            },
            events: {
                move: this.onMove(),
                dropNewPiece: this.onDrop(),
                select: this.onSelect(),
            },
        });
    }

    toggleSettings(): void {
    }

}

<|MERGE_RESOLUTION|>--- conflicted
+++ resolved
@@ -165,26 +165,8 @@
         const parts = fullfen.split(" ");
         const fen_placement: cg.FEN = parts[0];
 
-<<<<<<< HEAD
-        const chessground = Chessground(el, {
-             fen: fen_placement as cg.FEN,
-             dimensions: BOARD_FAMILIES.standard8x8.dimensions,
-             notation: cg.Notation.ALGEBRAIC,
-             orientation: 'white',// todo: meaningless, will be overwritten in a moment by roundCtrl.bug.ts or analysisCtrl.bug.ts
-             turnColor: 'white',//todo: meaningless, will be overwritten in a moment by roundCtrl.bug.ts or analysisCtrl.bug.ts
-             animation: {
-                 enabled: localStorage.animation === undefined || localStorage.animation === "true",
-             },
-             addDimensionsCssVarsTo: document.body,
-             dimensionsCssVarsSuffix: this.boardName,
-             pocketRoles: VARIANTS.crazyhouse.pocket?.roles,
-        }, pocket0, pocket1);
-
-        chessground.set({
-=======
         this.chessground.set({
             fen: fen_placement as cg.FEN,
->>>>>>> 2d65ae91
             animation: { enabled: false },
             movable: {
                 free: false,
