import * as cg from 'chessgroundx/types';
import { Chessground } from 'chessgroundx';
import { Api } from 'chessgroundx/api';

import ffishModule from 'ffish-es6';

import { Variant, VARIANTS, notation, moddedVariant } from './chess';
import { boardSettings, IBoardController } from './boardSettings';
import { PyChessModel } from './types';
import { variantsIni } from './variantsIni';

export abstract class ChessgroundController implements IBoardController {
    readonly home: string;

    chessground: Api;
    ffish: any;
    ffishBoard: any;
    notationAsObject: any;

    readonly variant : Variant;
    readonly chess960 : boolean;
    readonly hasPockets: boolean;
    readonly anon: boolean;
    mycolor: cg.Color;
    oppcolor: cg.Color;

    fullfen: string;
    notation: cg.Notation;

    constructor(el: HTMLElement, model: PyChessModel) {
        this.home = model.home;

        this.variant = VARIANTS[model.variant];
        this.chess960 = model.chess960 === 'True';
        this.hasPockets = this.variant.pocket;
        this.anon = model.anon === 'True';
        this.mycolor = 'white';
        this.oppcolor = 'black';
        this.fullfen = model.fen as string;
        this.notation = notation(this.variant);

        const pocket0 = document.getElementById('pocket0') as HTMLElement;
        const pocket1 = document.getElementById('pocket1') as HTMLElement;

        const parts = this.fullfen.split(" ");
        const fen_placement: cg.FEN = parts[0];

        this.chessground = Chessground(el, {
            fen: fen_placement as cg.FEN,
            dimensions: this.variant.boardDimensions,
            notation: this.notation,
            addDimensionsCssVarsTo: document.body,
            kingRoles: this.variant.kingRoles,
            pocketRoles: this.variant.pocketRoles,
        }, pocket0, pocket1);

        boardSettings.ctrl = this;
        boardSettings.assetURL = model.assetURL;
        const boardFamily = this.variant.board;
        const pieceFamily = this.variant.piece;
        boardSettings.updateBoardStyle(boardFamily);
        boardSettings.updatePieceStyle(pieceFamily);
        boardSettings.updateZoom(boardFamily);
        boardSettings.updateBlindfold();

        new ffishModule().then((loadedModule: any) => {
            this.ffish = loadedModule;
            this.ffish.loadVariantConfig(variantsIni);
            this.notationAsObject = this.notation2ffishjs(this.notation);
<<<<<<< HEAD
            try {
                this.ffishBoard = new this.ffish.Board(this.variant.name, this.fullfen, this.chess960);
                window.addEventListener('beforeunload', () => this.ffishBoard.delete());
            } catch (error) {
                console.log('ffish.Board() creation failed.', this.variant.name);
            }
=======
            this.ffishBoard = new this.ffish.Board(
                moddedVariant(this.variant.name, this.chess960, this.chessground.state.boardState.pieces, parts[2]),
                this.fullfen,
                this.chess960);
            window.addEventListener('beforeunload', () => this.ffishBoard.delete());
>>>>>>> a3e6a943
        });
    }

    toggleOrientation() {
        this.chessground.toggleOrientation();
    }

    flipped() {
        return this.chessground.state.orientation === 'black';
    }

    notation2ffishjs = (n: cg.Notation) => {
        switch (n) {
            case cg.Notation.ALGEBRAIC: return this.ffish.Notation.SAN;
            case cg.Notation.SHOGI_ARBNUM: return this.ffish.Notation.SHOGI_HODGES_NUMBER;
            case cg.Notation.JANGGI: return this.ffish.Notation.JANGGI;
            case cg.Notation.XIANGQI_ARBNUM: return this.ffish.Notation.XIANGQI_WXF;
            default: return this.ffish.Notation.SAN;
        }
    }
}<|MERGE_RESOLUTION|>--- conflicted
+++ resolved
@@ -67,20 +67,15 @@
             this.ffish = loadedModule;
             this.ffish.loadVariantConfig(variantsIni);
             this.notationAsObject = this.notation2ffishjs(this.notation);
-<<<<<<< HEAD
             try {
-                this.ffishBoard = new this.ffish.Board(this.variant.name, this.fullfen, this.chess960);
+                this.ffishBoard = new this.ffish.Board(
+                    moddedVariant(this.variant.name, this.chess960, this.chessground.state.boardState.pieces, parts[2]),
+                    this.fullfen,
+                    this.chess960);
                 window.addEventListener('beforeunload', () => this.ffishBoard.delete());
             } catch (error) {
                 console.log('ffish.Board() creation failed.', this.variant.name);
             }
-=======
-            this.ffishBoard = new this.ffish.Board(
-                moddedVariant(this.variant.name, this.chess960, this.chessground.state.boardState.pieces, parts[2]),
-                this.fullfen,
-                this.chess960);
-            window.addEventListener('beforeunload', () => this.ffishBoard.delete());
->>>>>>> a3e6a943
         });
     }
 
