import { VNode, init, classModule, attributesModule, propsModule, eventListenersModule, styleModule } from 'snabbdom';

export const patch = init([classModule, attributesModule, propsModule, eventListenersModule, styleModule]);

export function downloadPgnText(filename: string) {
    const text = (document.getElementById('pgntext') as HTMLInputElement).innerHTML;
    const element = document.createElement('a');
    element.setAttribute('href', 'data:text/plain;charset=utf-8,' + encodeURIComponent(text));
    element.setAttribute('download', filename);

    element.style.display = 'none';
    document.body.appendChild(element);

    element.click();

    document.body.removeChild(element);
}

export function getDocumentData(name: string) {
    const elm = document.getElementById('pychess-variants');
    if (elm) {
        return elm.getAttribute('data-' + name.toLowerCase());
    } else {
        return "";
    }
}

export function debounce(callback: any, wait: number) {
    let timeout: ReturnType<typeof setTimeout>;
    return function() {
        const context = this, args = arguments;
        clearTimeout(timeout);
        timeout = setTimeout(() => callback.apply(context, args), wait);
    };
}

export function getCookie(name: string) {
    const cookies = document.cookie.split(';');
    for(let i = 0; i < cookies.length; i++) {
        const pair = cookies[i].trim().split('=');
        if(pair[0] === name)
            return pair[1];
    }
    return "";
}

export function setCookie(cname: string, cvalue: string, exdays: number) {
    const d = new Date();
    d.setTime(d.getTime() + (exdays*24*60*60*1000));
    const expires = "expires=" + d.toUTCString();
    document.cookie = cname + "=" + cvalue + ";" + expires + ";path=/";
}

function changeCSS(cssLinkIndex: number, cssFile: string) {
    document.getElementsByTagName("link").item(cssLinkIndex)!.setAttribute("href", cssFile);
}

// css file index in templates/base.html
const PIECE_CSS_IDX = 2;

export function changeBoardCSS(assetUrl: string, family: string, cssFile: string) {
    const link = document.querySelector('link[href*=board]') as HTMLLinkElement;
    const sheet = link!.sheet;
    const cssRules = sheet!.cssRules;
    for (let i = 0; i < cssRules.length; i++) {
        const rule = cssRules[i];
        if (!( rule instanceof CSSStyleRule)) {
            continue;
        }
        if (rule.selectorText === `.${family} cg-board`) {
            // console.log("changeBoardCSS", family, cssFile, i)
            sheet!.deleteRule(i)
            const newRule = `.${family} cg-board {background-image: url(${assetUrl}/images/board/${cssFile})}`;
            // console.log(newRule);
            sheet!.insertRule(newRule, i);
            break;
        }
    }
}

export function changePieceCSS(assetUrl: string, family: string, cssFile: string) {
    let cssLinkIndex = PIECE_CSS_IDX;
    switch (family) {
        case "standard": break;
        case "seirawan": cssLinkIndex += 1; break;
        case "makruk": cssLinkIndex += 2; break;
        case "sittuyin": cssLinkIndex += 3; break;
        case "asean": cssLinkIndex += 4; break;
        case "shogi": cssLinkIndex += 5; break;
        case "kyoto": cssLinkIndex += 6; break;
        case "tori": cssLinkIndex += 7; break;
        case "xiangqi": cssLinkIndex += 8; break;
        case "capa": cssLinkIndex += 9; break;
        case "shako": cssLinkIndex += 10; break;
        case "shogun": cssLinkIndex += 11; break;
        case "janggi": cssLinkIndex += 12; break;
        case "orda": cssLinkIndex += 13; break;
        case "synochess": cssLinkIndex += 14; break;
        case "hoppel": cssLinkIndex += 15; break;
        case "dobutsu": cssLinkIndex += 16; break;
        case "shinobi": cssLinkIndex += 17; break;
        case "empire": cssLinkIndex += 18; break;
        case "ordamirror": cssLinkIndex += 19; break;
        case "chak": cssLinkIndex += 20; break;
        case "chennis": cssLinkIndex += 21; break;
        case "spartan": cssLinkIndex += 22; break;
        case "mansindam": cssLinkIndex += 23; break;
        case "ataxx": cssLinkIndex += 24; break;
<<<<<<< HEAD
        case "khans": cssLinkIndex += 25; break;
=======
        case "cannonshogi": cssLinkIndex += 25; break;
>>>>>>> bb8ec78a
        default: throw "Unknown piece family " + family;
    }
    let newUrl = `${assetUrl}/piece-css/${family}/${cssFile}.css`;
    if (cssFile === 'letters') newUrl = `${assetUrl}/piece-css/letters.css`;
    // console.log("changePieceCSS", family, cssFile, newUrl)
    changeCSS(cssLinkIndex, newUrl);
}

export function bind(eventName: string, f: (e: Event) => void, redraw: null | (() => void)) {
    return {
        insert(vnode: VNode) {
            vnode.elm?.addEventListener(eventName, (e: Event) => {
                const res = f(e);
                if (redraw) redraw();
                return res;
            });
        }
    };
}<|MERGE_RESOLUTION|>--- conflicted
+++ resolved
@@ -106,11 +106,8 @@
         case "spartan": cssLinkIndex += 22; break;
         case "mansindam": cssLinkIndex += 23; break;
         case "ataxx": cssLinkIndex += 24; break;
-<<<<<<< HEAD
-        case "khans": cssLinkIndex += 25; break;
-=======
         case "cannonshogi": cssLinkIndex += 25; break;
->>>>>>> bb8ec78a
+        case "khans": cssLinkIndex += 26; break;
         default: throw "Unknown piece family " + family;
     }
     let newUrl = `${assetUrl}/piece-css/${family}/${cssFile}.css`;
