import { WebsocketHeartbeatJs } from './socket/socket';

import { h, VNode } from 'snabbdom';

import { Api } from "chessgroundx/api";
import { Chessground } from 'chessgroundx';

import { JSONObject } from './types';
import { _, ngettext, languageSettings } from './i18n';
import { patch } from './document';
import { boardSettings } from './boardSettings';
import { chatMessage, chatView, ChatController } from './chat';
import { VARIANTS, selectVariant, Variant } from './variants';
import { timeControlStr, changeTabs, setAriaTabClick } from './view';
import { notify } from './notification';
import { PyChessModel } from "./types";
import { MsgBoard, MsgChat, MsgFullChat } from "./messages";
import { variantPanels } from './lobby/layer1';
import { Post, Stream, Spotlight, MsgInviteCreated, MsgHostCreated, MsgGetSeeks, MsgNewGame, MsgGameInProgress, MsgUserConnected, MsgPing, MsgError, MsgShutdown, MsgGameCounter, MsgUserCounter, MsgStreams, MsgSpotlights, Seek, CreateMode, TvGame, TcMode } from './lobbyType';
import { validFen, uci2LastMove } from './chess';
import {seekViewBughouse, switchEnablingLobbyControls} from "./bug/lobby.bug";
import { handleOngoingGameEvents, Game, gameViewPlaying, compareGames } from './nowPlaying';
import {createWebsocket} from "@/socket/webSocketUtils";

export function createModeStr(mode: CreateMode) {
    switch (mode) {
    case 'playAI': return _("Play with AI");
    case 'playFriend': return _("Play with a friend");
    case 'createHost': return _("Host a game for others");
    case 'createGame': return _("Create a game");
    default:
        return '';
    }
}

export class LobbyController implements ChatController {
    sock: WebsocketHeartbeatJs;
    home: string;
    assetURL: string;
    // player;
    // logged_in;
    username: string;
    profileid: string;
    anon: boolean;
    title: string;
    tournamentDirector: boolean;
    fen: string;
    variant: string;
    createMode: CreateMode;
    tcMode: TcMode;
    validGameData: boolean;
    readyState: number;
    seeks: Seek[];
    streams: VNode | HTMLElement;
    spotlights: VNode | HTMLElement;
    dialogHeaderEl: VNode | HTMLElement;
    tvGame: TvGame;
    tvGameId: string;
    tvGameChessground: Api;
    minutesValues = [
        0, 1 / 4, 1 / 2, 3 / 4, 1, 3 / 2, 2, 3, 4, 5, 6, 7, 8, 9, 10, 11, 12, 13, 14, 15, 16,
        17, 18, 19, 20, 25, 30, 35, 40, 45, 60, 75, 90
    ];
    incrementValues = [ 
        0, 1, 2, 3, 4, 5, 6, 7, 8, 9, 10, 11, 12, 13, 14, 15, 16, 17, 18, 19, 20,
        25, 30, 35, 40, 45, 60, 90
    ];
    minutesStrings = ["0", "¼", "½", "¾"];
    daysValues = [1, 2, 3, 5, 7, 10, 14];

    constructor(el: HTMLElement, model: PyChessModel) {
        console.log("LobbyController constructor", el, model);

        this.home = model["home"];
        this.assetURL = model["assetURL"];
        this.username = model["username"];
        this.anon = model["anon"] === 'True';
        this.title = model["title"];
        this.tournamentDirector = model["tournamentDirector"];
        this.fen = model["fen"];
        this.variant = model["variant"];
        this.profileid = model["profileid"]
        this.createMode = 'createGame';
        this.tcMode = 'real';
        this.validGameData = false;
        this.seeks = [];

        const onOpen = () => {
            console.log('onOpen()');
        }

        this.sock = createWebsocket('wsl', onOpen, () => {}, () => {},(e: MessageEvent) => this.onMessage(e));

        patch(document.querySelector('.seekbuttons') as HTMLElement, h('div.seekbuttons', this.renderSeekButtons()));
        patch(document.getElementById('lobbychat') as HTMLElement, chatView(this, "lobbychat"));

        patch(document.getElementById('variants-catalog') as HTMLElement, variantPanels(this));

        this.streams = document.getElementById('streams') as HTMLElement;

        this.spotlights = document.getElementById('spotlights') as HTMLElement;
        
        this.dialogHeaderEl = document.getElementById('header-block') as HTMLElement;

        // challenge!
        if (this.profileid !== "") {
            if (this.profileid === 'Fairy-Stockfish') this.createMode = 'playAI';
            else if (this.profileid === 'Invite-friend') this.createMode = 'playFriend';
            document.getElementById('game-mode')!.style.display = (this.anon || this.createMode === 'playAI') ? 'none' : 'inline-flex';
            this.renderDialogHeader(_('Challenge %1 to a game', this.profileid));
            document.getElementById('ailevel')!.style.display = this.createMode === 'playAI' ? 'block' : 'none';
            document.getElementById('rmplay-block')!.style.display = this.createMode === 'playAI' ? 'block' : 'none';
            document.getElementById('id01')!.style.display = 'flex';
            document.getElementById('color-button-group')!.style.display = 'block';
            document.getElementById('create-button')!.style.display = 'none';

            if (this.profileid === 'any#') {
                this.profileid = '';
                this.createGame();
            }
        }

        setAriaTabClick("lobby_tab");

        const tabId = localStorage.lobby_tab ?? "tab-1";
        let initialEl = document.getElementById(tabId) as HTMLElement;
        if (initialEl === null) initialEl = document.getElementById('tab-1') as HTMLElement;
        initialEl.setAttribute('aria-selected', 'true');
        (initialEl!.parentNode!.parentNode!.querySelector(`#${initialEl.getAttribute('aria-controls')}`)! as HTMLElement).style.display = 'block';

        const e = document.getElementById("fen") as HTMLInputElement;
        if (this.fen !== "")
            e.value = this.fen;

        boardSettings.assetURL = this.assetURL;
        boardSettings.updateBoardAndPieceStyles();
    }

    doSend(message: JSONObject) {
        // console.log("---> lobby doSend():", message);
        this.sock.send(JSON.stringify(message));
    }

    createSeekMsg(variant: string, color: string, fen: string, minutes: number, increment: number, byoyomiPeriod: number, day: number, chess960: boolean, rated: boolean) {
        this.doSend({
            type: "create_seek",
            user: this.username,
            target: this.profileid,
            variant: variant,
            fen: fen,
            minutes: minutes,
            increment: increment,
            byoyomiPeriod: byoyomiPeriod,
            day: day,
            rated: rated,
            chess960: chess960,
            color: color
        });
    }

    createInviteFriendMsg(variant: string, color: string, fen: string, minutes: number, increment: number, byoyomiPeriod: number, day: number, chess960: boolean, rated: boolean) {
        this.doSend({
            type: "create_invite",
            user: this.username,
            target: 'Invite-friend',
            variant: variant,
            fen: fen,
            minutes: minutes,
            increment: increment,
            byoyomiPeriod: byoyomiPeriod,
            day: day,
            rated: rated,
            chess960: chess960,
            color: color
        });
    }

    createBotChallengeMsg(variant: string, color: string, fen: string, minutes: number, increment: number, byoyomiPeriod: number, level: number, rm: boolean, chess960: boolean, rated: boolean) {
        this.doSend({
            type: "create_ai_challenge",
            rm: rm,
            user: this.username,
            variant: variant,
            fen: fen,
            minutes: minutes,
            increment: increment,
            byoyomiPeriod: byoyomiPeriod,
            rated: rated,
            level: level,
            chess960: chess960,
            color: color
        });
    }

    createHostMsg(variant: string, color: string, fen: string, minutes: number, increment: number, byoyomiPeriod: number, chess960: boolean, rated: boolean) {
        this.doSend({
            type: "create_host",
            user: this.username,
            target: 'Invite-friend',
            variant: variant,
            fen: fen,
            minutes: minutes,
            increment: increment,
            byoyomiPeriod: byoyomiPeriod,
            rated: rated,
            chess960: chess960,
            color: color
        });
    }

    isNewSeek(variant: string, color: string, fen: string, minutes: number, increment: number, byoyomiPeriod: number, chess960: boolean, rated: boolean) {
        // console.log("isNewSeek()?", variant, color, fen, minutes, increment, byoyomiPeriod, chess960, rated);
        // console.log(this.seeks);
        return !this.seeks.some(seek =>
            seek.user === this.username && 
            seek.variant === variant &&
            seek.fen === fen &&
            seek.color === color &&
            seek.base === minutes &&
            seek.inc === increment &&
            seek.byoyomi === byoyomiPeriod &&
            seek.chess960 === chess960 &&
            seek.rated === rated
        );
    }

    createSeek(color: string) {
        document.getElementById('id01')!.style.display='none';
        if (!this.validGameData) return;

        let e;
        e = document.getElementById('variant') as HTMLSelectElement;
        const variant = VARIANTS[e.options[e.selectedIndex].value];
        localStorage.seek_variant = variant.name;

        // TODO Standardize seek color
        let seekColor;
        if (variant.name.endsWith('shogi') && color !== 'r')
            seekColor = (color === 'w') ? 'b' : 'w';
        else
            seekColor = color;

        e = document.getElementById('fen') as HTMLInputElement;
        let fen = e.value;
        // Prevent to create 'custom' games with standard startFen
        if (variant.name !== 'ataxx' && fen.trim() === variant.startFen) fen = '';

        e = document.getElementById('min') as HTMLInputElement;
        const minutes = this.minutesValues[Number(e.value)];
        localStorage.seek_min = e.value;

        e = document.getElementById('inc') as HTMLInputElement;
        const increment = this.incrementValues[Number(e.value)];
        localStorage.seek_inc = e.value;

        e = document.getElementById('byo') as HTMLInputElement;
        const byoyomi = variant.rules.defaultTimeControl === "byoyomi";
        const byoyomiPeriod = (byoyomi && increment > 0) ? Number(e.value) : 0;
        localStorage.seek_byo = e.value;

        let day = 0;
        if (this.tcMode === 'corr') {
            e = document.getElementById('day') as HTMLInputElement;
            day = this.daysValues[Number(e.value)];
            localStorage.seek_day = e.value;
            const corrTab = document.getElementById('tab-2') as HTMLInputElement;
            changeTabs('lobby_tab', corrTab)
            // TODO: use meaningful names!!!
        }
        console.log('createSeek() day', day);
        e = document.querySelector('input[name="mode"]:checked') as HTMLInputElement;
        let rated: boolean;
        if (this.createMode === 'playAI' ||
            this.anon ||
            this.title === "BOT" ||
            fen !== "" ||
            (minutes < 1 && increment === 0) ||
            (minutes === 0 && increment === 1)
            )
            rated = false;
        else
            rated = e.value === "1";
        localStorage.seek_rated = e.value;

        e = document.getElementById('chess960') as HTMLInputElement;
        const chess960 = (variant.chess960 && fen.trim() === "") ? e.checked : false;
        localStorage.seek_chess960 = e.checked;

        // console.log("CREATE SEEK variant, color, fen, minutes, increment, hide, chess960", variant, color, fen, minutes, increment, chess960, rated);

        switch (this.createMode) {
            case 'playAI':
                e = document.querySelector('input[name="level"]:checked') as HTMLInputElement;
                const level = Number(e.value);
                localStorage.seek_level = e.value;
                // console.log(level, e.value, localStorage.getItem("seek_level"));
                e = document.getElementById('rmplay') as HTMLInputElement;
                localStorage.seek_rmplay = e.checked;
                const rm = e.checked;
                this.createBotChallengeMsg(variant.name, seekColor, fen, minutes, increment, byoyomiPeriod, level, rm, chess960, rated);
                break;
            case 'playFriend':
                this.createInviteFriendMsg(variant.name, seekColor, fen, minutes, increment, byoyomiPeriod, day, chess960, rated);
                break;
            case 'createHost':
                this.createHostMsg(variant.name, seekColor, fen, minutes, increment, byoyomiPeriod, chess960, rated);
                break;
            default:
                if (this.isNewSeek(variant.name, seekColor, fen, minutes, increment, byoyomiPeriod, chess960, rated))
                    this.createSeekMsg(variant.name, seekColor, fen, minutes, increment, byoyomiPeriod, day, chess960, rated);
        }
        // prevent to create challenges continuously
        this.profileid = '';
        window.history.replaceState({}, this.title, '/');

        // We need to ask the user for permission
        notify(null, undefined);
    }

    setTcMode(tcMode: TcMode) {
        if (tcMode !== this.tcMode) {
            this.tcMode = tcMode;
            document.getElementById('real')!.style.display = this.tcMode === 'real' ? 'block' : 'none';
            document.getElementById('corr')!.style.display = this.tcMode === 'corr' ? 'block' : 'none';
        }
    }

    renderDialogHeader(header: string) {
        this.dialogHeaderEl = patch(this.dialogHeaderEl, h('div#header-block', [h('h2', header)]));
    }

    renderSeekButtons() {
        const vVariant = this.variant || localStorage.seek_variant || "chess";
        // 5+3 default TC needs vMin 9 because of the partial numbers at the beginning of minutesValues
        const vMin = localStorage.seek_min ?? "9";
        const vInc = localStorage.seek_inc ?? "3";
        const vByoIdx = (localStorage.seek_byo ?? 1) - 1;
        const vDay = localStorage.seek_day ?? "1";
        const vRated = vVariant === "bughouse"? "0": localStorage.seek_rated ?? "0";
        const vLevel = Number(localStorage.seek_level ?? "1");
        const vChess960 = localStorage.seek_chess960 ?? "false";
        const vRMplay = localStorage.seek_rmplay ?? "false";

        return [
            h('div#id01.modal', [
                h('form.modal-content', [
                    h('span#closecontainer', [
                        h('span.close', {
                            on: {
                                click: () => {
                                    document.getElementById('id01')!.style.display = 'none';
                                    // prevent creating challenges continuously
                                    this.profileid = '';
                                    window.history.replaceState({}, this.title, '/');
                                }
                            },
                            attrs: { 'data-icon': 'j' }, props: { title: _("Cancel") }
                        }),
                    ]),
                    h('div.container', [
                        h('div', [
                            h('div#header-block'),
                            h('div', [
<<<<<<< HEAD
                                h('label', { attrs: { for: "tc" } }, _("Time control")),
                                h('select#tc', {
                                    props: { name: 'tc' },
                                    on: { change: (e: Event) => this.setTcMode((e.target as HTMLSelectElement).value as TcMode) },
                                    }, [
                                        h('option', { attrs: { value: 'real' }}, _('Real time')),
                                        h('option', { attrs: { value: 'corr', disabled: this.anon || vVariant === "bughouse" }}, _('Correspondence')),
                                    ]
                                ),
=======
                                h('label', { attrs: { for: "variant" } }, _("Variant")),
                                selectVariant("variant", vVariant, () => this.setVariant(), () => this.setVariant()),
>>>>>>> 5da83bef
                            ]),
                            h('input#fen', {
                                props: { name: 'fen', placeholder: _('Paste the FEN text here') + (this.anon ? _(' (must be signed in)') : ''),  autocomplete: "off" },
                                on: { input: () => this.setFen() },
                            }),
                            h('div#alternate-start-block'),
                            h('div#chess960-block', [
                                h('label', { attrs: { for: "chess960" } }, "Chess960"),
                                h('input#chess960', {
                                    props: {
                                        name: "chess960",
                                        type: "checkbox",
                                    },
                                    attrs: {
                                        checked: vChess960 === "true"
                                    },
                                }),
                            ]),
                            h('div.tc-block',[
                                h('div', [
                                    h('label', { attrs: { for: "tc" } }, _("Time control")),
                                    h('select#tc', {
                                        props: { name: 'tc' },
                                        on: { change: (e: Event) => this.setTcMode((e.target as HTMLSelectElement).value as TcMode) },
                                        }, [
                                            h('option', { attrs: { value: 'real' }}, _('Real time')),
                                            h('option', { attrs: { value: 'corr', disabled: this.anon }}, _('Correspondence')),
                                        ]
                                    ),
                                ]),
                                h('div#tc_settings', [
                                    h('div#real', [
                                        h('label', { attrs: { for: "min" } }, _("Minutes per side:")),
                                        h('span#minutes'),
                                        h('input#min.slider', {
                                            props: { name: "min", type: "range", min: 0, max: this.minutesValues.length - 1, value: vMin },
                                            on: { input: e => this.setMinutes(parseInt((e.target as HTMLInputElement).value)) },
                                            hook: { insert: vnode => this.setMinutes(parseInt((vnode.elm as HTMLInputElement).value)) },
                                        }),
                                        h('label#incrementlabel', { attrs: { for: "inc" } }, ''),
                                        h('span#increment'),
                                        h('input#inc.slider', {
                                            props: { name: "inc", type: "range", min: 0, max: this.incrementValues.length - 1, value: vInc },
                                            on: { input: e => this.setIncrement(this.incrementValues[parseInt((e.target as HTMLInputElement).value)]) },
                                            hook: { insert: vnode => this.setIncrement(this.incrementValues[parseInt((vnode.elm as HTMLInputElement).value)]) },
                                        }),
                                        h('div#byoyomi-period', [
                                            h('label#byoyomiLabel', { attrs: { for: "byo" } }, _('Periods')),
                                            h('select#byo', {
                                                props: { name: "byo" },
                                            },
                                                [ 1, 2, 3 ].map((n, idx) => h('option', { props: { value: n }, attrs: { selected: (idx === vByoIdx) } }, n))
                                            ),
                                        ]),
                                    ]),
                                    h('div#corr',[
                                        h('label', { attrs: { for: "day" } }, _("Days per turn:")),
                                        h('span#days'),
                                        h('input#day.slider', {
                                            props: { name: "day", type: "range", min: 0, max: this.daysValues.length - 1, value: vDay },
                                            on: { input: e => this.setDays(parseInt((e.target as HTMLInputElement).value)) },
                                            hook: { insert: vnode => this.setDays(parseInt((vnode.elm as HTMLInputElement).value)) },
                                        }),
                                    ]),
                                ]),
                            ]),
                            h('form#game-mode', [
                                h('div.radio-group', [
                                    h('input#casual', {
                                        props: { type: "radio", name: "mode", value: "0" },
                                        attrs: { checked: vRated === "0" }, 
                                        on: { input: e => this.setCasual((e.target as HTMLInputElement).value) },
                                        hook: { insert: vnode => this.setCasual((vnode.elm as HTMLInputElement).value) },
                                    }),
                                    h('label', { attrs: { for: "casual"} }, _("Casual")),
                                    h('input#rated', {
                                        props: { type: "radio", name: "mode", value: "1" },
                                        attrs: { checked: vRated === "1", disabled: this.anon },
                                        on: { input: e => this.setRated((e.target as HTMLInputElement).value) },
                                        hook: { insert: vnode => this.setRated((vnode.elm as HTMLInputElement).value) },
                                    }),
                                    h('label', { attrs: { for: "rated"} }, _("Rated")),
                                ]),
                            ]),
                            // if play with the machine
                            h('div#rmplay-block', [
                                h('label', { attrs: { for: "rmplay" } }, "Random-Mover"),
                                h('input#rmplay', {
                                    props: {
                                        name: "rmplay",
                                        type: "checkbox",
                                        title: _("Practice with Random-Mover"),
                                    },
                                    attrs: {
                                        checked: vRMplay === "true"
                                    },
                                    on: { click: () => this.setRM() },
                                }),
<<<<<<< HEAD
                                h('label', { attrs: { for: "casual"} }, _("Casual")),
                                h('input#rated', {
                                    props: { type: "radio", name: "mode", value: "1" },
                                    attrs: { checked: vRated === "1", disabled: this.anon || vVariant === "bughouse" /*dont support rated bughouse atm*/ },
                                    on: { input: e => this.setRated((e.target as HTMLInputElement).value) },
                                    hook: { insert: vnode => this.setRated((vnode.elm as HTMLInputElement).value) },
                                }),
                                h('label', { attrs: { for: "rated"} }, _("Rated")),
=======
>>>>>>> 5da83bef
                            ]),
                            // A.I.Level (1-8 buttons)
                            h('form#ailevel', [
                                h('h4', _("A.I. Level")),
                                h('div.radio-group',
                                    [ 0, 1, 2, 3, 4, 5, 6, 7, 8 ].map(level => [
                                        h('input#ai' + level, { props: { type: "radio", name: "level", value: level }, attrs: { checked: vLevel === level } }),
                                        h('label.level-ai.ai' + level, { attrs: { for: "ai" + level } }, level),
                                    ]).reduce((arr, v) => (arr.push(...v), arr), []) // flatmap
                                ),
                            ]),
                            h('div#color-button-group', [
                                h('button.icon.icon-black', { props: { type: "button", title: _("Black") }, on: { click: () => this.createSeek('b') } }),
                                h('button.icon.icon-adjust', { props: { type: "button", title: _("Random") }, on: { click: () => this.createSeek('r') } }),
                                h('button.icon.icon-white', { props: { type: "button", title: _("White") }, on: { click: () => this.createSeek('w') } }),
                            ]),
                            h('div#create-button', [
                                h('button', { props: { type: "button" }, on: { click: () => this.createSeek('w') } }, _("Create")),
                            ]),
                        ]),
                    ]),
                ]),
            ]),
            h('button.lobby-button', { on: { click: () => this.createGame() } }, createModeStr('createGame')),
            h('button.lobby-button', { on: { click: () => this.playFriend() } }, createModeStr('playFriend')),
            h('button.lobby-button', { on: { click: () => this.playAI() } }, createModeStr('playAI')),
            h('button.lobby-button', { on: { click: () => this.createHost() }, style: { display: this.tournamentDirector ? "block" : "none" } }, createModeStr('createHost')),
        ];
    }

    preSelectVariant(variantName: string, chess960: boolean=false) {
        if (variantName !== '') {
            const select = document.getElementById("variant") as HTMLSelectElement;
            const options = Array.from(select.options).map(o => o.value);
            if (select) select.selectedIndex = options.indexOf(variantName);

            this.setVariant();

            const check = document.getElementById("chess960") as HTMLInputElement;
            if (check) check.checked = chess960;
        }
    }

    renderVariantsDropDown(disabled: string[]) {
        const vVariant = this.variant || localStorage.seek_variant || "chess";
        const e = document.getElementById('variant');
        e!.replaceChildren();
        patch(e!, selectVariant("variant", disabled.includes(vVariant)? null: vVariant, () => this.setVariant(), () => this.setVariant(), disabled));
    }

    createGame(variantName: string = '', chess960: boolean = false) {
        this.preSelectVariant(variantName, chess960);
        this.createMode = 'createGame';
        this.renderVariantsDropDown([]);
        this.renderDialogHeader(createModeStr(this.createMode));
        document.getElementById('game-mode')!.style.display = this.anon ? 'none' : 'inline-flex';
        document.getElementById('ailevel')!.style.display = 'none';
        document.getElementById('rmplay-block')!.style.display = 'none';
        document.getElementById('id01')!.style.display = 'flex';
        document.getElementById('color-button-group')!.style.display = 'block';
        document.getElementById('create-button')!.style.display = 'none';
    }

    playFriend(variantName: string = '', chess960: boolean = false) {
        this.preSelectVariant(variantName, chess960);
        this.createMode = 'playFriend';
        this.renderVariantsDropDown([]);
        this.renderDialogHeader(createModeStr(this.createMode))
        document.getElementById('game-mode')!.style.display = this.anon ? 'none' : 'inline-flex';
        document.getElementById('ailevel')!.style.display = 'none';
        document.getElementById('rmplay-block')!.style.display = 'none';
        document.getElementById('id01')!.style.display = 'flex';
        document.getElementById('color-button-group')!.style.display = 'block';
        document.getElementById('create-button')!.style.display = 'none';
    }

    playAI(variantName: string = '', chess960: boolean = false) {
        this.preSelectVariant(variantName, chess960);
        this.createMode = 'playAI';
        this.renderVariantsDropDown(["bughouse"]);
        this.renderDialogHeader(createModeStr(this.createMode))
        document.getElementById('game-mode')!.style.display = 'none';
        const e = document.getElementById('rmplay') as HTMLInputElement;
        document.getElementById('ailevel')!.style.display = e.checked ? 'none' : 'inline-block';
        document.getElementById('rmplay-block')!.style.display = 'block';
        document.getElementById('id01')!.style.display = 'flex';
        document.getElementById('color-button-group')!.style.display = 'block';
        document.getElementById('create-button')!.style.display = 'none';
    }

    createHost(variantName: string = '', chess960: boolean = false) {
        this.preSelectVariant(variantName, chess960);
        this.createMode = 'createHost';
        this.renderDialogHeader(createModeStr(this.createMode))
        document.getElementById('game-mode')!.style.display = this.anon ? 'none' : 'inline-flex';
        document.getElementById('ailevel')!.style.display = 'none';
        document.getElementById('rmplay-block')!.style.display = 'none';
        document.getElementById('id01')!.style.display = 'flex';
        document.getElementById('color-button-group')!.style.display = 'none';
        document.getElementById('create-button')!.style.display = 'block';
    }

    private setVariant() {
        let e;
        e = document.getElementById('variant') as HTMLSelectElement;
        const variant = VARIANTS[e.options[e.selectedIndex].value];
        const byoyomi = variant.rules.defaultTimeControl === "byoyomi";
        // TODO use toggle class instead of setting style directly
        document.getElementById('chess960-block')!.style.display = variant.chess960 ? 'block' : 'none';
        document.getElementById('byoyomi-period')!.style.display = byoyomi ? 'block' : 'none';
        document.getElementById('corr')!.style.display = this.tcMode === 'corr' ? 'block' : 'none';
        e = document.getElementById('fen') as HTMLInputElement;
        e.value = "";
        e = document.getElementById('incrementlabel') as HTMLSelectElement;
        patch(e, h('label#incrementlabel', { attrs: { for: "inc"} }, (byoyomi ? _('Byoyomi in seconds:') : _('Increment in seconds:'))));
        e = document.getElementById('alternate-start-block') as HTMLElement;
        e.innerHTML = "";
        if (variant.alternateStart) {
            patch(e, h('div#alternate-start-block', [
                h('label', { attrs: { for: "alternate-start" } }, _("Alternate Start")),
                h('select#alternate-start', {
                    props: { name: "alternate-start" },
                    on: { input: () => this.setAlternateStart(variant) },
                    hook: { insert: () => this.setAlternateStart(variant) },
                },
                    Object.keys(variant.alternateStart).map(alt =>
                        h('option', { props: { value: alt } }, _(alt))
                    )
                ),
            ]));
        }
        switchEnablingLobbyControls(variant);
        this.setStartButtons();
    }
    private setAlternateStart(variant: Variant) {
        let e: HTMLSelectElement;
        e = document.getElementById('alternate-start') as HTMLSelectElement;
        const alt = e.options[e.selectedIndex].value;
        e = document.getElementById('fen') as HTMLSelectElement;
        e.value = variant.alternateStart![alt];
        (document.getElementById('chess960') as HTMLInputElement).disabled = alt !== "";
        this.setFen();
    }
    private setMinutes(val: number) {
        const minutes = val < this.minutesStrings.length ? this.minutesStrings[val] : String(this.minutesValues[val]);
        document.getElementById("minutes")!.innerHTML = minutes;
        this.setStartButtons();
    }
    private setIncrement(increment: number) {
        document.getElementById("increment")!.innerHTML = ""+increment;
        this.setStartButtons();
    }
    private setDays(val: number) {
        const days = this.daysValues[val];
        document.getElementById("days")!.innerHTML = String(days);
        this.setStartButtons();
    }
    private setFen() {
        const e = document.getElementById('fen') as HTMLInputElement;
        e.setCustomValidity(this.validateFen() ? '' : _('Invalid FEN'));
        this.setStartButtons();
    }
    private setCasual(casual: string) {
        console.log("setCasual", casual);
        this.setStartButtons();
    }
    private setRated(rated: string) {
        console.log("setRated", rated);
        this.setStartButtons();
    }
    private setRM() {
        const e = document.getElementById('rmplay') as HTMLInputElement;
        document.getElementById('ailevel')!.style.display = e.checked ? 'none' : 'block';
    }
    private setStartButtons() {
        this.validGameData = this.validateTimeControl() && this.validateFen();
        const e = document.getElementById('color-button-group') as HTMLElement;
        e.classList.toggle("disabled", !this.validGameData);
    }
    private validateTimeControl() {
        const min = Number((document.getElementById('min') as HTMLInputElement).value);
        const inc = Number((document.getElementById('inc') as HTMLInputElement).value);
        const minutes = this.minutesValues[min];

        const e = document.querySelector('input[name="mode"]:checked') as HTMLInputElement;
        const rated = e.value === "1";

        const atLeast = (this.createMode === 'playAI') ? ((min > 0 && inc > 0) || (min >= 1 && inc === 0)) : (min + inc > 0);
        const tooFast = (minutes < 1 && inc === 0) || (minutes === 0 && inc === 1);

        return atLeast && !(tooFast && rated);
    }
    private validateFen() {
        const e = document.getElementById('variant') as HTMLSelectElement;
        const variant = e.options[e.selectedIndex].value;
        const fen = (document.getElementById('fen') as HTMLInputElement).value;
        return fen === "" || validFen(VARIANTS[variant], fen);
    }

    renderSeeks(seeks: Seek[]) {
        seeks.sort((a, b) => (a.bot && !b.bot) ? 1 : -1);
        const rows = seeks.map(seek => this.seekView(seek));
        return [ seekHeader(), h('tbody', rows) ];
    }

    private seekViewRegular(seek:Seek) {
        const variant = VARIANTS[seek.variant];
        const chess960 = seek.chess960;

        return h('tr', { on: { click: () => this.onClickSeek(seek) } }, [
            h('td', [ this.colorIcon(seek.color) ]),
            h('td', [ this.challengeIcon(seek), this.seekTitle(seek), this.user(seek) ]),
            h('td', seek.rating),
            h('td', timeControlStr(seek.base, seek.inc, seek.byoyomi, seek.day)),
            h('td.icon', { attrs: { "data-icon": variant.icon(chess960) } }, [h('variant-name', " " + variant.displayName(chess960))]),
            h('td', { class: { tooltip: seek.fen !== '' } }, [
                this.tooltip(seek, variant),
                this.mode(seek),
            ]),
        ])
    }

    private seekView(seek: Seek) {
        const variant = VARIANTS[seek.variant];
        return this.hide(seek) ? "" : variant === VARIANTS['bughouse']? seekViewBughouse(this, seek): this.seekViewRegular(seek);
    }

    private onClickSeek(seek: Seek) {
        if (seek["user"] === this.username) {
            this.doSend({ type: "delete_seek", seekID: seek["seekID"], player: this.username });
        } else {
            if (this.anon && seek.day !== 0) {
                alert(_('You need an account to do that.'));
                return;
            }
            this.doSend({ type: "accept_seek", seekID: seek["seekID"], player: this.username });
        }
    }

    private colorIcon(color: string) {
        return h('i-side.icon', {
            class: {
                "icon-adjust": color === "r",
                "icon-white":  color === "w",
                "icon-black":  color === "b",
            }
        });
    }

    public challengeIcon(seek: Seek) {
        const swords = (seek["user"] === this.username) ? 'vs-swords.lobby.icon' : 'vs-swords.lobby.opp.icon';
        return (seek['target'] === '') ? null : h(swords, { attrs: {"data-icon": '"'} });
    }
    public seekTitle(seek: Seek) {
        return (seek['target'] === '') ? h('player-title', " " + seek["title"] + " ") : null;
    }
    private user(seek: Seek) {
        if (seek["target"] === '' || seek["target"] === this.username)
            return seek["user"];
        else
            return seek["target"];
    }
    private hide(seek: Seek) {
        return ((this.anon || this.title === 'BOT') && seek["rated"]) ||
            (seek['target'] !== '' && this.username !== seek['user'] && this.username !== seek['target']);
    }
    public tooltip(seek: Seek, variant: Variant) {
        let tooltipImage;
        if (seek.fen) {
            tooltipImage = h('minigame.' + variant.boardFamily + '.' + variant.pieceFamily, [
                h('div.cg-wrap.' + variant.board.cg + '.minitooltip',
                    { hook: { insert: (vnode) => Chessground(vnode.elm as HTMLElement, {
                        coordinates: false,
                        fen: seek.fen,
                        dimensions: variant.board.dimensions,
                    })}}
                ),
            ]);
        } else {
            tooltipImage = '';
        }
        return h('span.tooltiptext', [ tooltipImage ]);
    }

    public mode(seek: Seek) {
        if (seek.fen)
            return _("Custom");
        else if (seek.rated)
            return _("Rated");
        else
            return _("Casual");
    }

    private streamView(stream: Stream) {
        const url = (stream.site === 'twitch') ? 'https://www.twitch.tv/' : 'https://www.youtube.com/channel/';
        const tail = (stream.site === 'youtube') ? '/live' : '';
        return h('a.stream', { attrs: { "href": url + stream.streamer + tail, "rel": "noopener nofollow", "target": "_blank" } }, [
            h('strong.text', {class: {"icon": true, "icon-mic": true} }, stream.username),
            stream.title,
        ]);
    }

    private spotlightView(spotlight: Spotlight) {
        const variant = VARIANTS[spotlight.variant];
        const chess960 = spotlight.chess960;
        const variantName = variant.displayName(chess960);
        const dataIcon = variant.icon(chess960);
        const lang = languageSettings.value;
        const name = spotlight.names[lang] ?? spotlight.names['en'];

        return h('a.tour-spotlight', { attrs: { "href": "/tournament/" + spotlight.tid } }, [
            h('i.icon', { attrs: { "data-icon": dataIcon } }),
            h('span.content', [
                h('span.name', name),
                h('span.more', [
                    h('variant', variantName + ' • '),
                    h('nb', ngettext('%1 player', '%1 players', spotlight.nbPlayers) + ' • '),
                    h('info-date', { attrs: { "timestamp": spotlight.startsAt } } )
                ])
            ])
        ]);
    }

    renderEmptyTvGame() {
        patch(document.getElementById('tv-game') as HTMLElement, h('a#tv-game.empty'));
    }

    renderTvGame() {
        if (this.tvGame === undefined) return;

        const game = this.tvGame;
        const variant = VARIANTS[game.variant];
        const elements = [
        h(`div#mainboard.${variant.boardFamily}.${variant.pieceFamily}.${variant.ui.boardMark}`, {
            class: { "with-pockets": !!variant.pocket },
            style: { "--ranks": (variant.pocket) ? String(variant.board.dimensions.height) : "undefined" },
            on: { click: () => window.location.assign('/' + game.gameId) }
            }, [
                h(`div.cg-wrap.${variant.board.cg}.mini`, {
                    hook: {
                        insert: vnode => {
                            const cg = Chessground(vnode.elm as HTMLElement,  {
                                fen: game.fen,
                                lastMove: uci2LastMove(game.lastMove),
                                dimensions: variant.board.dimensions,
                                coordinates: false,
                                viewOnly: true,
                                addDimensionsCssVarsTo: document.body,
                                pocketRoles: variant.pocket?.roles,
                            });
                            this.tvGameChessground = cg;
                            this.tvGameId = game.gameId;
                        }
                    }
                }),
        ]),
        h('span.vstext', [
            h('div.player', [h('tv-user', [h('player-title', game.bt), ' ' + game.b + ' ', h('rating', game.br)])]),
            h('div.player', [h('tv-user', [h('player-title', game.wt), ' ' + game.w + ' ', h('rating', game.wr)])]),
        ]),
        ];

        patch(document.getElementById('tv-game') as HTMLElement, h('a#tv-game', elements));

        boardSettings.assetURL = this.assetURL;
        boardSettings.updateBoardAndPieceStyles();
    }

    onMessage(evt: MessageEvent) {
        // console.log("<+++ lobby onMessage():", evt.data);
        if (evt.data === '/n') return;
        const msg = JSON.parse(evt.data);
        switch (msg.type) {
            case "get_seeks":
                this.onMsgGetSeeks(msg);
                break;
            case "new_game":
                this.onMsgNewGame(msg);
                break;
            case "game_in_progress":
                this.onMsgGameInProgress(msg);
                break;
            case "lobby_user_connected":
                this.onMsgUserConnected(msg);
                break;
            case "lobbychat":
                this.onMsgChat(msg);
                break;
            case "fullchat":
                this.onMsgFullChat(msg);
                break;
            case "ping":
                this.onMsgPing(msg);
                break;
            case "tv_game":
                this.onMsgTvGame(msg);
                break;
            case "board":
                this.onMsgBoard(msg);
                break;
            case "g_cnt":
                this.onMsgGameCounter(msg);
                break;
            case "u_cnt":
                this.onMsgUserCounter(msg);
                break;
            case "streams":
                this.onMsgStreams(msg);
                break;
            case "spotlights":
                this.onMsgSpotlights(msg);
                break;
            case "invite_created":
                this.onMsgInviteCreated(msg);
                break;
            case "host_created":
                this.onMsgHostCreated(msg);
                break;
            case "shutdown":
                this.onMsgShutdown(msg);
                break;
            case "error":
                this.onMsgError(msg);
                break;
            case "logout":
                this.doSend({type: "logout"});
                break;
        }
    }

    private onMsgInviteCreated(msg: MsgInviteCreated) {
        window.location.assign('/' + msg.gameId);
    }

    private onMsgHostCreated(msg: MsgHostCreated) {
        window.location.assign('/' + msg.gameId);
    }

    private onMsgGetSeeks(msg: MsgGetSeeks) {
        this.seeks = msg.seeks;
        // console.log("!!!! got get_seeks msg:", msg);

        const oldSeeks = document.querySelector('.seek-container table.seeks') as Element;
        oldSeeks.innerHTML = "";
        patch(oldSeeks, h('table.seeks', this.renderSeeks(msg.seeks.filter(seek => seek.day === 0))));

        const oldCorrs = document.querySelector('.corr-container table.seeks') as Element;
        oldCorrs.innerHTML = "";
        patch(oldCorrs, h('table.seeks', this.renderSeeks(msg.seeks.filter(seek => seek.day !== 0))));
    }
    private onMsgNewGame(msg: MsgNewGame) {
        window.location.assign('/' + msg.gameId);
    }
    private onMsgGameInProgress(msg: MsgGameInProgress) {
        const response = confirm(_("You have an unfinished game!\nPress OK to continue."));
        if (response) window.location.assign('/' + msg.gameId);
    }
    private onMsgUserConnected(msg: MsgUserConnected) {
        this.username = msg.username;
    }
    private onMsgChat(msg: MsgChat) {
        chatMessage(msg.user, msg.message, "lobbychat", msg.time);
    }
    private onMsgFullChat(msg: MsgFullChat) {
        // To prevent multiplication of messages we have to remove old messages div first
        patch(document.getElementById('messages') as HTMLElement, h('div#messages-clear'));
        // then create a new one
        patch(document.getElementById('messages-clear') as HTMLElement, h('div#messages'));
        // console.log("NEW FULL MESSAGES");
        msg.lines.forEach(line => chatMessage(line.user, line.message, "lobbychat", line.time));
    }
    private onMsgPing(msg: MsgPing) {
        this.doSend({ type: "pong", timestamp: msg.timestamp });
    }
    private onMsgError(msg: MsgError) {
        alert(msg.message);
    }
    private onMsgShutdown(msg: MsgShutdown) {
        alert(msg.message);
    }
    private onMsgGameCounter(msg: MsgGameCounter) {
        // console.log("Gcnt=", msg.cnt);
        const gameCount = document.getElementById('g_cnt') as HTMLElement;
        patch(gameCount, h('counter#g_cnt', ngettext('%1 game in play', '%1 games in play', msg.cnt)));
    }
    private onMsgUserCounter(msg: MsgUserCounter) {
        // console.log("Ucnt=", msg.cnt);
        const userCount = document.getElementById('u_cnt') as HTMLElement;
        patch(userCount as HTMLElement, h('counter#u_cnt', ngettext('%1 player', '%1 players', msg.cnt)));
    }

    private onMsgStreams(msg: MsgStreams) {
        this.streams = patch(this.streams, h('div#streams', msg.items.map(stream => this.streamView(stream))));
    }

    private onMsgSpotlights(msg: MsgSpotlights) {
        this.spotlights = patch(this.spotlights, h('div#spotlights', [
            h('div', msg.items.map(spotlight => this.spotlightView(spotlight))),
            h('a.cont-link', { attrs: { href: '/calendar' } }, _('Tournament calendar') + ' »'),
        ]));
    }

    private onMsgTvGame(msg: TvGame) {
        this.tvGame = msg;
        this.renderEmptyTvGame();
        this.renderTvGame();
    }

    private onMsgBoard = (msg: MsgBoard) => {
        if (this.tvGameChessground === undefined || this.tvGameId !== msg.gameId) {
            return;
        };

        this.tvGameChessground.set({
            fen: msg.fen,
            turnColor: msg.fen.split(" ")[1] === "w" ? "white" : "black",
            check: msg.check,
            lastMove: uci2LastMove(msg.lastMove),
        });
    }
}

function seekHeader() {
    return h('thead', [
        h('tr', [
            h('th', [h('div#santa')]),
            h('th', _('Player')),
            h('th', _('Rating')),
            h('th', _('Time')),
            h('th', _('Variant')),
            h('th', _('Mode'))
        ])
    ]);
}

function runSeeks(vnode: VNode, model: PyChessModel) {
    const el = vnode.elm as HTMLElement;
    new LobbyController(el, model);
    // console.log("lobbyView() -> runSeeks()", el, model, ctrl);
}

export function lobbyView(model: PyChessModel): VNode[] {
    const puzzle = JSON.parse(model.puzzle);
    const blogs = JSON.parse(model.blogs);
    const username = model.username;
    const corrGames = JSON.parse(model.corrGames).sort(compareGames(username));
    const gpCounter = corrGames.length;

    const myTurnGameCounter = (sum: number, game: Game) => sum + ((game.tp === username) ? 1 : 0);
    const count = corrGames.reduce(myTurnGameCounter, 0);

    const variant = VARIANTS[puzzle.variant];
    const turnColor = puzzle.fen.split(" ")[1] === "w" ? "white" : "black";
    const first = _(variant.colors.first);
    const second = _(variant.colors.second);

    const dailyPuzzle = [
        h('span.vstext', [
            h('span.text', _('Puzzle of the day')),
            h('span.text', _('%1 to play', (turnColor === 'white') ? first : second)),
        ]),
        h(`div#mainboard.${variant.boardFamily}.${variant.pieceFamily}.${variant.ui.boardMark}`, {
            class: { "with-pockets": !!variant.pocket },
            style: { "--ranks": (variant.pocket) ? String(variant.board.dimensions.height) : "undefined" },
            }, [
                h(`div.cg-wrap.${variant.board.cg}.mini`, {
                    hook: {
                        insert: vnode => {
                            Chessground(vnode.elm as HTMLElement,  {
                                orientation: turnColor,
                                fen: puzzle.fen,
                                dimensions: variant.board.dimensions,
                                coordinates: false,
                                viewOnly: true,
                                addDimensionsCssVarsTo: document.body,
                                pocketRoles: variant.pocket?.roles,
                            });
                        }
                    }
                }),
        ]),
    ];

    let tabs = [];
    tabs.push(h('span', {attrs: {role: 'tab', 'aria-selected': false, 'aria-controls': 'panel-1', id: 'tab-1', tabindex: '-1'}}, _('Lobby')));
    tabs.push(h('span', {attrs: {role: 'tab', 'aria-selected': false, 'aria-controls': 'panel-2', id: 'tab-2', tabindex: '-1'}}, _('Correspondence')))
    if (corrGames.length > 0) {
        tabs.push(h('span', {attrs: {role: 'tab', 'aria-selected': false, 'aria-controls': 'panel-3', id: 'tab-3', tabindex: '-1'}}, [
            ngettext('%1 game in play', '%1 games in play', gpCounter),
            h('span.noread.data-count', {attrs: { 'data-count': count }})
        ]))
    }

    let containers = [];
    containers.push(h('div', {attrs: {role: 'tablist', 'aria-label': 'Seek Tabs'}}, tabs));
    containers.push(
        h('div.seek-container', {attrs: {id: 'panel-1', role: 'tabpanel', tabindex: '-1', 'aria-labelledby': 'tab-1'}}, [
            h('div.seeks-table', [
                h('div.seeks-wrapper', h('table.seeks', { hook: { insert: vnode => runSeeks(vnode, model) } })),
            ])
        ])
    );
    containers.push(
        h('div.corr-container', {attrs: {id: 'panel-2', role: 'tabpanel', tabindex: '-1', 'aria-labelledby': 'tab-2'}}, [
            h('div.seeks-table', [
                h('div.seeks-wrapper', h('table.seeks')),
            ])
        ])
    );
    if (corrGames.length > 0) {
        const cgMap: {[gameId: string]: Api} = {};
        handleOngoingGameEvents(username, cgMap);

        containers.push(
            h('div.games-container', {attrs: {id: 'panel-3', role: 'tabpanel', tabindex: '-1', 'aria-labelledby': 'tab-3'}}, [
                h('div.seeks-table', [
                    h('div.seeks-wrapper', [
                        h('games-grid#games', corrGames.map((game: Game) => gameViewPlaying(cgMap, game, username)))
                    ])
                ])
            ])
        )
    }

    return [
        h('aside.sidebar-first', [
            h('div#streams'),
            h('div#spotlights'),
            h('div#lobbychat')
        ]),
        h('div.seeks', containers),
        h('div#variants-catalog'),
        h('aside.sidebar-second', [
            h('div.seekbuttons'),
            h('div.lobby-count', [
                h('a', { attrs: { href: '/players' } }, [ h('counter#u_cnt') ]),
                h('a', { attrs: { href: '/games' } }, [ h('counter#g_cnt') ]),
            ]),
        ]),
        h('under-left', [
            h('a.reflist', { attrs: { href: 'https://discord.gg/aPs8RKr', rel: "noopener", target: "_blank" } }, 'Discord'),
            h('a.reflist', { attrs: { href: 'https://github.com/gbtami/pychess-variants', rel: "noopener", target: "_blank" } }, 'Github'),
            h('a.reflist', { attrs: { href: 'https://www.youtube.com/channel/UCj_r_FSVXQFLgZLwSeFBE8g', rel: "noopener", target: "_blank" } }, 'YouTube'),
            h('div.internalLinks', [
                h('a.reflist', { attrs: { href: '/patron' } }, _("Donate")),
                h('a.reflist', { attrs: { href: '/faq' } }, _("FAQ")),
                h('a.reflist', { attrs: { href: '/stats' } }, _("Stats")),
                h('a.reflist', { attrs: { href: '/about' } }, _("About")),
            ]),
        ]),
        h('div.tv', [h('a#tv-game', { attrs: {href: '/tv'} })]),
        h('under-lobby', [
            h('posts', blogs.map((post: Post) => 
                h('a.post', { attrs: {href: `/blogs/${post['_id']}`} }, [
                    h('img', { attrs: {src: model.assetURL + `${post['image']}`} }),
                    h('time', `${post['date']}`),
                    h('span.author', [
                        h('player-title', `${post['atitle']} `),
                        `${post['author']}`,
                    ]),
                    h('span.text', [
                        h('strong', `${post['title']}`),
                        h('span', `${post['subtitle']}`),
                    ]),
                ])
            )),
        ]),
        h('div.puzzle', [h('a#daily-puzzle', { attrs: {href: '/puzzle/daily'} }, dailyPuzzle)]),
    ];
}
<|MERGE_RESOLUTION|>--- conflicted
+++ resolved
@@ -1,1156 +1,1133 @@
-import { WebsocketHeartbeatJs } from './socket/socket';
-
-import { h, VNode } from 'snabbdom';
-
-import { Api } from "chessgroundx/api";
-import { Chessground } from 'chessgroundx';
-
-import { JSONObject } from './types';
-import { _, ngettext, languageSettings } from './i18n';
-import { patch } from './document';
-import { boardSettings } from './boardSettings';
-import { chatMessage, chatView, ChatController } from './chat';
-import { VARIANTS, selectVariant, Variant } from './variants';
-import { timeControlStr, changeTabs, setAriaTabClick } from './view';
-import { notify } from './notification';
-import { PyChessModel } from "./types";
-import { MsgBoard, MsgChat, MsgFullChat } from "./messages";
-import { variantPanels } from './lobby/layer1';
-import { Post, Stream, Spotlight, MsgInviteCreated, MsgHostCreated, MsgGetSeeks, MsgNewGame, MsgGameInProgress, MsgUserConnected, MsgPing, MsgError, MsgShutdown, MsgGameCounter, MsgUserCounter, MsgStreams, MsgSpotlights, Seek, CreateMode, TvGame, TcMode } from './lobbyType';
-import { validFen, uci2LastMove } from './chess';
-import {seekViewBughouse, switchEnablingLobbyControls} from "./bug/lobby.bug";
-import { handleOngoingGameEvents, Game, gameViewPlaying, compareGames } from './nowPlaying';
-import {createWebsocket} from "@/socket/webSocketUtils";
-
-export function createModeStr(mode: CreateMode) {
-    switch (mode) {
-    case 'playAI': return _("Play with AI");
-    case 'playFriend': return _("Play with a friend");
-    case 'createHost': return _("Host a game for others");
-    case 'createGame': return _("Create a game");
-    default:
-        return '';
-    }
-}
-
-export class LobbyController implements ChatController {
-    sock: WebsocketHeartbeatJs;
-    home: string;
-    assetURL: string;
-    // player;
-    // logged_in;
-    username: string;
-    profileid: string;
-    anon: boolean;
-    title: string;
-    tournamentDirector: boolean;
-    fen: string;
-    variant: string;
-    createMode: CreateMode;
-    tcMode: TcMode;
-    validGameData: boolean;
-    readyState: number;
-    seeks: Seek[];
-    streams: VNode | HTMLElement;
-    spotlights: VNode | HTMLElement;
-    dialogHeaderEl: VNode | HTMLElement;
-    tvGame: TvGame;
-    tvGameId: string;
-    tvGameChessground: Api;
-    minutesValues = [
-        0, 1 / 4, 1 / 2, 3 / 4, 1, 3 / 2, 2, 3, 4, 5, 6, 7, 8, 9, 10, 11, 12, 13, 14, 15, 16,
-        17, 18, 19, 20, 25, 30, 35, 40, 45, 60, 75, 90
-    ];
-    incrementValues = [ 
-        0, 1, 2, 3, 4, 5, 6, 7, 8, 9, 10, 11, 12, 13, 14, 15, 16, 17, 18, 19, 20,
-        25, 30, 35, 40, 45, 60, 90
-    ];
-    minutesStrings = ["0", "¼", "½", "¾"];
-    daysValues = [1, 2, 3, 5, 7, 10, 14];
-
-    constructor(el: HTMLElement, model: PyChessModel) {
-        console.log("LobbyController constructor", el, model);
-
-        this.home = model["home"];
-        this.assetURL = model["assetURL"];
-        this.username = model["username"];
-        this.anon = model["anon"] === 'True';
-        this.title = model["title"];
-        this.tournamentDirector = model["tournamentDirector"];
-        this.fen = model["fen"];
-        this.variant = model["variant"];
-        this.profileid = model["profileid"]
-        this.createMode = 'createGame';
-        this.tcMode = 'real';
-        this.validGameData = false;
-        this.seeks = [];
-
-        const onOpen = () => {
-            console.log('onOpen()');
-        }
-
-        this.sock = createWebsocket('wsl', onOpen, () => {}, () => {},(e: MessageEvent) => this.onMessage(e));
-
-        patch(document.querySelector('.seekbuttons') as HTMLElement, h('div.seekbuttons', this.renderSeekButtons()));
-        patch(document.getElementById('lobbychat') as HTMLElement, chatView(this, "lobbychat"));
-
-        patch(document.getElementById('variants-catalog') as HTMLElement, variantPanels(this));
-
-        this.streams = document.getElementById('streams') as HTMLElement;
-
-        this.spotlights = document.getElementById('spotlights') as HTMLElement;
-        
-        this.dialogHeaderEl = document.getElementById('header-block') as HTMLElement;
-
-        // challenge!
-        if (this.profileid !== "") {
-            if (this.profileid === 'Fairy-Stockfish') this.createMode = 'playAI';
-            else if (this.profileid === 'Invite-friend') this.createMode = 'playFriend';
-            document.getElementById('game-mode')!.style.display = (this.anon || this.createMode === 'playAI') ? 'none' : 'inline-flex';
-            this.renderDialogHeader(_('Challenge %1 to a game', this.profileid));
-            document.getElementById('ailevel')!.style.display = this.createMode === 'playAI' ? 'block' : 'none';
-            document.getElementById('rmplay-block')!.style.display = this.createMode === 'playAI' ? 'block' : 'none';
-            document.getElementById('id01')!.style.display = 'flex';
-            document.getElementById('color-button-group')!.style.display = 'block';
-            document.getElementById('create-button')!.style.display = 'none';
-
-            if (this.profileid === 'any#') {
-                this.profileid = '';
-                this.createGame();
-            }
-        }
-
-        setAriaTabClick("lobby_tab");
-
-        const tabId = localStorage.lobby_tab ?? "tab-1";
-        let initialEl = document.getElementById(tabId) as HTMLElement;
-        if (initialEl === null) initialEl = document.getElementById('tab-1') as HTMLElement;
-        initialEl.setAttribute('aria-selected', 'true');
-        (initialEl!.parentNode!.parentNode!.querySelector(`#${initialEl.getAttribute('aria-controls')}`)! as HTMLElement).style.display = 'block';
-
-        const e = document.getElementById("fen") as HTMLInputElement;
-        if (this.fen !== "")
-            e.value = this.fen;
-
-        boardSettings.assetURL = this.assetURL;
-        boardSettings.updateBoardAndPieceStyles();
-    }
-
-    doSend(message: JSONObject) {
-        // console.log("---> lobby doSend():", message);
-        this.sock.send(JSON.stringify(message));
-    }
-
-    createSeekMsg(variant: string, color: string, fen: string, minutes: number, increment: number, byoyomiPeriod: number, day: number, chess960: boolean, rated: boolean) {
-        this.doSend({
-            type: "create_seek",
-            user: this.username,
-            target: this.profileid,
-            variant: variant,
-            fen: fen,
-            minutes: minutes,
-            increment: increment,
-            byoyomiPeriod: byoyomiPeriod,
-            day: day,
-            rated: rated,
-            chess960: chess960,
-            color: color
-        });
-    }
-
-    createInviteFriendMsg(variant: string, color: string, fen: string, minutes: number, increment: number, byoyomiPeriod: number, day: number, chess960: boolean, rated: boolean) {
-        this.doSend({
-            type: "create_invite",
-            user: this.username,
-            target: 'Invite-friend',
-            variant: variant,
-            fen: fen,
-            minutes: minutes,
-            increment: increment,
-            byoyomiPeriod: byoyomiPeriod,
-            day: day,
-            rated: rated,
-            chess960: chess960,
-            color: color
-        });
-    }
-
-    createBotChallengeMsg(variant: string, color: string, fen: string, minutes: number, increment: number, byoyomiPeriod: number, level: number, rm: boolean, chess960: boolean, rated: boolean) {
-        this.doSend({
-            type: "create_ai_challenge",
-            rm: rm,
-            user: this.username,
-            variant: variant,
-            fen: fen,
-            minutes: minutes,
-            increment: increment,
-            byoyomiPeriod: byoyomiPeriod,
-            rated: rated,
-            level: level,
-            chess960: chess960,
-            color: color
-        });
-    }
-
-    createHostMsg(variant: string, color: string, fen: string, minutes: number, increment: number, byoyomiPeriod: number, chess960: boolean, rated: boolean) {
-        this.doSend({
-            type: "create_host",
-            user: this.username,
-            target: 'Invite-friend',
-            variant: variant,
-            fen: fen,
-            minutes: minutes,
-            increment: increment,
-            byoyomiPeriod: byoyomiPeriod,
-            rated: rated,
-            chess960: chess960,
-            color: color
-        });
-    }
-
-    isNewSeek(variant: string, color: string, fen: string, minutes: number, increment: number, byoyomiPeriod: number, chess960: boolean, rated: boolean) {
-        // console.log("isNewSeek()?", variant, color, fen, minutes, increment, byoyomiPeriod, chess960, rated);
-        // console.log(this.seeks);
-        return !this.seeks.some(seek =>
-            seek.user === this.username && 
-            seek.variant === variant &&
-            seek.fen === fen &&
-            seek.color === color &&
-            seek.base === minutes &&
-            seek.inc === increment &&
-            seek.byoyomi === byoyomiPeriod &&
-            seek.chess960 === chess960 &&
-            seek.rated === rated
-        );
-    }
-
-    createSeek(color: string) {
-        document.getElementById('id01')!.style.display='none';
-        if (!this.validGameData) return;
-
-        let e;
-        e = document.getElementById('variant') as HTMLSelectElement;
-        const variant = VARIANTS[e.options[e.selectedIndex].value];
-        localStorage.seek_variant = variant.name;
-
-        // TODO Standardize seek color
-        let seekColor;
-        if (variant.name.endsWith('shogi') && color !== 'r')
-            seekColor = (color === 'w') ? 'b' : 'w';
-        else
-            seekColor = color;
-
-        e = document.getElementById('fen') as HTMLInputElement;
-        let fen = e.value;
-        // Prevent to create 'custom' games with standard startFen
-        if (variant.name !== 'ataxx' && fen.trim() === variant.startFen) fen = '';
-
-        e = document.getElementById('min') as HTMLInputElement;
-        const minutes = this.minutesValues[Number(e.value)];
-        localStorage.seek_min = e.value;
-
-        e = document.getElementById('inc') as HTMLInputElement;
-        const increment = this.incrementValues[Number(e.value)];
-        localStorage.seek_inc = e.value;
-
-        e = document.getElementById('byo') as HTMLInputElement;
-        const byoyomi = variant.rules.defaultTimeControl === "byoyomi";
-        const byoyomiPeriod = (byoyomi && increment > 0) ? Number(e.value) : 0;
-        localStorage.seek_byo = e.value;
-
-        let day = 0;
-        if (this.tcMode === 'corr') {
-            e = document.getElementById('day') as HTMLInputElement;
-            day = this.daysValues[Number(e.value)];
-            localStorage.seek_day = e.value;
-            const corrTab = document.getElementById('tab-2') as HTMLInputElement;
-            changeTabs('lobby_tab', corrTab)
-            // TODO: use meaningful names!!!
-        }
-        console.log('createSeek() day', day);
-        e = document.querySelector('input[name="mode"]:checked') as HTMLInputElement;
-        let rated: boolean;
-        if (this.createMode === 'playAI' ||
-            this.anon ||
-            this.title === "BOT" ||
-            fen !== "" ||
-            (minutes < 1 && increment === 0) ||
-            (minutes === 0 && increment === 1)
-            )
-            rated = false;
-        else
-            rated = e.value === "1";
-        localStorage.seek_rated = e.value;
-
-        e = document.getElementById('chess960') as HTMLInputElement;
-        const chess960 = (variant.chess960 && fen.trim() === "") ? e.checked : false;
-        localStorage.seek_chess960 = e.checked;
-
-        // console.log("CREATE SEEK variant, color, fen, minutes, increment, hide, chess960", variant, color, fen, minutes, increment, chess960, rated);
-
-        switch (this.createMode) {
-            case 'playAI':
-                e = document.querySelector('input[name="level"]:checked') as HTMLInputElement;
-                const level = Number(e.value);
-                localStorage.seek_level = e.value;
-                // console.log(level, e.value, localStorage.getItem("seek_level"));
-                e = document.getElementById('rmplay') as HTMLInputElement;
-                localStorage.seek_rmplay = e.checked;
-                const rm = e.checked;
-                this.createBotChallengeMsg(variant.name, seekColor, fen, minutes, increment, byoyomiPeriod, level, rm, chess960, rated);
-                break;
-            case 'playFriend':
-                this.createInviteFriendMsg(variant.name, seekColor, fen, minutes, increment, byoyomiPeriod, day, chess960, rated);
-                break;
-            case 'createHost':
-                this.createHostMsg(variant.name, seekColor, fen, minutes, increment, byoyomiPeriod, chess960, rated);
-                break;
-            default:
-                if (this.isNewSeek(variant.name, seekColor, fen, minutes, increment, byoyomiPeriod, chess960, rated))
-                    this.createSeekMsg(variant.name, seekColor, fen, minutes, increment, byoyomiPeriod, day, chess960, rated);
-        }
-        // prevent to create challenges continuously
-        this.profileid = '';
-        window.history.replaceState({}, this.title, '/');
-
-        // We need to ask the user for permission
-        notify(null, undefined);
-    }
-
-    setTcMode(tcMode: TcMode) {
-        if (tcMode !== this.tcMode) {
-            this.tcMode = tcMode;
-            document.getElementById('real')!.style.display = this.tcMode === 'real' ? 'block' : 'none';
-            document.getElementById('corr')!.style.display = this.tcMode === 'corr' ? 'block' : 'none';
-        }
-    }
-
-    renderDialogHeader(header: string) {
-        this.dialogHeaderEl = patch(this.dialogHeaderEl, h('div#header-block', [h('h2', header)]));
-    }
-
-    renderSeekButtons() {
-        const vVariant = this.variant || localStorage.seek_variant || "chess";
-        // 5+3 default TC needs vMin 9 because of the partial numbers at the beginning of minutesValues
-        const vMin = localStorage.seek_min ?? "9";
-        const vInc = localStorage.seek_inc ?? "3";
-        const vByoIdx = (localStorage.seek_byo ?? 1) - 1;
-        const vDay = localStorage.seek_day ?? "1";
-        const vRated = vVariant === "bughouse"? "0": localStorage.seek_rated ?? "0";
-        const vLevel = Number(localStorage.seek_level ?? "1");
-        const vChess960 = localStorage.seek_chess960 ?? "false";
-        const vRMplay = localStorage.seek_rmplay ?? "false";
-
-        return [
-            h('div#id01.modal', [
-                h('form.modal-content', [
-                    h('span#closecontainer', [
-                        h('span.close', {
-                            on: {
-                                click: () => {
-                                    document.getElementById('id01')!.style.display = 'none';
-                                    // prevent creating challenges continuously
-                                    this.profileid = '';
-                                    window.history.replaceState({}, this.title, '/');
-                                }
-                            },
-                            attrs: { 'data-icon': 'j' }, props: { title: _("Cancel") }
-                        }),
-                    ]),
-                    h('div.container', [
-                        h('div', [
-                            h('div#header-block'),
-                            h('div', [
-<<<<<<< HEAD
-                                h('label', { attrs: { for: "tc" } }, _("Time control")),
-                                h('select#tc', {
-                                    props: { name: 'tc' },
-                                    on: { change: (e: Event) => this.setTcMode((e.target as HTMLSelectElement).value as TcMode) },
-                                    }, [
-                                        h('option', { attrs: { value: 'real' }}, _('Real time')),
-                                        h('option', { attrs: { value: 'corr', disabled: this.anon || vVariant === "bughouse" }}, _('Correspondence')),
-                                    ]
-                                ),
-=======
-                                h('label', { attrs: { for: "variant" } }, _("Variant")),
-                                selectVariant("variant", vVariant, () => this.setVariant(), () => this.setVariant()),
->>>>>>> 5da83bef
-                            ]),
-                            h('input#fen', {
-                                props: { name: 'fen', placeholder: _('Paste the FEN text here') + (this.anon ? _(' (must be signed in)') : ''),  autocomplete: "off" },
-                                on: { input: () => this.setFen() },
-                            }),
-                            h('div#alternate-start-block'),
-                            h('div#chess960-block', [
-                                h('label', { attrs: { for: "chess960" } }, "Chess960"),
-                                h('input#chess960', {
-                                    props: {
-                                        name: "chess960",
-                                        type: "checkbox",
-                                    },
-                                    attrs: {
-                                        checked: vChess960 === "true"
-                                    },
-                                }),
-                            ]),
-                            h('div.tc-block',[
-                                h('div', [
-                                    h('label', { attrs: { for: "tc" } }, _("Time control")),
-                                    h('select#tc', {
-                                        props: { name: 'tc' },
-                                        on: { change: (e: Event) => this.setTcMode((e.target as HTMLSelectElement).value as TcMode) },
-                                        }, [
-                                            h('option', { attrs: { value: 'real' }}, _('Real time')),
-                                            h('option', { attrs: { value: 'corr', disabled: this.anon }}, _('Correspondence')),
-                                        ]
-                                    ),
-                                ]),
-                                h('div#tc_settings', [
-                                    h('div#real', [
-                                        h('label', { attrs: { for: "min" } }, _("Minutes per side:")),
-                                        h('span#minutes'),
-                                        h('input#min.slider', {
-                                            props: { name: "min", type: "range", min: 0, max: this.minutesValues.length - 1, value: vMin },
-                                            on: { input: e => this.setMinutes(parseInt((e.target as HTMLInputElement).value)) },
-                                            hook: { insert: vnode => this.setMinutes(parseInt((vnode.elm as HTMLInputElement).value)) },
-                                        }),
-                                        h('label#incrementlabel', { attrs: { for: "inc" } }, ''),
-                                        h('span#increment'),
-                                        h('input#inc.slider', {
-                                            props: { name: "inc", type: "range", min: 0, max: this.incrementValues.length - 1, value: vInc },
-                                            on: { input: e => this.setIncrement(this.incrementValues[parseInt((e.target as HTMLInputElement).value)]) },
-                                            hook: { insert: vnode => this.setIncrement(this.incrementValues[parseInt((vnode.elm as HTMLInputElement).value)]) },
-                                        }),
-                                        h('div#byoyomi-period', [
-                                            h('label#byoyomiLabel', { attrs: { for: "byo" } }, _('Periods')),
-                                            h('select#byo', {
-                                                props: { name: "byo" },
-                                            },
-                                                [ 1, 2, 3 ].map((n, idx) => h('option', { props: { value: n }, attrs: { selected: (idx === vByoIdx) } }, n))
-                                            ),
-                                        ]),
-                                    ]),
-                                    h('div#corr',[
-                                        h('label', { attrs: { for: "day" } }, _("Days per turn:")),
-                                        h('span#days'),
-                                        h('input#day.slider', {
-                                            props: { name: "day", type: "range", min: 0, max: this.daysValues.length - 1, value: vDay },
-                                            on: { input: e => this.setDays(parseInt((e.target as HTMLInputElement).value)) },
-                                            hook: { insert: vnode => this.setDays(parseInt((vnode.elm as HTMLInputElement).value)) },
-                                        }),
-                                    ]),
-                                ]),
-                            ]),
-                            h('form#game-mode', [
-                                h('div.radio-group', [
-                                    h('input#casual', {
-                                        props: { type: "radio", name: "mode", value: "0" },
-                                        attrs: { checked: vRated === "0" }, 
-                                        on: { input: e => this.setCasual((e.target as HTMLInputElement).value) },
-                                        hook: { insert: vnode => this.setCasual((vnode.elm as HTMLInputElement).value) },
-                                    }),
-                                    h('label', { attrs: { for: "casual"} }, _("Casual")),
-                                    h('input#rated', {
-                                        props: { type: "radio", name: "mode", value: "1" },
-                                        attrs: { checked: vRated === "1", disabled: this.anon },
-                                        on: { input: e => this.setRated((e.target as HTMLInputElement).value) },
-                                        hook: { insert: vnode => this.setRated((vnode.elm as HTMLInputElement).value) },
-                                    }),
-                                    h('label', { attrs: { for: "rated"} }, _("Rated")),
-                                ]),
-                            ]),
-                            // if play with the machine
-                            h('div#rmplay-block', [
-                                h('label', { attrs: { for: "rmplay" } }, "Random-Mover"),
-                                h('input#rmplay', {
-                                    props: {
-                                        name: "rmplay",
-                                        type: "checkbox",
-                                        title: _("Practice with Random-Mover"),
-                                    },
-                                    attrs: {
-                                        checked: vRMplay === "true"
-                                    },
-                                    on: { click: () => this.setRM() },
-                                }),
-<<<<<<< HEAD
-                                h('label', { attrs: { for: "casual"} }, _("Casual")),
-                                h('input#rated', {
-                                    props: { type: "radio", name: "mode", value: "1" },
-                                    attrs: { checked: vRated === "1", disabled: this.anon || vVariant === "bughouse" /*dont support rated bughouse atm*/ },
-                                    on: { input: e => this.setRated((e.target as HTMLInputElement).value) },
-                                    hook: { insert: vnode => this.setRated((vnode.elm as HTMLInputElement).value) },
-                                }),
-                                h('label', { attrs: { for: "rated"} }, _("Rated")),
-=======
->>>>>>> 5da83bef
-                            ]),
-                            // A.I.Level (1-8 buttons)
-                            h('form#ailevel', [
-                                h('h4', _("A.I. Level")),
-                                h('div.radio-group',
-                                    [ 0, 1, 2, 3, 4, 5, 6, 7, 8 ].map(level => [
-                                        h('input#ai' + level, { props: { type: "radio", name: "level", value: level }, attrs: { checked: vLevel === level } }),
-                                        h('label.level-ai.ai' + level, { attrs: { for: "ai" + level } }, level),
-                                    ]).reduce((arr, v) => (arr.push(...v), arr), []) // flatmap
-                                ),
-                            ]),
-                            h('div#color-button-group', [
-                                h('button.icon.icon-black', { props: { type: "button", title: _("Black") }, on: { click: () => this.createSeek('b') } }),
-                                h('button.icon.icon-adjust', { props: { type: "button", title: _("Random") }, on: { click: () => this.createSeek('r') } }),
-                                h('button.icon.icon-white', { props: { type: "button", title: _("White") }, on: { click: () => this.createSeek('w') } }),
-                            ]),
-                            h('div#create-button', [
-                                h('button', { props: { type: "button" }, on: { click: () => this.createSeek('w') } }, _("Create")),
-                            ]),
-                        ]),
-                    ]),
-                ]),
-            ]),
-            h('button.lobby-button', { on: { click: () => this.createGame() } }, createModeStr('createGame')),
-            h('button.lobby-button', { on: { click: () => this.playFriend() } }, createModeStr('playFriend')),
-            h('button.lobby-button', { on: { click: () => this.playAI() } }, createModeStr('playAI')),
-            h('button.lobby-button', { on: { click: () => this.createHost() }, style: { display: this.tournamentDirector ? "block" : "none" } }, createModeStr('createHost')),
-        ];
-    }
-
-    preSelectVariant(variantName: string, chess960: boolean=false) {
-        if (variantName !== '') {
-            const select = document.getElementById("variant") as HTMLSelectElement;
-            const options = Array.from(select.options).map(o => o.value);
-            if (select) select.selectedIndex = options.indexOf(variantName);
-
-            this.setVariant();
-
-            const check = document.getElementById("chess960") as HTMLInputElement;
-            if (check) check.checked = chess960;
-        }
-    }
-
-    renderVariantsDropDown(disabled: string[]) {
-        const vVariant = this.variant || localStorage.seek_variant || "chess";
-        const e = document.getElementById('variant');
-        e!.replaceChildren();
-        patch(e!, selectVariant("variant", disabled.includes(vVariant)? null: vVariant, () => this.setVariant(), () => this.setVariant(), disabled));
-    }
-
-    createGame(variantName: string = '', chess960: boolean = false) {
-        this.preSelectVariant(variantName, chess960);
-        this.createMode = 'createGame';
-        this.renderVariantsDropDown([]);
-        this.renderDialogHeader(createModeStr(this.createMode));
-        document.getElementById('game-mode')!.style.display = this.anon ? 'none' : 'inline-flex';
-        document.getElementById('ailevel')!.style.display = 'none';
-        document.getElementById('rmplay-block')!.style.display = 'none';
-        document.getElementById('id01')!.style.display = 'flex';
-        document.getElementById('color-button-group')!.style.display = 'block';
-        document.getElementById('create-button')!.style.display = 'none';
-    }
-
-    playFriend(variantName: string = '', chess960: boolean = false) {
-        this.preSelectVariant(variantName, chess960);
-        this.createMode = 'playFriend';
-        this.renderVariantsDropDown([]);
-        this.renderDialogHeader(createModeStr(this.createMode))
-        document.getElementById('game-mode')!.style.display = this.anon ? 'none' : 'inline-flex';
-        document.getElementById('ailevel')!.style.display = 'none';
-        document.getElementById('rmplay-block')!.style.display = 'none';
-        document.getElementById('id01')!.style.display = 'flex';
-        document.getElementById('color-button-group')!.style.display = 'block';
-        document.getElementById('create-button')!.style.display = 'none';
-    }
-
-    playAI(variantName: string = '', chess960: boolean = false) {
-        this.preSelectVariant(variantName, chess960);
-        this.createMode = 'playAI';
-        this.renderVariantsDropDown(["bughouse"]);
-        this.renderDialogHeader(createModeStr(this.createMode))
-        document.getElementById('game-mode')!.style.display = 'none';
-        const e = document.getElementById('rmplay') as HTMLInputElement;
-        document.getElementById('ailevel')!.style.display = e.checked ? 'none' : 'inline-block';
-        document.getElementById('rmplay-block')!.style.display = 'block';
-        document.getElementById('id01')!.style.display = 'flex';
-        document.getElementById('color-button-group')!.style.display = 'block';
-        document.getElementById('create-button')!.style.display = 'none';
-    }
-
-    createHost(variantName: string = '', chess960: boolean = false) {
-        this.preSelectVariant(variantName, chess960);
-        this.createMode = 'createHost';
-        this.renderDialogHeader(createModeStr(this.createMode))
-        document.getElementById('game-mode')!.style.display = this.anon ? 'none' : 'inline-flex';
-        document.getElementById('ailevel')!.style.display = 'none';
-        document.getElementById('rmplay-block')!.style.display = 'none';
-        document.getElementById('id01')!.style.display = 'flex';
-        document.getElementById('color-button-group')!.style.display = 'none';
-        document.getElementById('create-button')!.style.display = 'block';
-    }
-
-    private setVariant() {
-        let e;
-        e = document.getElementById('variant') as HTMLSelectElement;
-        const variant = VARIANTS[e.options[e.selectedIndex].value];
-        const byoyomi = variant.rules.defaultTimeControl === "byoyomi";
-        // TODO use toggle class instead of setting style directly
-        document.getElementById('chess960-block')!.style.display = variant.chess960 ? 'block' : 'none';
-        document.getElementById('byoyomi-period')!.style.display = byoyomi ? 'block' : 'none';
-        document.getElementById('corr')!.style.display = this.tcMode === 'corr' ? 'block' : 'none';
-        e = document.getElementById('fen') as HTMLInputElement;
-        e.value = "";
-        e = document.getElementById('incrementlabel') as HTMLSelectElement;
-        patch(e, h('label#incrementlabel', { attrs: { for: "inc"} }, (byoyomi ? _('Byoyomi in seconds:') : _('Increment in seconds:'))));
-        e = document.getElementById('alternate-start-block') as HTMLElement;
-        e.innerHTML = "";
-        if (variant.alternateStart) {
-            patch(e, h('div#alternate-start-block', [
-                h('label', { attrs: { for: "alternate-start" } }, _("Alternate Start")),
-                h('select#alternate-start', {
-                    props: { name: "alternate-start" },
-                    on: { input: () => this.setAlternateStart(variant) },
-                    hook: { insert: () => this.setAlternateStart(variant) },
-                },
-                    Object.keys(variant.alternateStart).map(alt =>
-                        h('option', { props: { value: alt } }, _(alt))
-                    )
-                ),
-            ]));
-        }
-        switchEnablingLobbyControls(variant);
-        this.setStartButtons();
-    }
-    private setAlternateStart(variant: Variant) {
-        let e: HTMLSelectElement;
-        e = document.getElementById('alternate-start') as HTMLSelectElement;
-        const alt = e.options[e.selectedIndex].value;
-        e = document.getElementById('fen') as HTMLSelectElement;
-        e.value = variant.alternateStart![alt];
-        (document.getElementById('chess960') as HTMLInputElement).disabled = alt !== "";
-        this.setFen();
-    }
-    private setMinutes(val: number) {
-        const minutes = val < this.minutesStrings.length ? this.minutesStrings[val] : String(this.minutesValues[val]);
-        document.getElementById("minutes")!.innerHTML = minutes;
-        this.setStartButtons();
-    }
-    private setIncrement(increment: number) {
-        document.getElementById("increment")!.innerHTML = ""+increment;
-        this.setStartButtons();
-    }
-    private setDays(val: number) {
-        const days = this.daysValues[val];
-        document.getElementById("days")!.innerHTML = String(days);
-        this.setStartButtons();
-    }
-    private setFen() {
-        const e = document.getElementById('fen') as HTMLInputElement;
-        e.setCustomValidity(this.validateFen() ? '' : _('Invalid FEN'));
-        this.setStartButtons();
-    }
-    private setCasual(casual: string) {
-        console.log("setCasual", casual);
-        this.setStartButtons();
-    }
-    private setRated(rated: string) {
-        console.log("setRated", rated);
-        this.setStartButtons();
-    }
-    private setRM() {
-        const e = document.getElementById('rmplay') as HTMLInputElement;
-        document.getElementById('ailevel')!.style.display = e.checked ? 'none' : 'block';
-    }
-    private setStartButtons() {
-        this.validGameData = this.validateTimeControl() && this.validateFen();
-        const e = document.getElementById('color-button-group') as HTMLElement;
-        e.classList.toggle("disabled", !this.validGameData);
-    }
-    private validateTimeControl() {
-        const min = Number((document.getElementById('min') as HTMLInputElement).value);
-        const inc = Number((document.getElementById('inc') as HTMLInputElement).value);
-        const minutes = this.minutesValues[min];
-
-        const e = document.querySelector('input[name="mode"]:checked') as HTMLInputElement;
-        const rated = e.value === "1";
-
-        const atLeast = (this.createMode === 'playAI') ? ((min > 0 && inc > 0) || (min >= 1 && inc === 0)) : (min + inc > 0);
-        const tooFast = (minutes < 1 && inc === 0) || (minutes === 0 && inc === 1);
-
-        return atLeast && !(tooFast && rated);
-    }
-    private validateFen() {
-        const e = document.getElementById('variant') as HTMLSelectElement;
-        const variant = e.options[e.selectedIndex].value;
-        const fen = (document.getElementById('fen') as HTMLInputElement).value;
-        return fen === "" || validFen(VARIANTS[variant], fen);
-    }
-
-    renderSeeks(seeks: Seek[]) {
-        seeks.sort((a, b) => (a.bot && !b.bot) ? 1 : -1);
-        const rows = seeks.map(seek => this.seekView(seek));
-        return [ seekHeader(), h('tbody', rows) ];
-    }
-
-    private seekViewRegular(seek:Seek) {
-        const variant = VARIANTS[seek.variant];
-        const chess960 = seek.chess960;
-
-        return h('tr', { on: { click: () => this.onClickSeek(seek) } }, [
-            h('td', [ this.colorIcon(seek.color) ]),
-            h('td', [ this.challengeIcon(seek), this.seekTitle(seek), this.user(seek) ]),
-            h('td', seek.rating),
-            h('td', timeControlStr(seek.base, seek.inc, seek.byoyomi, seek.day)),
-            h('td.icon', { attrs: { "data-icon": variant.icon(chess960) } }, [h('variant-name', " " + variant.displayName(chess960))]),
-            h('td', { class: { tooltip: seek.fen !== '' } }, [
-                this.tooltip(seek, variant),
-                this.mode(seek),
-            ]),
-        ])
-    }
-
-    private seekView(seek: Seek) {
-        const variant = VARIANTS[seek.variant];
-        return this.hide(seek) ? "" : variant === VARIANTS['bughouse']? seekViewBughouse(this, seek): this.seekViewRegular(seek);
-    }
-
-    private onClickSeek(seek: Seek) {
-        if (seek["user"] === this.username) {
-            this.doSend({ type: "delete_seek", seekID: seek["seekID"], player: this.username });
-        } else {
-            if (this.anon && seek.day !== 0) {
-                alert(_('You need an account to do that.'));
-                return;
-            }
-            this.doSend({ type: "accept_seek", seekID: seek["seekID"], player: this.username });
-        }
-    }
-
-    private colorIcon(color: string) {
-        return h('i-side.icon', {
-            class: {
-                "icon-adjust": color === "r",
-                "icon-white":  color === "w",
-                "icon-black":  color === "b",
-            }
-        });
-    }
-
-    public challengeIcon(seek: Seek) {
-        const swords = (seek["user"] === this.username) ? 'vs-swords.lobby.icon' : 'vs-swords.lobby.opp.icon';
-        return (seek['target'] === '') ? null : h(swords, { attrs: {"data-icon": '"'} });
-    }
-    public seekTitle(seek: Seek) {
-        return (seek['target'] === '') ? h('player-title', " " + seek["title"] + " ") : null;
-    }
-    private user(seek: Seek) {
-        if (seek["target"] === '' || seek["target"] === this.username)
-            return seek["user"];
-        else
-            return seek["target"];
-    }
-    private hide(seek: Seek) {
-        return ((this.anon || this.title === 'BOT') && seek["rated"]) ||
-            (seek['target'] !== '' && this.username !== seek['user'] && this.username !== seek['target']);
-    }
-    public tooltip(seek: Seek, variant: Variant) {
-        let tooltipImage;
-        if (seek.fen) {
-            tooltipImage = h('minigame.' + variant.boardFamily + '.' + variant.pieceFamily, [
-                h('div.cg-wrap.' + variant.board.cg + '.minitooltip',
-                    { hook: { insert: (vnode) => Chessground(vnode.elm as HTMLElement, {
-                        coordinates: false,
-                        fen: seek.fen,
-                        dimensions: variant.board.dimensions,
-                    })}}
-                ),
-            ]);
-        } else {
-            tooltipImage = '';
-        }
-        return h('span.tooltiptext', [ tooltipImage ]);
-    }
-
-    public mode(seek: Seek) {
-        if (seek.fen)
-            return _("Custom");
-        else if (seek.rated)
-            return _("Rated");
-        else
-            return _("Casual");
-    }
-
-    private streamView(stream: Stream) {
-        const url = (stream.site === 'twitch') ? 'https://www.twitch.tv/' : 'https://www.youtube.com/channel/';
-        const tail = (stream.site === 'youtube') ? '/live' : '';
-        return h('a.stream', { attrs: { "href": url + stream.streamer + tail, "rel": "noopener nofollow", "target": "_blank" } }, [
-            h('strong.text', {class: {"icon": true, "icon-mic": true} }, stream.username),
-            stream.title,
-        ]);
-    }
-
-    private spotlightView(spotlight: Spotlight) {
-        const variant = VARIANTS[spotlight.variant];
-        const chess960 = spotlight.chess960;
-        const variantName = variant.displayName(chess960);
-        const dataIcon = variant.icon(chess960);
-        const lang = languageSettings.value;
-        const name = spotlight.names[lang] ?? spotlight.names['en'];
-
-        return h('a.tour-spotlight', { attrs: { "href": "/tournament/" + spotlight.tid } }, [
-            h('i.icon', { attrs: { "data-icon": dataIcon } }),
-            h('span.content', [
-                h('span.name', name),
-                h('span.more', [
-                    h('variant', variantName + ' • '),
-                    h('nb', ngettext('%1 player', '%1 players', spotlight.nbPlayers) + ' • '),
-                    h('info-date', { attrs: { "timestamp": spotlight.startsAt } } )
-                ])
-            ])
-        ]);
-    }
-
-    renderEmptyTvGame() {
-        patch(document.getElementById('tv-game') as HTMLElement, h('a#tv-game.empty'));
-    }
-
-    renderTvGame() {
-        if (this.tvGame === undefined) return;
-
-        const game = this.tvGame;
-        const variant = VARIANTS[game.variant];
-        const elements = [
-        h(`div#mainboard.${variant.boardFamily}.${variant.pieceFamily}.${variant.ui.boardMark}`, {
-            class: { "with-pockets": !!variant.pocket },
-            style: { "--ranks": (variant.pocket) ? String(variant.board.dimensions.height) : "undefined" },
-            on: { click: () => window.location.assign('/' + game.gameId) }
-            }, [
-                h(`div.cg-wrap.${variant.board.cg}.mini`, {
-                    hook: {
-                        insert: vnode => {
-                            const cg = Chessground(vnode.elm as HTMLElement,  {
-                                fen: game.fen,
-                                lastMove: uci2LastMove(game.lastMove),
-                                dimensions: variant.board.dimensions,
-                                coordinates: false,
-                                viewOnly: true,
-                                addDimensionsCssVarsTo: document.body,
-                                pocketRoles: variant.pocket?.roles,
-                            });
-                            this.tvGameChessground = cg;
-                            this.tvGameId = game.gameId;
-                        }
-                    }
-                }),
-        ]),
-        h('span.vstext', [
-            h('div.player', [h('tv-user', [h('player-title', game.bt), ' ' + game.b + ' ', h('rating', game.br)])]),
-            h('div.player', [h('tv-user', [h('player-title', game.wt), ' ' + game.w + ' ', h('rating', game.wr)])]),
-        ]),
-        ];
-
-        patch(document.getElementById('tv-game') as HTMLElement, h('a#tv-game', elements));
-
-        boardSettings.assetURL = this.assetURL;
-        boardSettings.updateBoardAndPieceStyles();
-    }
-
-    onMessage(evt: MessageEvent) {
-        // console.log("<+++ lobby onMessage():", evt.data);
-        if (evt.data === '/n') return;
-        const msg = JSON.parse(evt.data);
-        switch (msg.type) {
-            case "get_seeks":
-                this.onMsgGetSeeks(msg);
-                break;
-            case "new_game":
-                this.onMsgNewGame(msg);
-                break;
-            case "game_in_progress":
-                this.onMsgGameInProgress(msg);
-                break;
-            case "lobby_user_connected":
-                this.onMsgUserConnected(msg);
-                break;
-            case "lobbychat":
-                this.onMsgChat(msg);
-                break;
-            case "fullchat":
-                this.onMsgFullChat(msg);
-                break;
-            case "ping":
-                this.onMsgPing(msg);
-                break;
-            case "tv_game":
-                this.onMsgTvGame(msg);
-                break;
-            case "board":
-                this.onMsgBoard(msg);
-                break;
-            case "g_cnt":
-                this.onMsgGameCounter(msg);
-                break;
-            case "u_cnt":
-                this.onMsgUserCounter(msg);
-                break;
-            case "streams":
-                this.onMsgStreams(msg);
-                break;
-            case "spotlights":
-                this.onMsgSpotlights(msg);
-                break;
-            case "invite_created":
-                this.onMsgInviteCreated(msg);
-                break;
-            case "host_created":
-                this.onMsgHostCreated(msg);
-                break;
-            case "shutdown":
-                this.onMsgShutdown(msg);
-                break;
-            case "error":
-                this.onMsgError(msg);
-                break;
-            case "logout":
-                this.doSend({type: "logout"});
-                break;
-        }
-    }
-
-    private onMsgInviteCreated(msg: MsgInviteCreated) {
-        window.location.assign('/' + msg.gameId);
-    }
-
-    private onMsgHostCreated(msg: MsgHostCreated) {
-        window.location.assign('/' + msg.gameId);
-    }
-
-    private onMsgGetSeeks(msg: MsgGetSeeks) {
-        this.seeks = msg.seeks;
-        // console.log("!!!! got get_seeks msg:", msg);
-
-        const oldSeeks = document.querySelector('.seek-container table.seeks') as Element;
-        oldSeeks.innerHTML = "";
-        patch(oldSeeks, h('table.seeks', this.renderSeeks(msg.seeks.filter(seek => seek.day === 0))));
-
-        const oldCorrs = document.querySelector('.corr-container table.seeks') as Element;
-        oldCorrs.innerHTML = "";
-        patch(oldCorrs, h('table.seeks', this.renderSeeks(msg.seeks.filter(seek => seek.day !== 0))));
-    }
-    private onMsgNewGame(msg: MsgNewGame) {
-        window.location.assign('/' + msg.gameId);
-    }
-    private onMsgGameInProgress(msg: MsgGameInProgress) {
-        const response = confirm(_("You have an unfinished game!\nPress OK to continue."));
-        if (response) window.location.assign('/' + msg.gameId);
-    }
-    private onMsgUserConnected(msg: MsgUserConnected) {
-        this.username = msg.username;
-    }
-    private onMsgChat(msg: MsgChat) {
-        chatMessage(msg.user, msg.message, "lobbychat", msg.time);
-    }
-    private onMsgFullChat(msg: MsgFullChat) {
-        // To prevent multiplication of messages we have to remove old messages div first
-        patch(document.getElementById('messages') as HTMLElement, h('div#messages-clear'));
-        // then create a new one
-        patch(document.getElementById('messages-clear') as HTMLElement, h('div#messages'));
-        // console.log("NEW FULL MESSAGES");
-        msg.lines.forEach(line => chatMessage(line.user, line.message, "lobbychat", line.time));
-    }
-    private onMsgPing(msg: MsgPing) {
-        this.doSend({ type: "pong", timestamp: msg.timestamp });
-    }
-    private onMsgError(msg: MsgError) {
-        alert(msg.message);
-    }
-    private onMsgShutdown(msg: MsgShutdown) {
-        alert(msg.message);
-    }
-    private onMsgGameCounter(msg: MsgGameCounter) {
-        // console.log("Gcnt=", msg.cnt);
-        const gameCount = document.getElementById('g_cnt') as HTMLElement;
-        patch(gameCount, h('counter#g_cnt', ngettext('%1 game in play', '%1 games in play', msg.cnt)));
-    }
-    private onMsgUserCounter(msg: MsgUserCounter) {
-        // console.log("Ucnt=", msg.cnt);
-        const userCount = document.getElementById('u_cnt') as HTMLElement;
-        patch(userCount as HTMLElement, h('counter#u_cnt', ngettext('%1 player', '%1 players', msg.cnt)));
-    }
-
-    private onMsgStreams(msg: MsgStreams) {
-        this.streams = patch(this.streams, h('div#streams', msg.items.map(stream => this.streamView(stream))));
-    }
-
-    private onMsgSpotlights(msg: MsgSpotlights) {
-        this.spotlights = patch(this.spotlights, h('div#spotlights', [
-            h('div', msg.items.map(spotlight => this.spotlightView(spotlight))),
-            h('a.cont-link', { attrs: { href: '/calendar' } }, _('Tournament calendar') + ' »'),
-        ]));
-    }
-
-    private onMsgTvGame(msg: TvGame) {
-        this.tvGame = msg;
-        this.renderEmptyTvGame();
-        this.renderTvGame();
-    }
-
-    private onMsgBoard = (msg: MsgBoard) => {
-        if (this.tvGameChessground === undefined || this.tvGameId !== msg.gameId) {
-            return;
-        };
-
-        this.tvGameChessground.set({
-            fen: msg.fen,
-            turnColor: msg.fen.split(" ")[1] === "w" ? "white" : "black",
-            check: msg.check,
-            lastMove: uci2LastMove(msg.lastMove),
-        });
-    }
-}
-
-function seekHeader() {
-    return h('thead', [
-        h('tr', [
-            h('th', [h('div#santa')]),
-            h('th', _('Player')),
-            h('th', _('Rating')),
-            h('th', _('Time')),
-            h('th', _('Variant')),
-            h('th', _('Mode'))
-        ])
-    ]);
-}
-
-function runSeeks(vnode: VNode, model: PyChessModel) {
-    const el = vnode.elm as HTMLElement;
-    new LobbyController(el, model);
-    // console.log("lobbyView() -> runSeeks()", el, model, ctrl);
-}
-
-export function lobbyView(model: PyChessModel): VNode[] {
-    const puzzle = JSON.parse(model.puzzle);
-    const blogs = JSON.parse(model.blogs);
-    const username = model.username;
-    const corrGames = JSON.parse(model.corrGames).sort(compareGames(username));
-    const gpCounter = corrGames.length;
-
-    const myTurnGameCounter = (sum: number, game: Game) => sum + ((game.tp === username) ? 1 : 0);
-    const count = corrGames.reduce(myTurnGameCounter, 0);
-
-    const variant = VARIANTS[puzzle.variant];
-    const turnColor = puzzle.fen.split(" ")[1] === "w" ? "white" : "black";
-    const first = _(variant.colors.first);
-    const second = _(variant.colors.second);
-
-    const dailyPuzzle = [
-        h('span.vstext', [
-            h('span.text', _('Puzzle of the day')),
-            h('span.text', _('%1 to play', (turnColor === 'white') ? first : second)),
-        ]),
-        h(`div#mainboard.${variant.boardFamily}.${variant.pieceFamily}.${variant.ui.boardMark}`, {
-            class: { "with-pockets": !!variant.pocket },
-            style: { "--ranks": (variant.pocket) ? String(variant.board.dimensions.height) : "undefined" },
-            }, [
-                h(`div.cg-wrap.${variant.board.cg}.mini`, {
-                    hook: {
-                        insert: vnode => {
-                            Chessground(vnode.elm as HTMLElement,  {
-                                orientation: turnColor,
-                                fen: puzzle.fen,
-                                dimensions: variant.board.dimensions,
-                                coordinates: false,
-                                viewOnly: true,
-                                addDimensionsCssVarsTo: document.body,
-                                pocketRoles: variant.pocket?.roles,
-                            });
-                        }
-                    }
-                }),
-        ]),
-    ];
-
-    let tabs = [];
-    tabs.push(h('span', {attrs: {role: 'tab', 'aria-selected': false, 'aria-controls': 'panel-1', id: 'tab-1', tabindex: '-1'}}, _('Lobby')));
-    tabs.push(h('span', {attrs: {role: 'tab', 'aria-selected': false, 'aria-controls': 'panel-2', id: 'tab-2', tabindex: '-1'}}, _('Correspondence')))
-    if (corrGames.length > 0) {
-        tabs.push(h('span', {attrs: {role: 'tab', 'aria-selected': false, 'aria-controls': 'panel-3', id: 'tab-3', tabindex: '-1'}}, [
-            ngettext('%1 game in play', '%1 games in play', gpCounter),
-            h('span.noread.data-count', {attrs: { 'data-count': count }})
-        ]))
-    }
-
-    let containers = [];
-    containers.push(h('div', {attrs: {role: 'tablist', 'aria-label': 'Seek Tabs'}}, tabs));
-    containers.push(
-        h('div.seek-container', {attrs: {id: 'panel-1', role: 'tabpanel', tabindex: '-1', 'aria-labelledby': 'tab-1'}}, [
-            h('div.seeks-table', [
-                h('div.seeks-wrapper', h('table.seeks', { hook: { insert: vnode => runSeeks(vnode, model) } })),
-            ])
-        ])
-    );
-    containers.push(
-        h('div.corr-container', {attrs: {id: 'panel-2', role: 'tabpanel', tabindex: '-1', 'aria-labelledby': 'tab-2'}}, [
-            h('div.seeks-table', [
-                h('div.seeks-wrapper', h('table.seeks')),
-            ])
-        ])
-    );
-    if (corrGames.length > 0) {
-        const cgMap: {[gameId: string]: Api} = {};
-        handleOngoingGameEvents(username, cgMap);
-
-        containers.push(
-            h('div.games-container', {attrs: {id: 'panel-3', role: 'tabpanel', tabindex: '-1', 'aria-labelledby': 'tab-3'}}, [
-                h('div.seeks-table', [
-                    h('div.seeks-wrapper', [
-                        h('games-grid#games', corrGames.map((game: Game) => gameViewPlaying(cgMap, game, username)))
-                    ])
-                ])
-            ])
-        )
-    }
-
-    return [
-        h('aside.sidebar-first', [
-            h('div#streams'),
-            h('div#spotlights'),
-            h('div#lobbychat')
-        ]),
-        h('div.seeks', containers),
-        h('div#variants-catalog'),
-        h('aside.sidebar-second', [
-            h('div.seekbuttons'),
-            h('div.lobby-count', [
-                h('a', { attrs: { href: '/players' } }, [ h('counter#u_cnt') ]),
-                h('a', { attrs: { href: '/games' } }, [ h('counter#g_cnt') ]),
-            ]),
-        ]),
-        h('under-left', [
-            h('a.reflist', { attrs: { href: 'https://discord.gg/aPs8RKr', rel: "noopener", target: "_blank" } }, 'Discord'),
-            h('a.reflist', { attrs: { href: 'https://github.com/gbtami/pychess-variants', rel: "noopener", target: "_blank" } }, 'Github'),
-            h('a.reflist', { attrs: { href: 'https://www.youtube.com/channel/UCj_r_FSVXQFLgZLwSeFBE8g', rel: "noopener", target: "_blank" } }, 'YouTube'),
-            h('div.internalLinks', [
-                h('a.reflist', { attrs: { href: '/patron' } }, _("Donate")),
-                h('a.reflist', { attrs: { href: '/faq' } }, _("FAQ")),
-                h('a.reflist', { attrs: { href: '/stats' } }, _("Stats")),
-                h('a.reflist', { attrs: { href: '/about' } }, _("About")),
-            ]),
-        ]),
-        h('div.tv', [h('a#tv-game', { attrs: {href: '/tv'} })]),
-        h('under-lobby', [
-            h('posts', blogs.map((post: Post) => 
-                h('a.post', { attrs: {href: `/blogs/${post['_id']}`} }, [
-                    h('img', { attrs: {src: model.assetURL + `${post['image']}`} }),
-                    h('time', `${post['date']}`),
-                    h('span.author', [
-                        h('player-title', `${post['atitle']} `),
-                        `${post['author']}`,
-                    ]),
-                    h('span.text', [
-                        h('strong', `${post['title']}`),
-                        h('span', `${post['subtitle']}`),
-                    ]),
-                ])
-            )),
-        ]),
-        h('div.puzzle', [h('a#daily-puzzle', { attrs: {href: '/puzzle/daily'} }, dailyPuzzle)]),
-    ];
-}
+import { WebsocketHeartbeatJs } from './socket/socket';
+
+import { h, VNode } from 'snabbdom';
+
+import { Api } from "chessgroundx/api";
+import { Chessground } from 'chessgroundx';
+
+import { JSONObject } from './types';
+import { _, ngettext, languageSettings } from './i18n';
+import { patch } from './document';
+import { boardSettings } from './boardSettings';
+import { chatMessage, chatView, ChatController } from './chat';
+import { VARIANTS, selectVariant, Variant } from './variants';
+import { timeControlStr, changeTabs, setAriaTabClick } from './view';
+import { notify } from './notification';
+import { PyChessModel } from "./types";
+import { MsgBoard, MsgChat, MsgFullChat } from "./messages";
+import { variantPanels } from './lobby/layer1';
+import { Post, Stream, Spotlight, MsgInviteCreated, MsgHostCreated, MsgGetSeeks, MsgNewGame, MsgGameInProgress, MsgUserConnected, MsgPing, MsgError, MsgShutdown, MsgGameCounter, MsgUserCounter, MsgStreams, MsgSpotlights, Seek, CreateMode, TvGame, TcMode } from './lobbyType';
+import { validFen, uci2LastMove } from './chess';
+import {seekViewBughouse, switchEnablingLobbyControls} from "./bug/lobby.bug";
+import { handleOngoingGameEvents, Game, gameViewPlaying, compareGames } from './nowPlaying';
+import {createWebsocket} from "@/socket/webSocketUtils";
+
+export function createModeStr(mode: CreateMode) {
+    switch (mode) {
+    case 'playAI': return _("Play with AI");
+    case 'playFriend': return _("Play with a friend");
+    case 'createHost': return _("Host a game for others");
+    case 'createGame': return _("Create a game");
+    default:
+        return '';
+    }
+}
+
+export class LobbyController implements ChatController {
+    sock: WebsocketHeartbeatJs;
+    home: string;
+    assetURL: string;
+    // player;
+    // logged_in;
+    username: string;
+    profileid: string;
+    anon: boolean;
+    title: string;
+    tournamentDirector: boolean;
+    fen: string;
+    variant: string;
+    createMode: CreateMode;
+    tcMode: TcMode;
+    validGameData: boolean;
+    readyState: number;
+    seeks: Seek[];
+    streams: VNode | HTMLElement;
+    spotlights: VNode | HTMLElement;
+    dialogHeaderEl: VNode | HTMLElement;
+    tvGame: TvGame;
+    tvGameId: string;
+    tvGameChessground: Api;
+    minutesValues = [
+        0, 1 / 4, 1 / 2, 3 / 4, 1, 3 / 2, 2, 3, 4, 5, 6, 7, 8, 9, 10, 11, 12, 13, 14, 15, 16,
+        17, 18, 19, 20, 25, 30, 35, 40, 45, 60, 75, 90
+    ];
+    incrementValues = [ 
+        0, 1, 2, 3, 4, 5, 6, 7, 8, 9, 10, 11, 12, 13, 14, 15, 16, 17, 18, 19, 20,
+        25, 30, 35, 40, 45, 60, 90
+    ];
+    minutesStrings = ["0", "¼", "½", "¾"];
+    daysValues = [1, 2, 3, 5, 7, 10, 14];
+
+    constructor(el: HTMLElement, model: PyChessModel) {
+        console.log("LobbyController constructor", el, model);
+
+        this.home = model["home"];
+        this.assetURL = model["assetURL"];
+        this.username = model["username"];
+        this.anon = model["anon"] === 'True';
+        this.title = model["title"];
+        this.tournamentDirector = model["tournamentDirector"];
+        this.fen = model["fen"];
+        this.variant = model["variant"];
+        this.profileid = model["profileid"]
+        this.createMode = 'createGame';
+        this.tcMode = 'real';
+        this.validGameData = false;
+        this.seeks = [];
+
+        const onOpen = () => {
+            console.log('onOpen()');
+        }
+
+        this.sock = createWebsocket('wsl', onOpen, () => {}, () => {},(e: MessageEvent) => this.onMessage(e));
+
+        patch(document.querySelector('.seekbuttons') as HTMLElement, h('div.seekbuttons', this.renderSeekButtons()));
+        patch(document.getElementById('lobbychat') as HTMLElement, chatView(this, "lobbychat"));
+
+        patch(document.getElementById('variants-catalog') as HTMLElement, variantPanels(this));
+
+        this.streams = document.getElementById('streams') as HTMLElement;
+
+        this.spotlights = document.getElementById('spotlights') as HTMLElement;
+        
+        this.dialogHeaderEl = document.getElementById('header-block') as HTMLElement;
+
+        // challenge!
+        if (this.profileid !== "") {
+            if (this.profileid === 'Fairy-Stockfish') this.createMode = 'playAI';
+            else if (this.profileid === 'Invite-friend') this.createMode = 'playFriend';
+            document.getElementById('game-mode')!.style.display = (this.anon || this.createMode === 'playAI') ? 'none' : 'inline-flex';
+            this.renderDialogHeader(_('Challenge %1 to a game', this.profileid));
+            document.getElementById('ailevel')!.style.display = this.createMode === 'playAI' ? 'block' : 'none';
+            document.getElementById('rmplay-block')!.style.display = this.createMode === 'playAI' ? 'block' : 'none';
+            document.getElementById('id01')!.style.display = 'flex';
+            document.getElementById('color-button-group')!.style.display = 'block';
+            document.getElementById('create-button')!.style.display = 'none';
+
+            if (this.profileid === 'any#') {
+                this.profileid = '';
+                this.createGame();
+            }
+        }
+
+        setAriaTabClick("lobby_tab");
+
+        const tabId = localStorage.lobby_tab ?? "tab-1";
+        let initialEl = document.getElementById(tabId) as HTMLElement;
+        if (initialEl === null) initialEl = document.getElementById('tab-1') as HTMLElement;
+        initialEl.setAttribute('aria-selected', 'true');
+        (initialEl!.parentNode!.parentNode!.querySelector(`#${initialEl.getAttribute('aria-controls')}`)! as HTMLElement).style.display = 'block';
+
+        const e = document.getElementById("fen") as HTMLInputElement;
+        if (this.fen !== "")
+            e.value = this.fen;
+
+        boardSettings.assetURL = this.assetURL;
+        boardSettings.updateBoardAndPieceStyles();
+    }
+
+    doSend(message: JSONObject) {
+        // console.log("---> lobby doSend():", message);
+        this.sock.send(JSON.stringify(message));
+    }
+
+    createSeekMsg(variant: string, color: string, fen: string, minutes: number, increment: number, byoyomiPeriod: number, day: number, chess960: boolean, rated: boolean) {
+        this.doSend({
+            type: "create_seek",
+            user: this.username,
+            target: this.profileid,
+            variant: variant,
+            fen: fen,
+            minutes: minutes,
+            increment: increment,
+            byoyomiPeriod: byoyomiPeriod,
+            day: day,
+            rated: rated,
+            chess960: chess960,
+            color: color
+        });
+    }
+
+    createInviteFriendMsg(variant: string, color: string, fen: string, minutes: number, increment: number, byoyomiPeriod: number, day: number, chess960: boolean, rated: boolean) {
+        this.doSend({
+            type: "create_invite",
+            user: this.username,
+            target: 'Invite-friend',
+            variant: variant,
+            fen: fen,
+            minutes: minutes,
+            increment: increment,
+            byoyomiPeriod: byoyomiPeriod,
+            day: day,
+            rated: rated,
+            chess960: chess960,
+            color: color
+        });
+    }
+
+    createBotChallengeMsg(variant: string, color: string, fen: string, minutes: number, increment: number, byoyomiPeriod: number, level: number, rm: boolean, chess960: boolean, rated: boolean) {
+        this.doSend({
+            type: "create_ai_challenge",
+            rm: rm,
+            user: this.username,
+            variant: variant,
+            fen: fen,
+            minutes: minutes,
+            increment: increment,
+            byoyomiPeriod: byoyomiPeriod,
+            rated: rated,
+            level: level,
+            chess960: chess960,
+            color: color
+        });
+    }
+
+    createHostMsg(variant: string, color: string, fen: string, minutes: number, increment: number, byoyomiPeriod: number, chess960: boolean, rated: boolean) {
+        this.doSend({
+            type: "create_host",
+            user: this.username,
+            target: 'Invite-friend',
+            variant: variant,
+            fen: fen,
+            minutes: minutes,
+            increment: increment,
+            byoyomiPeriod: byoyomiPeriod,
+            rated: rated,
+            chess960: chess960,
+            color: color
+        });
+    }
+
+    isNewSeek(variant: string, color: string, fen: string, minutes: number, increment: number, byoyomiPeriod: number, chess960: boolean, rated: boolean) {
+        // console.log("isNewSeek()?", variant, color, fen, minutes, increment, byoyomiPeriod, chess960, rated);
+        // console.log(this.seeks);
+        return !this.seeks.some(seek =>
+            seek.user === this.username && 
+            seek.variant === variant &&
+            seek.fen === fen &&
+            seek.color === color &&
+            seek.base === minutes &&
+            seek.inc === increment &&
+            seek.byoyomi === byoyomiPeriod &&
+            seek.chess960 === chess960 &&
+            seek.rated === rated
+        );
+    }
+
+    createSeek(color: string) {
+        document.getElementById('id01')!.style.display='none';
+        if (!this.validGameData) return;
+
+        let e;
+        e = document.getElementById('variant') as HTMLSelectElement;
+        const variant = VARIANTS[e.options[e.selectedIndex].value];
+        localStorage.seek_variant = variant.name;
+
+        // TODO Standardize seek color
+        let seekColor;
+        if (variant.name.endsWith('shogi') && color !== 'r')
+            seekColor = (color === 'w') ? 'b' : 'w';
+        else
+            seekColor = color;
+
+        e = document.getElementById('fen') as HTMLInputElement;
+        let fen = e.value;
+        // Prevent to create 'custom' games with standard startFen
+        if (variant.name !== 'ataxx' && fen.trim() === variant.startFen) fen = '';
+
+        e = document.getElementById('min') as HTMLInputElement;
+        const minutes = this.minutesValues[Number(e.value)];
+        localStorage.seek_min = e.value;
+
+        e = document.getElementById('inc') as HTMLInputElement;
+        const increment = this.incrementValues[Number(e.value)];
+        localStorage.seek_inc = e.value;
+
+        e = document.getElementById('byo') as HTMLInputElement;
+        const byoyomi = variant.rules.defaultTimeControl === "byoyomi";
+        const byoyomiPeriod = (byoyomi && increment > 0) ? Number(e.value) : 0;
+        localStorage.seek_byo = e.value;
+
+        let day = 0;
+        if (this.tcMode === 'corr') {
+            e = document.getElementById('day') as HTMLInputElement;
+            day = this.daysValues[Number(e.value)];
+            localStorage.seek_day = e.value;
+            const corrTab = document.getElementById('tab-2') as HTMLInputElement;
+            changeTabs('lobby_tab', corrTab)
+            // TODO: use meaningful names!!!
+        }
+        console.log('createSeek() day', day);
+        e = document.querySelector('input[name="mode"]:checked') as HTMLInputElement;
+        let rated: boolean;
+        if (this.createMode === 'playAI' ||
+            this.anon ||
+            this.title === "BOT" ||
+            fen !== "" ||
+            (minutes < 1 && increment === 0) ||
+            (minutes === 0 && increment === 1)
+            )
+            rated = false;
+        else
+            rated = e.value === "1";
+        localStorage.seek_rated = e.value;
+
+        e = document.getElementById('chess960') as HTMLInputElement;
+        const chess960 = (variant.chess960 && fen.trim() === "") ? e.checked : false;
+        localStorage.seek_chess960 = e.checked;
+
+        // console.log("CREATE SEEK variant, color, fen, minutes, increment, hide, chess960", variant, color, fen, minutes, increment, chess960, rated);
+
+        switch (this.createMode) {
+            case 'playAI':
+                e = document.querySelector('input[name="level"]:checked') as HTMLInputElement;
+                const level = Number(e.value);
+                localStorage.seek_level = e.value;
+                // console.log(level, e.value, localStorage.getItem("seek_level"));
+                e = document.getElementById('rmplay') as HTMLInputElement;
+                localStorage.seek_rmplay = e.checked;
+                const rm = e.checked;
+                this.createBotChallengeMsg(variant.name, seekColor, fen, minutes, increment, byoyomiPeriod, level, rm, chess960, rated);
+                break;
+            case 'playFriend':
+                this.createInviteFriendMsg(variant.name, seekColor, fen, minutes, increment, byoyomiPeriod, day, chess960, rated);
+                break;
+            case 'createHost':
+                this.createHostMsg(variant.name, seekColor, fen, minutes, increment, byoyomiPeriod, chess960, rated);
+                break;
+            default:
+                if (this.isNewSeek(variant.name, seekColor, fen, minutes, increment, byoyomiPeriod, chess960, rated))
+                    this.createSeekMsg(variant.name, seekColor, fen, minutes, increment, byoyomiPeriod, day, chess960, rated);
+        }
+        // prevent to create challenges continuously
+        this.profileid = '';
+        window.history.replaceState({}, this.title, '/');
+
+        // We need to ask the user for permission
+        notify(null, undefined);
+    }
+
+    setTcMode(tcMode: TcMode) {
+        if (tcMode !== this.tcMode) {
+            this.tcMode = tcMode;
+            document.getElementById('real')!.style.display = this.tcMode === 'real' ? 'block' : 'none';
+            document.getElementById('corr')!.style.display = this.tcMode === 'corr' ? 'block' : 'none';
+        }
+    }
+
+    renderDialogHeader(header: string) {
+        this.dialogHeaderEl = patch(this.dialogHeaderEl, h('div#header-block', [h('h2', header)]));
+    }
+
+    renderSeekButtons() {
+        const vVariant = this.variant || localStorage.seek_variant || "chess";
+        // 5+3 default TC needs vMin 9 because of the partial numbers at the beginning of minutesValues
+        const vMin = localStorage.seek_min ?? "9";
+        const vInc = localStorage.seek_inc ?? "3";
+        const vByoIdx = (localStorage.seek_byo ?? 1) - 1;
+        const vDay = localStorage.seek_day ?? "1";
+        const vRated = vVariant === "bughouse"? "0": localStorage.seek_rated ?? "0";
+        const vLevel = Number(localStorage.seek_level ?? "1");
+        const vChess960 = localStorage.seek_chess960 ?? "false";
+        const vRMplay = localStorage.seek_rmplay ?? "false";
+
+        return [
+            h('div#id01.modal', [
+                h('form.modal-content', [
+                    h('span#closecontainer', [
+                        h('span.close', {
+                            on: {
+                                click: () => {
+                                    document.getElementById('id01')!.style.display = 'none';
+                                    // prevent creating challenges continuously
+                                    this.profileid = '';
+                                    window.history.replaceState({}, this.title, '/');
+                                }
+                            },
+                            attrs: { 'data-icon': 'j' }, props: { title: _("Cancel") }
+                        }),
+                    ]),
+                    h('div.container', [
+                        h('div', [
+                            h('div#header-block'),
+                            h('div', [
+                                h('label', { attrs: { for: "variant" } }, _("Variant")),
+                                selectVariant("variant", vVariant, () => this.setVariant(), () => this.setVariant()),
+                            ]),
+                            h('input#fen', {
+                                props: { name: 'fen', placeholder: _('Paste the FEN text here') + (this.anon ? _(' (must be signed in)') : ''),  autocomplete: "off" },
+                                on: { input: () => this.setFen() },
+                            }),
+                            h('div#alternate-start-block'),
+                            h('div#chess960-block', [
+                                h('label', { attrs: { for: "chess960" } }, "Chess960"),
+                                h('input#chess960', {
+                                    props: {
+                                        name: "chess960",
+                                        type: "checkbox",
+                                    },
+                                    attrs: {
+                                        checked: vChess960 === "true"
+                                    },
+                                }),
+                            ]),
+                            h('div.tc-block',[
+                                h('div', [
+                                    h('label', { attrs: { for: "tc" } }, _("Time control")),
+                                    h('select#tc', {
+                                        props: { name: 'tc' },
+                                        on: { change: (e: Event) => this.setTcMode((e.target as HTMLSelectElement).value as TcMode) },
+                                        }, [
+                                            h('option', { attrs: { value: 'real' }}, _('Real time')),
+                                            h('option', { attrs: { value: 'corr', disabled: this.anon || vVariant === "bughouse" }}, _('Correspondence')),
+                                        ]
+                                    ),
+                                ]),
+                                h('div#tc_settings', [
+                                    h('div#real', [
+                                        h('label', { attrs: { for: "min" } }, _("Minutes per side:")),
+                                        h('span#minutes'),
+                                        h('input#min.slider', {
+                                            props: { name: "min", type: "range", min: 0, max: this.minutesValues.length - 1, value: vMin },
+                                            on: { input: e => this.setMinutes(parseInt((e.target as HTMLInputElement).value)) },
+                                            hook: { insert: vnode => this.setMinutes(parseInt((vnode.elm as HTMLInputElement).value)) },
+                                        }),
+                                        h('label#incrementlabel', { attrs: { for: "inc" } }, ''),
+                                        h('span#increment'),
+                                        h('input#inc.slider', {
+                                            props: { name: "inc", type: "range", min: 0, max: this.incrementValues.length - 1, value: vInc },
+                                            on: { input: e => this.setIncrement(this.incrementValues[parseInt((e.target as HTMLInputElement).value)]) },
+                                            hook: { insert: vnode => this.setIncrement(this.incrementValues[parseInt((vnode.elm as HTMLInputElement).value)]) },
+                                        }),
+                                        h('div#byoyomi-period', [
+                                            h('label#byoyomiLabel', { attrs: { for: "byo" } }, _('Periods')),
+                                            h('select#byo', {
+                                                props: { name: "byo" },
+                                            },
+                                                [ 1, 2, 3 ].map((n, idx) => h('option', { props: { value: n }, attrs: { selected: (idx === vByoIdx) } }, n))
+                                            ),
+                                        ]),
+                                    ]),
+                                    h('div#corr',[
+                                        h('label', { attrs: { for: "day" } }, _("Days per turn:")),
+                                        h('span#days'),
+                                        h('input#day.slider', {
+                                            props: { name: "day", type: "range", min: 0, max: this.daysValues.length - 1, value: vDay },
+                                            on: { input: e => this.setDays(parseInt((e.target as HTMLInputElement).value)) },
+                                            hook: { insert: vnode => this.setDays(parseInt((vnode.elm as HTMLInputElement).value)) },
+                                        }),
+                                    ]),
+                                ]),
+                            ]),
+                            h('form#game-mode', [
+                                h('div.radio-group', [
+                                    h('input#casual', {
+                                        props: { type: "radio", name: "mode", value: "0" },
+                                        attrs: { checked: vRated === "0" }, 
+                                        on: { input: e => this.setCasual((e.target as HTMLInputElement).value) },
+                                        hook: { insert: vnode => this.setCasual((vnode.elm as HTMLInputElement).value) },
+                                    }),
+                                    h('label', { attrs: { for: "casual"} }, _("Casual")),
+                                    h('input#rated', {
+                                        props: { type: "radio", name: "mode", value: "1" },
+                                        attrs: { checked: vRated === "1", disabled: this.anon || vVariant === "bughouse" /*dont support rated bughouse atm*/ },
+                                        on: { input: e => this.setRated((e.target as HTMLInputElement).value) },
+                                        hook: { insert: vnode => this.setRated((vnode.elm as HTMLInputElement).value) },
+                                    }),
+                                    h('label', { attrs: { for: "rated"} }, _("Rated")),
+                                ]),
+                            ]),
+                            // if play with the machine
+                            h('div#rmplay-block', [
+                                h('label', { attrs: { for: "rmplay" } }, "Random-Mover"),
+                                h('input#rmplay', {
+                                    props: {
+                                        name: "rmplay",
+                                        type: "checkbox",
+                                        title: _("Practice with Random-Mover"),
+                                    },
+                                    attrs: {
+                                        checked: vRMplay === "true"
+                                    },
+                                    on: { click: () => this.setRM() },
+                                }),
+                            ]),
+                            // A.I.Level (1-8 buttons)
+                            h('form#ailevel', [
+                                h('h4', _("A.I. Level")),
+                                h('div.radio-group',
+                                    [ 0, 1, 2, 3, 4, 5, 6, 7, 8 ].map(level => [
+                                        h('input#ai' + level, { props: { type: "radio", name: "level", value: level }, attrs: { checked: vLevel === level } }),
+                                        h('label.level-ai.ai' + level, { attrs: { for: "ai" + level } }, level),
+                                    ]).reduce((arr, v) => (arr.push(...v), arr), []) // flatmap
+                                ),
+                            ]),
+                            h('div#color-button-group', [
+                                h('button.icon.icon-black', { props: { type: "button", title: _("Black") }, on: { click: () => this.createSeek('b') } }),
+                                h('button.icon.icon-adjust', { props: { type: "button", title: _("Random") }, on: { click: () => this.createSeek('r') } }),
+                                h('button.icon.icon-white', { props: { type: "button", title: _("White") }, on: { click: () => this.createSeek('w') } }),
+                            ]),
+                            h('div#create-button', [
+                                h('button', { props: { type: "button" }, on: { click: () => this.createSeek('w') } }, _("Create")),
+                            ]),
+                        ]),
+                    ]),
+                ]),
+            ]),
+            h('button.lobby-button', { on: { click: () => this.createGame() } }, createModeStr('createGame')),
+            h('button.lobby-button', { on: { click: () => this.playFriend() } }, createModeStr('playFriend')),
+            h('button.lobby-button', { on: { click: () => this.playAI() } }, createModeStr('playAI')),
+            h('button.lobby-button', { on: { click: () => this.createHost() }, style: { display: this.tournamentDirector ? "block" : "none" } }, createModeStr('createHost')),
+        ];
+    }
+
+    preSelectVariant(variantName: string, chess960: boolean=false) {
+        if (variantName !== '') {
+            const select = document.getElementById("variant") as HTMLSelectElement;
+            const options = Array.from(select.options).map(o => o.value);
+            if (select) select.selectedIndex = options.indexOf(variantName);
+
+            this.setVariant();
+
+            const check = document.getElementById("chess960") as HTMLInputElement;
+            if (check) check.checked = chess960;
+        }
+    }
+
+    renderVariantsDropDown(disabled: string[]) {
+        const vVariant = this.variant || localStorage.seek_variant || "chess";
+        const e = document.getElementById('variant');
+        e!.replaceChildren();
+        patch(e!, selectVariant("variant", disabled.includes(vVariant)? null: vVariant, () => this.setVariant(), () => this.setVariant(), disabled));
+    }
+
+    createGame(variantName: string = '', chess960: boolean = false) {
+        this.preSelectVariant(variantName, chess960);
+        this.createMode = 'createGame';
+        this.renderVariantsDropDown([]);
+        this.renderDialogHeader(createModeStr(this.createMode));
+        document.getElementById('game-mode')!.style.display = this.anon ? 'none' : 'inline-flex';
+        document.getElementById('ailevel')!.style.display = 'none';
+        document.getElementById('rmplay-block')!.style.display = 'none';
+        document.getElementById('id01')!.style.display = 'flex';
+        document.getElementById('color-button-group')!.style.display = 'block';
+        document.getElementById('create-button')!.style.display = 'none';
+    }
+
+    playFriend(variantName: string = '', chess960: boolean = false) {
+        this.preSelectVariant(variantName, chess960);
+        this.createMode = 'playFriend';
+        this.renderVariantsDropDown([]);
+        this.renderDialogHeader(createModeStr(this.createMode))
+        document.getElementById('game-mode')!.style.display = this.anon ? 'none' : 'inline-flex';
+        document.getElementById('ailevel')!.style.display = 'none';
+        document.getElementById('rmplay-block')!.style.display = 'none';
+        document.getElementById('id01')!.style.display = 'flex';
+        document.getElementById('color-button-group')!.style.display = 'block';
+        document.getElementById('create-button')!.style.display = 'none';
+    }
+
+    playAI(variantName: string = '', chess960: boolean = false) {
+        this.preSelectVariant(variantName, chess960);
+        this.createMode = 'playAI';
+        this.renderVariantsDropDown(["bughouse"]);
+        this.renderDialogHeader(createModeStr(this.createMode))
+        document.getElementById('game-mode')!.style.display = 'none';
+        const e = document.getElementById('rmplay') as HTMLInputElement;
+        document.getElementById('ailevel')!.style.display = e.checked ? 'none' : 'inline-block';
+        document.getElementById('rmplay-block')!.style.display = 'block';
+        document.getElementById('id01')!.style.display = 'flex';
+        document.getElementById('color-button-group')!.style.display = 'block';
+        document.getElementById('create-button')!.style.display = 'none';
+    }
+
+    createHost(variantName: string = '', chess960: boolean = false) {
+        this.preSelectVariant(variantName, chess960);
+        this.createMode = 'createHost';
+        this.renderDialogHeader(createModeStr(this.createMode))
+        document.getElementById('game-mode')!.style.display = this.anon ? 'none' : 'inline-flex';
+        document.getElementById('ailevel')!.style.display = 'none';
+        document.getElementById('rmplay-block')!.style.display = 'none';
+        document.getElementById('id01')!.style.display = 'flex';
+        document.getElementById('color-button-group')!.style.display = 'none';
+        document.getElementById('create-button')!.style.display = 'block';
+    }
+
+    private setVariant() {
+        let e;
+        e = document.getElementById('variant') as HTMLSelectElement;
+        const variant = VARIANTS[e.options[e.selectedIndex].value];
+        const byoyomi = variant.rules.defaultTimeControl === "byoyomi";
+        // TODO use toggle class instead of setting style directly
+        document.getElementById('chess960-block')!.style.display = variant.chess960 ? 'block' : 'none';
+        document.getElementById('byoyomi-period')!.style.display = byoyomi ? 'block' : 'none';
+        document.getElementById('corr')!.style.display = this.tcMode === 'corr' ? 'block' : 'none';
+        e = document.getElementById('fen') as HTMLInputElement;
+        e.value = "";
+        e = document.getElementById('incrementlabel') as HTMLSelectElement;
+        patch(e, h('label#incrementlabel', { attrs: { for: "inc"} }, (byoyomi ? _('Byoyomi in seconds:') : _('Increment in seconds:'))));
+        e = document.getElementById('alternate-start-block') as HTMLElement;
+        e.innerHTML = "";
+        if (variant.alternateStart) {
+            patch(e, h('div#alternate-start-block', [
+                h('label', { attrs: { for: "alternate-start" } }, _("Alternate Start")),
+                h('select#alternate-start', {
+                    props: { name: "alternate-start" },
+                    on: { input: () => this.setAlternateStart(variant) },
+                    hook: { insert: () => this.setAlternateStart(variant) },
+                },
+                    Object.keys(variant.alternateStart).map(alt =>
+                        h('option', { props: { value: alt } }, _(alt))
+                    )
+                ),
+            ]));
+        }
+        switchEnablingLobbyControls(variant);
+        this.setStartButtons();
+    }
+    private setAlternateStart(variant: Variant) {
+        let e: HTMLSelectElement;
+        e = document.getElementById('alternate-start') as HTMLSelectElement;
+        const alt = e.options[e.selectedIndex].value;
+        e = document.getElementById('fen') as HTMLSelectElement;
+        e.value = variant.alternateStart![alt];
+        (document.getElementById('chess960') as HTMLInputElement).disabled = alt !== "";
+        this.setFen();
+    }
+    private setMinutes(val: number) {
+        const minutes = val < this.minutesStrings.length ? this.minutesStrings[val] : String(this.minutesValues[val]);
+        document.getElementById("minutes")!.innerHTML = minutes;
+        this.setStartButtons();
+    }
+    private setIncrement(increment: number) {
+        document.getElementById("increment")!.innerHTML = ""+increment;
+        this.setStartButtons();
+    }
+    private setDays(val: number) {
+        const days = this.daysValues[val];
+        document.getElementById("days")!.innerHTML = String(days);
+        this.setStartButtons();
+    }
+    private setFen() {
+        const e = document.getElementById('fen') as HTMLInputElement;
+        e.setCustomValidity(this.validateFen() ? '' : _('Invalid FEN'));
+        this.setStartButtons();
+    }
+    private setCasual(casual: string) {
+        console.log("setCasual", casual);
+        this.setStartButtons();
+    }
+    private setRated(rated: string) {
+        console.log("setRated", rated);
+        this.setStartButtons();
+    }
+    private setRM() {
+        const e = document.getElementById('rmplay') as HTMLInputElement;
+        document.getElementById('ailevel')!.style.display = e.checked ? 'none' : 'block';
+    }
+    private setStartButtons() {
+        this.validGameData = this.validateTimeControl() && this.validateFen();
+        const e = document.getElementById('color-button-group') as HTMLElement;
+        e.classList.toggle("disabled", !this.validGameData);
+    }
+    private validateTimeControl() {
+        const min = Number((document.getElementById('min') as HTMLInputElement).value);
+        const inc = Number((document.getElementById('inc') as HTMLInputElement).value);
+        const minutes = this.minutesValues[min];
+
+        const e = document.querySelector('input[name="mode"]:checked') as HTMLInputElement;
+        const rated = e.value === "1";
+
+        const atLeast = (this.createMode === 'playAI') ? ((min > 0 && inc > 0) || (min >= 1 && inc === 0)) : (min + inc > 0);
+        const tooFast = (minutes < 1 && inc === 0) || (minutes === 0 && inc === 1);
+
+        return atLeast && !(tooFast && rated);
+    }
+    private validateFen() {
+        const e = document.getElementById('variant') as HTMLSelectElement;
+        const variant = e.options[e.selectedIndex].value;
+        const fen = (document.getElementById('fen') as HTMLInputElement).value;
+        return fen === "" || validFen(VARIANTS[variant], fen);
+    }
+
+    renderSeeks(seeks: Seek[]) {
+        seeks.sort((a, b) => (a.bot && !b.bot) ? 1 : -1);
+        const rows = seeks.map(seek => this.seekView(seek));
+        return [ seekHeader(), h('tbody', rows) ];
+    }
+
+    private seekViewRegular(seek:Seek) {
+        const variant = VARIANTS[seek.variant];
+        const chess960 = seek.chess960;
+
+        return h('tr', { on: { click: () => this.onClickSeek(seek) } }, [
+            h('td', [ this.colorIcon(seek.color) ]),
+            h('td', [ this.challengeIcon(seek), this.seekTitle(seek), this.user(seek) ]),
+            h('td', seek.rating),
+            h('td', timeControlStr(seek.base, seek.inc, seek.byoyomi, seek.day)),
+            h('td.icon', { attrs: { "data-icon": variant.icon(chess960) } }, [h('variant-name', " " + variant.displayName(chess960))]),
+            h('td', { class: { tooltip: seek.fen !== '' } }, [
+                this.tooltip(seek, variant),
+                this.mode(seek),
+            ]),
+        ])
+    }
+
+    private seekView(seek: Seek) {
+        const variant = VARIANTS[seek.variant];
+        return this.hide(seek) ? "" : variant === VARIANTS['bughouse']? seekViewBughouse(this, seek): this.seekViewRegular(seek);
+    }
+
+    private onClickSeek(seek: Seek) {
+        if (seek["user"] === this.username) {
+            this.doSend({ type: "delete_seek", seekID: seek["seekID"], player: this.username });
+        } else {
+            if (this.anon && seek.day !== 0) {
+                alert(_('You need an account to do that.'));
+                return;
+            }
+            this.doSend({ type: "accept_seek", seekID: seek["seekID"], player: this.username });
+        }
+    }
+
+    private colorIcon(color: string) {
+        return h('i-side.icon', {
+            class: {
+                "icon-adjust": color === "r",
+                "icon-white":  color === "w",
+                "icon-black":  color === "b",
+            }
+        });
+    }
+
+    public challengeIcon(seek: Seek) {
+        const swords = (seek["user"] === this.username) ? 'vs-swords.lobby.icon' : 'vs-swords.lobby.opp.icon';
+        return (seek['target'] === '') ? null : h(swords, { attrs: {"data-icon": '"'} });
+    }
+    public seekTitle(seek: Seek) {
+        return (seek['target'] === '') ? h('player-title', " " + seek["title"] + " ") : null;
+    }
+    private user(seek: Seek) {
+        if (seek["target"] === '' || seek["target"] === this.username)
+            return seek["user"];
+        else
+            return seek["target"];
+    }
+    private hide(seek: Seek) {
+        return ((this.anon || this.title === 'BOT') && seek["rated"]) ||
+            (seek['target'] !== '' && this.username !== seek['user'] && this.username !== seek['target']);
+    }
+    public tooltip(seek: Seek, variant: Variant) {
+        let tooltipImage;
+        if (seek.fen) {
+            tooltipImage = h('minigame.' + variant.boardFamily + '.' + variant.pieceFamily, [
+                h('div.cg-wrap.' + variant.board.cg + '.minitooltip',
+                    { hook: { insert: (vnode) => Chessground(vnode.elm as HTMLElement, {
+                        coordinates: false,
+                        fen: seek.fen,
+                        dimensions: variant.board.dimensions,
+                    })}}
+                ),
+            ]);
+        } else {
+            tooltipImage = '';
+        }
+        return h('span.tooltiptext', [ tooltipImage ]);
+    }
+
+    public mode(seek: Seek) {
+        if (seek.fen)
+            return _("Custom");
+        else if (seek.rated)
+            return _("Rated");
+        else
+            return _("Casual");
+    }
+
+    private streamView(stream: Stream) {
+        const url = (stream.site === 'twitch') ? 'https://www.twitch.tv/' : 'https://www.youtube.com/channel/';
+        const tail = (stream.site === 'youtube') ? '/live' : '';
+        return h('a.stream', { attrs: { "href": url + stream.streamer + tail, "rel": "noopener nofollow", "target": "_blank" } }, [
+            h('strong.text', {class: {"icon": true, "icon-mic": true} }, stream.username),
+            stream.title,
+        ]);
+    }
+
+    private spotlightView(spotlight: Spotlight) {
+        const variant = VARIANTS[spotlight.variant];
+        const chess960 = spotlight.chess960;
+        const variantName = variant.displayName(chess960);
+        const dataIcon = variant.icon(chess960);
+        const lang = languageSettings.value;
+        const name = spotlight.names[lang] ?? spotlight.names['en'];
+
+        return h('a.tour-spotlight', { attrs: { "href": "/tournament/" + spotlight.tid } }, [
+            h('i.icon', { attrs: { "data-icon": dataIcon } }),
+            h('span.content', [
+                h('span.name', name),
+                h('span.more', [
+                    h('variant', variantName + ' • '),
+                    h('nb', ngettext('%1 player', '%1 players', spotlight.nbPlayers) + ' • '),
+                    h('info-date', { attrs: { "timestamp": spotlight.startsAt } } )
+                ])
+            ])
+        ]);
+    }
+
+    renderEmptyTvGame() {
+        patch(document.getElementById('tv-game') as HTMLElement, h('a#tv-game.empty'));
+    }
+
+    renderTvGame() {
+        if (this.tvGame === undefined) return;
+
+        const game = this.tvGame;
+        const variant = VARIANTS[game.variant];
+        const elements = [
+        h(`div#mainboard.${variant.boardFamily}.${variant.pieceFamily}.${variant.ui.boardMark}`, {
+            class: { "with-pockets": !!variant.pocket },
+            style: { "--ranks": (variant.pocket) ? String(variant.board.dimensions.height) : "undefined" },
+            on: { click: () => window.location.assign('/' + game.gameId) }
+            }, [
+                h(`div.cg-wrap.${variant.board.cg}.mini`, {
+                    hook: {
+                        insert: vnode => {
+                            const cg = Chessground(vnode.elm as HTMLElement,  {
+                                fen: game.fen,
+                                lastMove: uci2LastMove(game.lastMove),
+                                dimensions: variant.board.dimensions,
+                                coordinates: false,
+                                viewOnly: true,
+                                addDimensionsCssVarsTo: document.body,
+                                pocketRoles: variant.pocket?.roles,
+                            });
+                            this.tvGameChessground = cg;
+                            this.tvGameId = game.gameId;
+                        }
+                    }
+                }),
+        ]),
+        h('span.vstext', [
+            h('div.player', [h('tv-user', [h('player-title', game.bt), ' ' + game.b + ' ', h('rating', game.br)])]),
+            h('div.player', [h('tv-user', [h('player-title', game.wt), ' ' + game.w + ' ', h('rating', game.wr)])]),
+        ]),
+        ];
+
+        patch(document.getElementById('tv-game') as HTMLElement, h('a#tv-game', elements));
+
+        boardSettings.assetURL = this.assetURL;
+        boardSettings.updateBoardAndPieceStyles();
+    }
+
+    onMessage(evt: MessageEvent) {
+        // console.log("<+++ lobby onMessage():", evt.data);
+        if (evt.data === '/n') return;
+        const msg = JSON.parse(evt.data);
+        switch (msg.type) {
+            case "get_seeks":
+                this.onMsgGetSeeks(msg);
+                break;
+            case "new_game":
+                this.onMsgNewGame(msg);
+                break;
+            case "game_in_progress":
+                this.onMsgGameInProgress(msg);
+                break;
+            case "lobby_user_connected":
+                this.onMsgUserConnected(msg);
+                break;
+            case "lobbychat":
+                this.onMsgChat(msg);
+                break;
+            case "fullchat":
+                this.onMsgFullChat(msg);
+                break;
+            case "ping":
+                this.onMsgPing(msg);
+                break;
+            case "tv_game":
+                this.onMsgTvGame(msg);
+                break;
+            case "board":
+                this.onMsgBoard(msg);
+                break;
+            case "g_cnt":
+                this.onMsgGameCounter(msg);
+                break;
+            case "u_cnt":
+                this.onMsgUserCounter(msg);
+                break;
+            case "streams":
+                this.onMsgStreams(msg);
+                break;
+            case "spotlights":
+                this.onMsgSpotlights(msg);
+                break;
+            case "invite_created":
+                this.onMsgInviteCreated(msg);
+                break;
+            case "host_created":
+                this.onMsgHostCreated(msg);
+                break;
+            case "shutdown":
+                this.onMsgShutdown(msg);
+                break;
+            case "error":
+                this.onMsgError(msg);
+                break;
+            case "logout":
+                this.doSend({type: "logout"});
+                break;
+        }
+    }
+
+    private onMsgInviteCreated(msg: MsgInviteCreated) {
+        window.location.assign('/' + msg.gameId);
+    }
+
+    private onMsgHostCreated(msg: MsgHostCreated) {
+        window.location.assign('/' + msg.gameId);
+    }
+
+    private onMsgGetSeeks(msg: MsgGetSeeks) {
+        this.seeks = msg.seeks;
+        // console.log("!!!! got get_seeks msg:", msg);
+
+        const oldSeeks = document.querySelector('.seek-container table.seeks') as Element;
+        oldSeeks.innerHTML = "";
+        patch(oldSeeks, h('table.seeks', this.renderSeeks(msg.seeks.filter(seek => seek.day === 0))));
+
+        const oldCorrs = document.querySelector('.corr-container table.seeks') as Element;
+        oldCorrs.innerHTML = "";
+        patch(oldCorrs, h('table.seeks', this.renderSeeks(msg.seeks.filter(seek => seek.day !== 0))));
+    }
+    private onMsgNewGame(msg: MsgNewGame) {
+        window.location.assign('/' + msg.gameId);
+    }
+    private onMsgGameInProgress(msg: MsgGameInProgress) {
+        const response = confirm(_("You have an unfinished game!\nPress OK to continue."));
+        if (response) window.location.assign('/' + msg.gameId);
+    }
+    private onMsgUserConnected(msg: MsgUserConnected) {
+        this.username = msg.username;
+    }
+    private onMsgChat(msg: MsgChat) {
+        chatMessage(msg.user, msg.message, "lobbychat", msg.time);
+    }
+    private onMsgFullChat(msg: MsgFullChat) {
+        // To prevent multiplication of messages we have to remove old messages div first
+        patch(document.getElementById('messages') as HTMLElement, h('div#messages-clear'));
+        // then create a new one
+        patch(document.getElementById('messages-clear') as HTMLElement, h('div#messages'));
+        // console.log("NEW FULL MESSAGES");
+        msg.lines.forEach(line => chatMessage(line.user, line.message, "lobbychat", line.time));
+    }
+    private onMsgPing(msg: MsgPing) {
+        this.doSend({ type: "pong", timestamp: msg.timestamp });
+    }
+    private onMsgError(msg: MsgError) {
+        alert(msg.message);
+    }
+    private onMsgShutdown(msg: MsgShutdown) {
+        alert(msg.message);
+    }
+    private onMsgGameCounter(msg: MsgGameCounter) {
+        // console.log("Gcnt=", msg.cnt);
+        const gameCount = document.getElementById('g_cnt') as HTMLElement;
+        patch(gameCount, h('counter#g_cnt', ngettext('%1 game in play', '%1 games in play', msg.cnt)));
+    }
+    private onMsgUserCounter(msg: MsgUserCounter) {
+        // console.log("Ucnt=", msg.cnt);
+        const userCount = document.getElementById('u_cnt') as HTMLElement;
+        patch(userCount as HTMLElement, h('counter#u_cnt', ngettext('%1 player', '%1 players', msg.cnt)));
+    }
+
+    private onMsgStreams(msg: MsgStreams) {
+        this.streams = patch(this.streams, h('div#streams', msg.items.map(stream => this.streamView(stream))));
+    }
+
+    private onMsgSpotlights(msg: MsgSpotlights) {
+        this.spotlights = patch(this.spotlights, h('div#spotlights', [
+            h('div', msg.items.map(spotlight => this.spotlightView(spotlight))),
+            h('a.cont-link', { attrs: { href: '/calendar' } }, _('Tournament calendar') + ' »'),
+        ]));
+    }
+
+    private onMsgTvGame(msg: TvGame) {
+        this.tvGame = msg;
+        this.renderEmptyTvGame();
+        this.renderTvGame();
+    }
+
+    private onMsgBoard = (msg: MsgBoard) => {
+        if (this.tvGameChessground === undefined || this.tvGameId !== msg.gameId) {
+            return;
+        };
+
+        this.tvGameChessground.set({
+            fen: msg.fen,
+            turnColor: msg.fen.split(" ")[1] === "w" ? "white" : "black",
+            check: msg.check,
+            lastMove: uci2LastMove(msg.lastMove),
+        });
+    }
+}
+
+function seekHeader() {
+    return h('thead', [
+        h('tr', [
+            h('th', [h('div#santa')]),
+            h('th', _('Player')),
+            h('th', _('Rating')),
+            h('th', _('Time')),
+            h('th', _('Variant')),
+            h('th', _('Mode'))
+        ])
+    ]);
+}
+
+function runSeeks(vnode: VNode, model: PyChessModel) {
+    const el = vnode.elm as HTMLElement;
+    new LobbyController(el, model);
+    // console.log("lobbyView() -> runSeeks()", el, model, ctrl);
+}
+
+export function lobbyView(model: PyChessModel): VNode[] {
+    const puzzle = JSON.parse(model.puzzle);
+    const blogs = JSON.parse(model.blogs);
+    const username = model.username;
+    const corrGames = JSON.parse(model.corrGames).sort(compareGames(username));
+    const gpCounter = corrGames.length;
+
+    const myTurnGameCounter = (sum: number, game: Game) => sum + ((game.tp === username) ? 1 : 0);
+    const count = corrGames.reduce(myTurnGameCounter, 0);
+
+    const variant = VARIANTS[puzzle.variant];
+    const turnColor = puzzle.fen.split(" ")[1] === "w" ? "white" : "black";
+    const first = _(variant.colors.first);
+    const second = _(variant.colors.second);
+
+    const dailyPuzzle = [
+        h('span.vstext', [
+            h('span.text', _('Puzzle of the day')),
+            h('span.text', _('%1 to play', (turnColor === 'white') ? first : second)),
+        ]),
+        h(`div#mainboard.${variant.boardFamily}.${variant.pieceFamily}.${variant.ui.boardMark}`, {
+            class: { "with-pockets": !!variant.pocket },
+            style: { "--ranks": (variant.pocket) ? String(variant.board.dimensions.height) : "undefined" },
+            }, [
+                h(`div.cg-wrap.${variant.board.cg}.mini`, {
+                    hook: {
+                        insert: vnode => {
+                            Chessground(vnode.elm as HTMLElement,  {
+                                orientation: turnColor,
+                                fen: puzzle.fen,
+                                dimensions: variant.board.dimensions,
+                                coordinates: false,
+                                viewOnly: true,
+                                addDimensionsCssVarsTo: document.body,
+                                pocketRoles: variant.pocket?.roles,
+                            });
+                        }
+                    }
+                }),
+        ]),
+    ];
+
+    let tabs = [];
+    tabs.push(h('span', {attrs: {role: 'tab', 'aria-selected': false, 'aria-controls': 'panel-1', id: 'tab-1', tabindex: '-1'}}, _('Lobby')));
+    tabs.push(h('span', {attrs: {role: 'tab', 'aria-selected': false, 'aria-controls': 'panel-2', id: 'tab-2', tabindex: '-1'}}, _('Correspondence')))
+    if (corrGames.length > 0) {
+        tabs.push(h('span', {attrs: {role: 'tab', 'aria-selected': false, 'aria-controls': 'panel-3', id: 'tab-3', tabindex: '-1'}}, [
+            ngettext('%1 game in play', '%1 games in play', gpCounter),
+            h('span.noread.data-count', {attrs: { 'data-count': count }})
+        ]))
+    }
+
+    let containers = [];
+    containers.push(h('div', {attrs: {role: 'tablist', 'aria-label': 'Seek Tabs'}}, tabs));
+    containers.push(
+        h('div.seek-container', {attrs: {id: 'panel-1', role: 'tabpanel', tabindex: '-1', 'aria-labelledby': 'tab-1'}}, [
+            h('div.seeks-table', [
+                h('div.seeks-wrapper', h('table.seeks', { hook: { insert: vnode => runSeeks(vnode, model) } })),
+            ])
+        ])
+    );
+    containers.push(
+        h('div.corr-container', {attrs: {id: 'panel-2', role: 'tabpanel', tabindex: '-1', 'aria-labelledby': 'tab-2'}}, [
+            h('div.seeks-table', [
+                h('div.seeks-wrapper', h('table.seeks')),
+            ])
+        ])
+    );
+    if (corrGames.length > 0) {
+        const cgMap: {[gameId: string]: Api} = {};
+        handleOngoingGameEvents(username, cgMap);
+
+        containers.push(
+            h('div.games-container', {attrs: {id: 'panel-3', role: 'tabpanel', tabindex: '-1', 'aria-labelledby': 'tab-3'}}, [
+                h('div.seeks-table', [
+                    h('div.seeks-wrapper', [
+                        h('games-grid#games', corrGames.map((game: Game) => gameViewPlaying(cgMap, game, username)))
+                    ])
+                ])
+            ])
+        )
+    }
+
+    return [
+        h('aside.sidebar-first', [
+            h('div#streams'),
+            h('div#spotlights'),
+            h('div#lobbychat')
+        ]),
+        h('div.seeks', containers),
+        h('div#variants-catalog'),
+        h('aside.sidebar-second', [
+            h('div.seekbuttons'),
+            h('div.lobby-count', [
+                h('a', { attrs: { href: '/players' } }, [ h('counter#u_cnt') ]),
+                h('a', { attrs: { href: '/games' } }, [ h('counter#g_cnt') ]),
+            ]),
+        ]),
+        h('under-left', [
+            h('a.reflist', { attrs: { href: 'https://discord.gg/aPs8RKr', rel: "noopener", target: "_blank" } }, 'Discord'),
+            h('a.reflist', { attrs: { href: 'https://github.com/gbtami/pychess-variants', rel: "noopener", target: "_blank" } }, 'Github'),
+            h('a.reflist', { attrs: { href: 'https://www.youtube.com/channel/UCj_r_FSVXQFLgZLwSeFBE8g', rel: "noopener", target: "_blank" } }, 'YouTube'),
+            h('div.internalLinks', [
+                h('a.reflist', { attrs: { href: '/patron' } }, _("Donate")),
+                h('a.reflist', { attrs: { href: '/faq' } }, _("FAQ")),
+                h('a.reflist', { attrs: { href: '/stats' } }, _("Stats")),
+                h('a.reflist', { attrs: { href: '/about' } }, _("About")),
+            ]),
+        ]),
+        h('div.tv', [h('a#tv-game', { attrs: {href: '/tv'} })]),
+        h('under-lobby', [
+            h('posts', blogs.map((post: Post) => 
+                h('a.post', { attrs: {href: `/blogs/${post['_id']}`} }, [
+                    h('img', { attrs: {src: model.assetURL + `${post['image']}`} }),
+                    h('time', `${post['date']}`),
+                    h('span.author', [
+                        h('player-title', `${post['atitle']} `),
+                        `${post['author']}`,
+                    ]),
+                    h('span.text', [
+                        h('strong', `${post['title']}`),
+                        h('span', `${post['subtitle']}`),
+                    ]),
+                ])
+            )),
+        ]),
+        h('div.puzzle', [h('a#daily-puzzle', { attrs: {href: '/puzzle/daily'} }, dailyPuzzle)]),
+    ];
+}