--- conflicted
+++ resolved
@@ -14,11 +14,7 @@
 import * as cg from 'chessgroundx/types';
 
 import { _ } from './i18n';
-<<<<<<< HEAD
-import { VARIANTS, validFen, IVariant, hasCastling, unpromotedRole } from './chess'
-=======
-import { getPockets, VARIANTS, validFen, Variant, hasCastling } from './chess'
->>>>>>> a628ccb3
+import { VARIANTS, validFen, Variant, hasCastling, unpromotedRole } from './chess'
 import { boardSettings } from './boardSettings';
 import { iniPieces } from './pieces';
 import { copyBoardToPNG } from './png';
@@ -37,14 +33,7 @@
     oppcolor: cg.Color;
     parts: string[];
     castling: string;
-<<<<<<< HEAD
-    // pocketsPart: string;
-    variant: IVariant;
-=======
-    pocketsPart: string;
-    pockets: Pockets;
     variant: Variant;
->>>>>>> a628ccb3
     hasPockets: boolean;
     vpieces0: VNode;
     vpieces1: VNode;
