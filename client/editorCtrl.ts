--- conflicted
+++ resolved
@@ -85,12 +85,11 @@
             draggable: {
                 deleteOnDropOff: true,
             },
-<<<<<<< HEAD
+
+            addDimensionsCssVars: true,
+
             pocketRoles: (color: cg.Color):string[] | undefined=>{return this.variant.pocketRoles(color);},
             mycolor: this.mycolor
-=======
-            addDimensionsCssVars: true,
->>>>>>> 816314d8
         });
 
         boardSettings.ctrl = this;
