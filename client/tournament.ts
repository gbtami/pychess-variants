--- conflicted
+++ resolved
@@ -1,893 +1,885 @@
-import Sockette from 'sockette';
-
-import { h, VNode } from 'snabbdom';
-
-import { Chessground } from 'chessgroundx';
-
-import { JSONObject } from './types';
-import { _ } from './i18n';
-import { patch } from './document';
-import { chatMessage, chatView } from './chat';
-//import { sound } from './sound';
-import { VARIANTS, uci2LastMove, Variant } from './chess';
-import { timeControlStr } from "./view";
-import { initializeClock, localeOptions } from './datetime';
-import { gameType } from './profile';
-import { boardSettings } from './boardSettings';
-import { Api } from "chessgroundx/api";
-import { PyChessModel } from "./main";
-import { MsgBoard, MsgChat, MsgFullChat, MsgSpectators, MsgGameEnd, MsgNewGame } from "./messages";
-import * as cg from 'chessgroundx/types';
-
-const T_STATUS = {
-    0: "created",
-    1: "started",
-    2: "aborted",
-    3: "finished",
-    4: "archived",
-}
-
-const scoreTagNames = ['score', 'streak', 'double'];
-
-const SCORE_SHIFT = 100000;
-
-const SHIELD = 's';
-
-interface MsgUserStatus {
-    ustatus: string;
-}
-
-interface MsgGetGames {
-    rank: number;
-    name: string;
-    title: string;
-    games: TournamentGame[];
-    perf: number;
-    nbWin: number;
-    nbGames: number;
-    nbBerserk: number;
-}
-
-interface TournamentGame {
-    gameId: string;
-    title: string;
-    name: string;
-    result: string;
-    color: string;
-    rating: number;
-}
-
-interface MsgTournamentStatus {
-    tstatus: number;
-    secondsToFinish: number;
-    nbPlayers: number;
-    sumRating: number;
-    nbGames: number;
-    wWin: number;
-    bWin: number;
-    draw: number;
-    berserk: number;
-}
-
-interface MsgUserConnectedTournament {
-    tsystem: number;
-    tminutes: number;
-    frequency: string;
-    startsAt: string;
-    startFen: cg.FEN;
-
-    username: string;
-    ustatus: string;
-    urating: number;
-    tstatus: number;
-    description: string;
-    defender_name: string;
-    defender_title: string;
-    secondsToStart: number;
-    secondsToFinish: number;
-}
-
-interface MsgGetPlayers {
-    page: number;
-    requestedBy: string;
-    nbPlayers: number;
-    nbGames: number;
-
-    players: TournamentPlayer[];
-    podium?: TournamentPlayer[];
-}
-
-interface TournamentPlayer {
-    name: string;
-    score: number;
-    paused: boolean;
-    title: string;
-    rating: number;
-    points: any[]; // TODO: I am not sure what elements can be in here. most of the time i see 2-element arrays (i think first is the result, second a streak flag or somthing). But i've seen also string '*' as well and there is that chck about isArray that might mean more cases with numeric scalars exist
-    fire: number;
-    perf: number;
-    nbGames: number;
-    nbWin: number;
-    nbBerserk: number;
-}
-
-interface MsgError {
-    message: string;
-}
-interface MsgPing {
-    timestamp: string;
-}
-
-interface TopGame {
-    gameId: string;
-    variant: string;
-    fen: cg.FEN;
-    w: string;
-    b: string;
-    wr: number;
-    br: number;
-    chess960: boolean;
-    base: number;
-    inc: number;
-    byoyomi: number;
-}
-
-export default class TournamentController {
-    sock;
-    tournamentId: string;
-    readyState: number; // seems unused
-    buttons: VNode;
-    system: number;
-    players: TournamentPlayer[]; // seems unused
-    nbPlayers: number;
-    page: number;
-    tournamentStatus: string;
-    userStatus: string;
-    userRating: number; // seems unused
-    action: VNode;
-    clockdiv: VNode;
-    topGame: TopGame;
-    topGameId: string;
-    topGameChessground: Api;
-    playerGamesOn: boolean;
-    variant: Variant;
-    chess960: boolean;
-    rated: string;
-    startDate: string;
-    visitedPlayer: string;
-    secondsToStart: number;
-    secondsToFinish: number;
-    username: string;
-    anon: boolean;
-    
-
-    constructor(el: HTMLElement, model: PyChessModel) {
-        console.log("TournamentController constructor", el, model);
-        this.tournamentId = model["tournamentId"]
-        this.nbPlayers = 0;
-        this.page = 1;
-        this.tournamentStatus = T_STATUS[model["status"] as keyof typeof T_STATUS];
-        this.visitedPlayer = '';
-        this.startDate = model["date"];
-        this.secondsToStart = 0;
-        this.secondsToFinish = 0;
-
-        const onOpen = (evt: Event) => {
-            this.readyState = (evt.target as EventSource).readyState;
-            console.log('onOpen()');
-            this.doSend({ type: "tournament_user_connected", username: model["username"], tournamentId: model["tournamentId"]});
-            this.doSend({ type: "get_players", "tournamentId": model["tournamentId"], page: this.page });
-        }
-
-        this.readyState = -1;
-        const opts = {
-            maxAttempts: 20,
-            onopen: (e: Event) => onOpen(e),
-            onmessage: (e: MessageEvent) => this.onMessage(e),
-            onreconnect: (e: Event | CloseEvent) => console.log('Reconnecting in tournament...', e),
-            onmaximum: (e: CloseEvent) => console.log('Stop Attempting!', e),
-            onclose: (e: CloseEvent) => {console.log('Closed!', e);},
-            onerror: (e: Event) => console.log('Error:', e),
-        };
-
-        //const ws = (location.host.indexOf('pychess') === -1) ? 'ws://' : 'wss://';
-        const ws = (location.host.indexOf('0.0.0.0') === -1) ? 'wss://' : 'ws://'
-        this.sock = new Sockette(ws + location.host + "/wst", opts);
-
-        this.variant = VARIANTS[model["variant"]];
-        this.chess960 = model["chess960"] === "True";
-        this.rated = model["rated"]
-
-        patch(document.getElementById('lobbychat') as HTMLElement, chatView(this, "lobbychat"));
-        this.buttons = patch(document.getElementById('page-controls') as HTMLElement, this.renderButtons());
-
-        this.clockdiv = patch(document.getElementById('clockdiv') as HTMLElement, h('div#clockdiv'));
-        this.playerGamesOn = false;
-
-        this.username = model["username"];
-        this.anon = model["anon"] === "True";
-
-        boardSettings.updateBoardAndPieceStyles();
-    }
-
-    doSend(message: JSONObject) {
-        // console.log("---> tournament doSend():", message);
-        this.sock.send(JSON.stringify(message));
-    }
-
-    goToPage(page: number) {
-        let newPage = page;
-        if (page < 1) {
-            newPage = 1;
-        } else {
-            const x = Math.floor(this.nbPlayers / 10);
-            const y = this.nbPlayers % 10;
-            const lastPage = x + ((y > 0) ? 1 : 0);
-            newPage = (page > lastPage) ? lastPage : page;
-        }
-        if (newPage !== this.page) {
-            this.page = newPage;
-            this.doSend({ type: "get_players", "tournamentId": this.tournamentId, "page": newPage });
-        }
-    }
-
-    goToMyPage() {
-        this.doSend({ type: "my_page", "tournamentId": this.tournamentId });
-    }
-
-    login() {
-        window.location.assign('/login');
-    }
-
-    join() {
-        this.doSend({ type: "join", "tournamentId": this.tournamentId });
-    }
-
-    pause() {
-        this.doSend({ type: "pause", "tournamentId": this.tournamentId });
-    }
-
-    withdraw() {
-        this.doSend({ type: "withdraw", "tournamentId": this.tournamentId });
-    }
-
-    renderButtons() {
-        return h('div#page-controls.btn-controls', [
-            h('div.pager', [
-                h('button', { on: { click: () => this.goToPage(1) } }, [ h('i.icon.icon-fast-backward', { props: { title: _('First') } }) ]),
-                h('button', { on: { click: () => this.goToPage(this.page - 1) } }, [ h('i.icon.icon-step-backward', { props: { title: _('Prev') } }) ]),
-                 // TODO: update
-                h('span.page', `${(this.page-1)*10 + 1} - ${Math.min((this.page)*10, this.nbPlayers)} / ${this.nbPlayers}`),
-                h('button', { on: { click: () => this.goToPage(this.page + 1) } }, [ h('i.icon.icon-step-forward', { props: { title: _('Next') } }) ]),
-                h('button', { on: { click: () => this.goToPage(10000) } }, [ h('i.icon.icon-fast-forward', { props: { title: _('Last') } }) ]),
-                h('button', { on: { click: () => this.goToMyPage() } }, [ h('i.icon.icon-target', { props: { title: _('Scroll to your player') } }) ]),
-            ]),
-            h('div#action'),
-        ]);
-    }
-
-    updateActionButton() {
-        let button = h('div#action');
-        switch (this.tournamentStatus) {
-        case 'created':
-            if (this.userStatus === 'joined') {
-                button = h('button#action', { on: { click: () => this.withdraw() }, class: {"icon": true, "icon-flag-o": true} }, _('WITHDRAW'));
-            } else {
-                button = h('button#action', { on: { click: () => this.join() }, class: {"icon": true, "icon-play": true} }, _('JOIN'));
-            }
-            break;
-        case 'started':
-            if ('spectator|paused'.includes(this.userStatus)) {
-                button = h('button#action', { on: { click: () => this.join() }, class: {"icon": true, "icon-play": true} }, _('JOIN'));
-            } else {
-                button = h('button#action', { on: { click: () => this.pause() }, class: {"icon": true, "icon-pause": true} }, _('PAUSE'));
-            }
-            break;
-        }
-        if (this.anon && 'created|started'.includes(this.tournamentStatus)) {
-            button = h('button#action', { on: { click: () => this.login() }, class: {"icon": true, "icon-play": true} }, _('LOG IN'));
-        }
-        // console.log("updateActionButton()", this.tournamentStatus, button);
-        this.action = patch(document.getElementById('action') as HTMLElement, button);
-    }
-
-    completed() {
-        return 'aborted|finished|archived'.includes(this.tournamentStatus);
-    }
-
-    renderSummary(msg: MsgTournamentStatus) {
-        const summary = h('div#summary', {class: {"box": true}}, [
-            h('h2', _('Tournament complete')),
-            h('table', [
-                h('tr', [h('th', _('Players')), h('td', msg.nbPlayers)]),
-                h('tr', [h('th', _('Average rating')), h('td', Math.round(msg.sumRating / msg.nbPlayers))]),
-                h('tr', [h('th', _('Games played')), h('td', msg.nbGames)]),
-                h('tr', [h('th', _('%1 wins', this.variant.firstColor)), h('td', this.calcRate(msg.nbGames, msg.wWin))]),
-                h('tr', [h('th', _('%1 wins', this.variant.secondColor)), h('td', this.calcRate(msg.nbGames, msg.bWin))]),
-                h('tr', [h('th', _('Draws')), h('td', this.calcRate(msg.nbGames, msg.draw))]),
-                h('tr', [h('div', _('Berserk rate')), h('td', this.calcRate(msg.nbGames * 2, msg.berserk))]),
-            ]),
-            h('table.tour-stats-links', [
-                h('a.i-dl.icon.icon-download', {
-                    attrs: {
-                        href: '/games/export/tournament/' + this.tournamentId,
-                        download: this.tournamentId + '.pgn',
-                    },
-                }, _('Download all games')),
-            ]),
-        ]);
-        const el = document.getElementById('summarybox') as HTMLElement;
-        if (el) patch(el, summary);
-    }
-
-    renderPlayers(players: TournamentPlayer[]) {
-        const rows = players.map((player,index) => this.playerView(player, (this.page - 1) * 10 + index + 1));
-        return rows;
-    }
-
-    private playerView(player: TournamentPlayer, index: number) {
-        if (player.name === this.visitedPlayer) {
-            this.doSend({ type: "get_games", tournamentId: this.tournamentId, player: this.visitedPlayer });
-        }
-        let fullScore = Math.trunc(player.score / SCORE_SHIFT);
-        if (this.system > 0 && this.variant.name !== 'janggi') fullScore = fullScore / 2;
-        
-        return h('tr', { on: { click: () => this.onClickPlayer(player.name) } }, [
-            h('td.rank', [(player.paused) ? h('i', {class: {"icon": true, "icon-pause": true} }) : index]),
-            h('td.player', [
-                h('span.title', player.title),
-                h('span.name', player.name),
-                h('span', player.rating),
-            ]),
-            h('td.sheet', [h('div', player.points.map( (s: any) => {
-                let score = Array.isArray(s) ? s[0] : s;
-                if (this.system > 0 && score !== '*' && score !== '-' && this.variant.name !== 'janggi') score = score / 2;
-                const pointKlass = this.system > 0 ? '.point' : '';
-                const resultKlass = ((this.system > 0) ? (score >= 1) ? '.win': (score === 0.5) ? '.draw' : '.lose' : '');
-                if (score === 0.5) score = '½';
-                return h(scoreTagNames[(s[1] || 1) - 1] + pointKlass + resultKlass, [score]);
-            }))]),
-            h('td.total', [
-                h('fire', [(player.fire === 2 && this.tournamentStatus === 'started') ? h('i', {class: {"icon": true, "icon-fire": true} }) : '']),
-                h('strong.score', fullScore),
-                // h('span.perf', player.perf)
-            ]),
-        ]);
-    }
-
-    private onClickPlayer(player: string) {
-        console.log('onClickPlayer()', player);
-        if (this.tournamentStatus === 'created') return;
-
-        if (this.completed()) {
-            if (this.playerGamesOn && this.visitedPlayer === player) {
-                (document.getElementById('summary') as HTMLElement).style.display = 'block';
-                (document.getElementById('player') as HTMLElement).style.display = 'none';
-                this.playerGamesOn = false;
-            } else {
-                this.doSend({ type: "get_games", tournamentId: this.tournamentId, player: player });
-                (document.getElementById('summary') as HTMLElement).style.display = 'none';
-                (document.getElementById('player') as HTMLElement).style.display = 'block';
-                this.playerGamesOn = true;
-                this.visitedPlayer = player;
-            }
-        // started
-        } else {
-            this.doSend({ type: "get_games", tournamentId: this.tournamentId, player: player });
-            if (this.playerGamesOn && this.visitedPlayer === player) {
-                this.renderTopGame();
-                (document.getElementById('player') as HTMLElement).style.display = 'none';
-                this.playerGamesOn = false;
-            } else {
-                this.renderEmptyTopGame();
-                (document.getElementById('player') as HTMLElement).style.display = 'block';
-                this.playerGamesOn = true;
-            }
-            this.visitedPlayer = player;
-        }
-    }
-
-    renderGames(games: TournamentGame[]) {
-        const rows = games.reverse().map((game, index) => this.gameView(game, games.length - index));
-        return rows;
-    }
-
-    result(result: string, color: string) {
-        let value = '*';
-        switch (result) {
-        case '1-0':
-            value = (color === 'w') ? '1' : '0';
-            break;
-        case '0-1':
-            value = (color === 'b') ? '1' : '0';
-            break;
-        case '1/2-1/2':
-            value = '½';
-            break;
-        case '-':
-            value = '-';
-            break;
-        }
-        const klass = (value === '1') ? '.win' : (value === '0') ? '.lose' : '';
-        return h(`td.result${klass}`, value);
-    }
-
-    private gameView(game: TournamentGame, index: number) {
-        if (game.result === '-') {
-            return h('tr', [
-                h('th', index),
-                h('td.bye', { attrs: { colspan: '3' } }, 'Bye'),
-                h('td.result', '-')
-            ]);
-        } else {
-            const color = (game.color === 'w') ? this.variant.firstColor : this.variant.secondColor;
-            return h('tr', { on: { click: () => { window.open('/' + game.gameId, '_blank', 'noopener'); }}}, [
-                h('th', index),
-                h('td.player', [
-                    h('span.title', game.title),
-                    h('span.name', game.name),
-                ]),
-                h('td', game.rating),
-                h('td', [
-                    h('i-side.icon', {
-                        class: {
-                            "icon-white": color === "White",
-                            "icon-black": color === "Black",
-                            "icon-red":   color === "Red",
-                            "icon-blue":  color === "Blue",
-                            "icon-gold":  color === "Gold",
-                            "icon-pink":  color === "Pink",
-                            "icon-green": color === "Green",
-                        }
-                    }),
-                ]),
-                this.result(game.result, game.color),
-            ]);
-        }
-    }
-
-    private tSystem(system: number) {
-        switch (system) {
-        case 0:
-            return "Arena";
-        case 1:
-            return "Round-Robin";
-        default:
-            return "Swiss";
-        }
-    }
-
-    renderStats(msg: MsgGetGames) {
-        const games = msg.games.filter(game => game.result !== '-');
-        const gamesLen = games.length;
-        const avgOp = gamesLen
-            ? Math.round(
-                games.reduce(function (a, b) {
-                    return a + b.rating;
-                }, 0) / gamesLen
-            )
-            : 0;
-
-        return [
-            h('span.close', {
-                on: { click: () => this.onClickPlayer(this.visitedPlayer) },
-                attrs: { 'data-icon': 'j' } 
-            }),
-            h('h2', [
-                h('rank', msg.rank + '. '),
-                playerInfo(msg.name, msg.title),
-            ]),
-            h('table.stats', [
-                h('tr', [h('th', _('Performance')), h('td', msg.perf)]),
-                h('tr', [h('th', _('Games played')), h('td', gamesLen)]),
-                h('tr', [h('th', _('Win rate')), h('td', this.calcRate(msg.nbGames, msg.nbWin))]),
-                h('tr', [h('th', _('Average opponent')), h('td', avgOp)]),
-                h('tr', [h('th', _('Berserk rate')), h('td', this.calcRate(msg.nbGames, msg.nbBerserk))])
-            ]),
-        ];
-    }
-
-    renderEmptyTopGame() {
-        patch(document.getElementById('top-game') as HTMLElement, h('div#top-game.empty'));
-    }
-
-    renderTopGame() {
-        if (this.topGame === undefined) return;
-
-        const game = this.topGame;
-        const variant = VARIANTS[game.variant];
-        const elements = [
-        h('div.player', [h('user', [h('rank', '#' + game.br), game.b]), h('div#bresult')]),
-        h(`div#mainboard.${variant.board}.${variant.piece}.${variant.boardMark}`, {
-            class: { "with-pockets": variant.pocketRoles('white') !== undefined },
-            on: { click: () => window.location.assign('/' + game.gameId) }
-            }, [
-                h(`div.cg-wrap.${variant.cg}.mini`, {
-                    hook: {
-                        insert: vnode => {
-                            const cg = Chessground(vnode.elm as HTMLElement,  {
-                                fen: game.fen,
-                                // lastMove: game.lastMove,// TODO: i dont see such property in python searching for "top_game"
-                                geometry: variant.geometry,
-                                coordinates: false,
-                                viewOnly: true,
-                                addDimensionsCssVars: true,
-                                pocketRoles: color => variant.pocketRoles(color),
-                            });
-                            this.topGameChessground = cg;
-                            this.topGameId = game.gameId;
-                        }
-                    }
-                }),
-        ]),
-        h('div.player', [h('user', [h('rank', '#' + game.wr), game.w]), h('div#wresult')]),
-        ];
-
-        patch(document.getElementById('top-game') as HTMLElement, h('div#top-game', elements));
-    }
-
-    calcRate(nbGames: number, nbWin: number) {
-        return ((nbGames !== 0) ? Math.round(100 * (nbWin / nbGames)) : 0) + '%';
-    }
-
-    renderPodium(players: TournamentPlayer[]) {
-        return h('div.podium', [
-            h('div.second', [
-                h('div.trophy'),
-                playerInfo(players[1].name, players[1].title),
-                h('table.stats', [
-                    h('tr', [h('th', _('Performance')), h('td', players[1].perf)]),
-                    h('tr', [h('th', _('Games played')), h('td', players[1].nbGames)]),
-                    h('tr', [h('th', _('Win rate')), h('td', this.calcRate(players[1].nbGames, players[1].nbWin))]),
-                    h('tr', [h('th', _('Berserk rate')), h('td', this.calcRate(players[1].nbGames, players[1].nbBerserk))])
-                ])
-            ]),
-            h('div.first', [
-                h('div.trophy'),
-                playerInfo(players[0].name, players[0].title),
-                h('table.stats', [
-                    h('tr', [h('th', _('Performance')), h('td', players[0].perf)]),
-                    h('tr', [h('th', _('Games played')), h('td', players[0].nbGames)]),
-                    h('tr', [h('th', _('Win rate')), h('td', this.calcRate(players[0].nbGames, players[0].nbWin))]),
-                    h('tr', [h('th', _('Berserk rate')), h('td', this.calcRate(players[0].nbGames, players[0].nbBerserk))])
-                ])
-            ]),
-            h('div.third', [
-                h('div.trophy'),
-                playerInfo(players[2].name, players[2].title),
-                h('table.stats', [
-                    h('tr', [h('th', _('Performance')), h('td', players[2].perf)]),
-                    h('tr', [h('th', _('Games played')), h('td', players[2].nbGames)]),
-                    h('tr', [h('th', _('Win rate')), h('td', this.calcRate(players[2].nbGames, players[2].nbWin))]),
-                    h('tr', [h('th', _('Berserk rate')), h('td', this.calcRate(players[2].nbGames, players[2].nbBerserk))])
-                ])
-            ])
-        ]);
-    }
-
-    private onMsgGetGames(msg: MsgGetGames) {
-        const oldStats = document.getElementById('stats') as Element;
-        oldStats.innerHTML = "";
-        patch(oldStats, h('div#stats.box', [h('tbody', this.renderStats(msg))]));
-
-        const oldGames = document.getElementById('games') as Element;
-        oldGames.innerHTML = "";
-        patch(oldGames, h('table#games.pairings.box', [h('tbody', this.renderGames(msg.games))]));
-    }
-
-    private onMsgGetPlayers(msg: MsgGetPlayers) {
-        if (this.completed() && msg.podium && msg.players.length >= 3 && msg.nbGames > 0) {
-            const podium = document.getElementById('podium') as HTMLElement;
-            if (podium instanceof Element) {
-                patch(podium, this.renderPodium(msg.podium));
-            }
-        }
-
-        if (this.page === msg.page || msg.requestedBy === this.username) {
-            this.players = msg.players;
-            this.page = msg.page;
-            this.nbPlayers = msg.nbPlayers;
-            this.buttons = patch(this.buttons, this.renderButtons());
-
-            const oldPlayers = document.getElementById('players') as Element;
-            oldPlayers.innerHTML = "";
-            patch(oldPlayers, h('table#players.players.box', [h('tbody', this.renderPlayers(msg.players))]));
-        }
-    }
-
-    private onMsgNewGame(msg: MsgNewGame) {
-        window.location.assign('/' + msg.gameId);
-    }
-
-    private onMsgGameUpdate() {
-        this.doSend({ type: "get_players", tournamentId: this.tournamentId, page: this.page });
-    }
-
-    durationString(minutes: number) {
-        if (minutes === 0) return '';
-        if (minutes < 60) {
-            return " • " + minutes + 'm';
-        } else {
-            return " • " + Math.floor(minutes / 60) + 'h' + ((minutes % 60 !== 0) ? ' ' + (minutes % 60) + 'm': '')
-        }
-    }
-
-    renderDescription(text: string) {
-        const parts = text.split(/(\[.*?\))/g);
-        if (parts !== null && parts.length > 0) {
-            const newArr = parts.map(el => {
-                const txtPart = el.match(/\[(.+)\]/);  //get only the txt
-                const urlPart = el.match(/\((.+)\)/);  //get only the link
-                if (txtPart && urlPart) {
-                    return h('a', { attrs: { href: urlPart[1], target: "_blank" } }, txtPart[1]);
-                } else {
-                    return el;
-                }
-            });
-            return h('div.description', newArr);
-        }
-        return h('div.description', text);
-    }
-
-<<<<<<< HEAD
-=======
-    renderDefender(name: string, title: string) {
-        return h('div.defender', [
-            _('Defender:'),
-            playerInfo(name, title)
-        ]);
-    }
->>>>>>> 4d60af33
-
-    private onMsgUserConnected(msg: MsgUserConnectedTournament) {
-        const chess960 = this.chess960;
-        const dataIcon = this.variant.icon(chess960);
-
-        const trophy = document.getElementById('trophy') as Element;
-        if (trophy && msg.frequency === SHIELD) patch(trophy, h('a', {class: {"shield-trophy": true} }, dataIcon));
-        
-        this.system = msg.tsystem;
-        const tsystem = document.getElementById('tsystem') as Element;
-        patch(tsystem, h('div#tsystem', gameType(this.rated) + " • " + this.tSystem(this.system)));
-
-        const tminutes = document.getElementById('tminutes') as Element;
-        patch(tminutes, h('span#tminutes', this.durationString(msg.tminutes)));
-
-        const startsAtDate = new Date(msg.startsAt);
-        const startsAt = document.getElementById('startsAt') as Element;
-        if (startsAt) patch(startsAt, h('date', startsAtDate.toLocaleString("default", localeOptions)));
-        if (msg.startFen !== '') {
-            const startFen = document.getElementById('startFen') as Element;
-            const fen = msg.startFen.split(" ").join('_').replace(/\+/g, '.');
-            patch(startFen, h('p', [
-                _('Custom position') + ' • ',
-                h('a', { attrs: { href: '/analysis/' + this.variant.name + '?fen=' + fen } }, _('Analysis board'))
-            ]));
-        }
-
-        const description = document.getElementById('description') as Element;
-        if (msg.description.length > 0 && description) patch(description, this.renderDescription(msg.description));
-
-<<<<<<< HEAD
-
-        this.model.username = msg.username;
-=======
-        const defender = document.getElementById('defender') as Element;
-        if (msg.defender_name && defender) patch(defender, this.renderDefender(msg.defender_name, msg.defender_title));
-
-        this.username = msg.username;
->>>>>>> 4d60af33
-        this.tournamentStatus = T_STATUS[msg.tstatus as keyof typeof T_STATUS];
-        this.userStatus = msg.ustatus;
-        this.userRating = msg.urating;
-        this.secondsToStart = msg.secondsToStart;
-        this.secondsToFinish = msg.secondsToFinish;
-        this.updateActionButton()
-
-        if (!this.completed()) {
-            initializeClock(this);
-        }
-    }
-
-    private onMsgSpectators = (msg: MsgSpectators) => {
-        const container = document.getElementById('spectators') as HTMLElement;
-        patch(container, h('under-chat#spectators', _('Spectators: ') + msg.spectators));
-    }
-
-    private onMsgUserStatus(msg: MsgUserStatus) {
-        this.userStatus = msg.ustatus;
-        this.updateActionButton()
-    }
-
-    private onMsgTournamentStatus(msg: MsgTournamentStatus) {
-        const oldStatus = this.tournamentStatus;
-        this.tournamentStatus = T_STATUS[msg.tstatus as keyof typeof T_STATUS];
-        if (oldStatus !== this.tournamentStatus) {
-            if (msg.secondsToFinish !== undefined) {
-                this.secondsToFinish = msg.secondsToFinish;
-            }
-            // TODO: in Swiss/RR clock is meaningless, we need the number of ongoing games shown and updating
-            initializeClock(this);
-        }
-        this.updateActionButton()
-        if (this.completed()) {
-            patch(this.clockdiv, h('div#clockdiv'));
-            this.renderEmptyTopGame();
-            (document.getElementById('player') as HTMLElement).style.display = 'none';
-            this.renderSummary(msg);
-            this.doSend({ type: "get_players", "tournamentId": this.tournamentId, page: this.page });
-        }
-    }
-
-    private onMsgTopGame(msg: TopGame) {
-        this.topGame = msg;
-        if (this.tournamentStatus === 'started' && !this.playerGamesOn) {
-            this.renderEmptyTopGame();
-            this.renderTopGame();
-        }
-    }
-
-    private onMsgBoard = (msg: MsgBoard) => {
-        if (this.topGameChessground === undefined || this.topGameId !== msg.gameId) {
-            return;
-        };
-
-        this.topGameChessground.set({
-            fen: msg.fen,
-            turnColor: msg.fen.split(" ")[1] === "w" ? "white" : "black",
-            check: msg.check,
-            lastMove: uci2LastMove(msg.lastMove),
-        });
-    }
-
-    private checkStatus = (msg: MsgGameEnd) => {
-        if (this.topGameChessground === undefined || this.topGameId !== msg.gameId) {
-            return;
-        }
-        console.log(msg);
-        if (msg.status >= 0) {
-            const result = msg.result.split('-');
-            patch(document.getElementById('wresult') as HTMLElement, h('div#wresult', result[0]));
-            patch(document.getElementById('bresult') as HTMLElement, h('div#bresult', result[1]));
-        }
-    }
-
-    private onMsgChat(msg: MsgChat) {
-        chatMessage(msg.user, msg.message, "lobbychat", msg.time);
-        // seems this is annoying for most of the users
-        //if (msg.user.length !== 0 && msg.user !== '_server')
-        //    sound.socialNotify();
-    }
-    private onMsgFullChat(msg: MsgFullChat) {
-        // To prevent multiplication of messages we have to remove old messages div first
-        patch(document.getElementById('messages') as HTMLElement, h('div#messages-clear'));
-        // then create a new one
-        patch(document.getElementById('messages-clear') as HTMLElement, h('div#messages'));
-        msg.lines.forEach(line => chatMessage(line.user, line.message, "lobbychat", line.time));
-    }
-
-    private onMsgPing(msg: MsgPing) {
-        this.doSend({ type: "pong", timestamp: msg.timestamp });
-    }
-    private onMsgError(msg: MsgError) {
-        alert(msg.message);
-    }
-
-    onMessage(evt: MessageEvent) {
-        //console.log("<+++ tournament onMessage():", evt.data);
-        const msg = JSON.parse(evt.data);
-        switch (msg.type) {
-            case "ustatus":
-                this.onMsgUserStatus(msg);
-                break;
-            case "tstatus":
-                this.onMsgTournamentStatus(msg);
-                break;
-            case "get_players":
-                this.onMsgGetPlayers(msg);
-                break;
-            case "new_game":
-                this.onMsgNewGame(msg);
-                break;
-            case "game_update":
-                this.onMsgGameUpdate();
-                break;
-            case "get_games":
-                this.onMsgGetGames(msg);
-                break;
-            case "board":
-                this.onMsgBoard(msg);
-                break;
-            case "gameEnd":
-                this.checkStatus(msg);
-                break;
-            case "tournament_user_connected":
-                this.onMsgUserConnected(msg);
-                break;
-            case "spectators":
-                this.onMsgSpectators(msg);
-                break;
-            case "top_game":
-                this.onMsgTopGame(msg);
-                break;
-            case "lobbychat":
-                this.onMsgChat(msg);
-                break;
-            case "fullchat":
-                this.onMsgFullChat(msg);
-                break;
-            case "ping":
-                this.onMsgPing(msg);
-                break;
-            case "error":
-                this.onMsgError(msg);
-                break;
-        }
-    }
-
-}
-
-function runTournament(vnode: VNode, model: PyChessModel) {
-    const el = vnode.elm as HTMLElement;
-    new TournamentController(el, model);
-}
-
-export function tournamentView(model: PyChessModel): VNode[] {
-    const variant = VARIANTS[model.variant];
-    const chess960 = model.chess960 === 'True';
-    const dataIcon = variant.icon(chess960);
-    document.body.setAttribute('style', `--ranks: ${variant.boardHeight}; --files: ${variant.boardWidth};`);
-    return [
-        h('aside.sidebar-first', [
-            h('div.game-info', [
-                h('div.info0.icon', { attrs: { "data-icon": dataIcon } }, [
-                    h('div.info2', [
-                        h('div.tc', [
-                            timeControlStr(model["base"], model["inc"], model["byo"]) + " • ",
-                            h('a', {
-                                attrs: {
-                                    target: '_blank',
-                                    href: '/variants/' + model["variant"] + (chess960 ? '960': ''),
-                                }
-                            },
-                            variant.displayName(chess960)),
-                            h('span#tminutes'),
-                        ]),
-                        h('div#tsystem'),
-                    ]),
-                ]),
-                // TODO: update in onMsgUserConnected()
-                h('div#description'),
-                h('div#defender'),
-                h('div#requirements'),
-                h('div#startsAt'),
-                h('div#startFen'),
-            ]),
-            h('div#lobbychat')
-        ]),
-        h(`div.players.${model["variant"]}`, [
-            h('div.box', [
-                h('div.tour-header', [
-                    h('div#trophy'),
-                    h('h1', model["tournamentname"]),
-                    h('div#clockdiv'),
-                ]),
-                h('div#podium'),
-                h('div#page-controls'),
-                h('table#players', { hook: { insert: vnode => runTournament(vnode, model) } }),
-            ]),
-        ]),
-        h('div.tour-table', [
-            h('div#summarybox'),
-            h('div#top-game'),
-            h('div#player', [
-                    h('div#stats.box'),
-                    h('table#games.box'),
-            ]),
-        ]),
-        h('under-chat#spectators'),
-    ];
-}
-
-function playerInfo(name: string, title: string) {
+import Sockette from 'sockette';
+
+import { h, VNode } from 'snabbdom';
+
+import { Chessground } from 'chessgroundx';
+
+import { JSONObject } from './types';
+import { _ } from './i18n';
+import { patch } from './document';
+import { chatMessage, chatView } from './chat';
+//import { sound } from './sound';
+import { VARIANTS, uci2LastMove, Variant } from './chess';
+import { timeControlStr } from "./view";
+import { initializeClock, localeOptions } from './datetime';
+import { gameType } from './profile';
+import { boardSettings } from './boardSettings';
+import { Api } from "chessgroundx/api";
+import { PyChessModel } from "./main";
+import { MsgBoard, MsgChat, MsgFullChat, MsgSpectators, MsgGameEnd, MsgNewGame } from "./messages";
+import * as cg from 'chessgroundx/types';
+
+const T_STATUS = {
+    0: "created",
+    1: "started",
+    2: "aborted",
+    3: "finished",
+    4: "archived",
+}
+
+const scoreTagNames = ['score', 'streak', 'double'];
+
+const SCORE_SHIFT = 100000;
+
+const SHIELD = 's';
+
+interface MsgUserStatus {
+    ustatus: string;
+}
+
+interface MsgGetGames {
+    rank: number;
+    name: string;
+    title: string;
+    games: TournamentGame[];
+    perf: number;
+    nbWin: number;
+    nbGames: number;
+    nbBerserk: number;
+}
+
+interface TournamentGame {
+    gameId: string;
+    title: string;
+    name: string;
+    result: string;
+    color: string;
+    rating: number;
+}
+
+interface MsgTournamentStatus {
+    tstatus: number;
+    secondsToFinish: number;
+    nbPlayers: number;
+    sumRating: number;
+    nbGames: number;
+    wWin: number;
+    bWin: number;
+    draw: number;
+    berserk: number;
+}
+
+interface MsgUserConnectedTournament {
+    tsystem: number;
+    tminutes: number;
+    frequency: string;
+    startsAt: string;
+    startFen: cg.FEN;
+
+    username: string;
+    ustatus: string;
+    urating: number;
+    tstatus: number;
+    description: string;
+    defender_name: string;
+    defender_title: string;
+    secondsToStart: number;
+    secondsToFinish: number;
+}
+
+interface MsgGetPlayers {
+    page: number;
+    requestedBy: string;
+    nbPlayers: number;
+    nbGames: number;
+
+    players: TournamentPlayer[];
+    podium?: TournamentPlayer[];
+}
+
+interface TournamentPlayer {
+    name: string;
+    score: number;
+    paused: boolean;
+    title: string;
+    rating: number;
+    points: any[]; // TODO: I am not sure what elements can be in here. most of the time i see 2-element arrays (i think first is the result, second a streak flag or somthing). But i've seen also string '*' as well and there is that chck about isArray that might mean more cases with numeric scalars exist
+    fire: number;
+    perf: number;
+    nbGames: number;
+    nbWin: number;
+    nbBerserk: number;
+}
+
+interface MsgError {
+    message: string;
+}
+interface MsgPing {
+    timestamp: string;
+}
+
+interface TopGame {
+    gameId: string;
+    variant: string;
+    fen: cg.FEN;
+    w: string;
+    b: string;
+    wr: number;
+    br: number;
+    chess960: boolean;
+    base: number;
+    inc: number;
+    byoyomi: number;
+}
+
+export default class TournamentController {
+    sock;
+    tournamentId: string;
+    readyState: number; // seems unused
+    buttons: VNode;
+    system: number;
+    players: TournamentPlayer[]; // seems unused
+    nbPlayers: number;
+    page: number;
+    tournamentStatus: string;
+    userStatus: string;
+    userRating: number; // seems unused
+    action: VNode;
+    clockdiv: VNode;
+    topGame: TopGame;
+    topGameId: string;
+    topGameChessground: Api;
+    playerGamesOn: boolean;
+    variant: Variant;
+    chess960: boolean;
+    rated: string;
+    startDate: string;
+    visitedPlayer: string;
+    secondsToStart: number;
+    secondsToFinish: number;
+    username: string;
+    anon: boolean;
+    
+
+    constructor(el: HTMLElement, model: PyChessModel) {
+        console.log("TournamentController constructor", el, model);
+        this.tournamentId = model["tournamentId"]
+        this.nbPlayers = 0;
+        this.page = 1;
+        this.tournamentStatus = T_STATUS[model["status"] as keyof typeof T_STATUS];
+        this.visitedPlayer = '';
+        this.startDate = model["date"];
+        this.secondsToStart = 0;
+        this.secondsToFinish = 0;
+
+        const onOpen = (evt: Event) => {
+            this.readyState = (evt.target as EventSource).readyState;
+            console.log('onOpen()');
+            this.doSend({ type: "tournament_user_connected", username: model["username"], tournamentId: model["tournamentId"]});
+            this.doSend({ type: "get_players", "tournamentId": model["tournamentId"], page: this.page });
+        }
+
+        this.readyState = -1;
+        const opts = {
+            maxAttempts: 20,
+            onopen: (e: Event) => onOpen(e),
+            onmessage: (e: MessageEvent) => this.onMessage(e),
+            onreconnect: (e: Event | CloseEvent) => console.log('Reconnecting in tournament...', e),
+            onmaximum: (e: CloseEvent) => console.log('Stop Attempting!', e),
+            onclose: (e: CloseEvent) => {console.log('Closed!', e);},
+            onerror: (e: Event) => console.log('Error:', e),
+        };
+
+        //const ws = (location.host.indexOf('pychess') === -1) ? 'ws://' : 'wss://';
+        const ws = (location.host.indexOf('0.0.0.0') === -1) ? 'wss://' : 'ws://'
+        this.sock = new Sockette(ws + location.host + "/wst", opts);
+
+        this.variant = VARIANTS[model["variant"]];
+        this.chess960 = model["chess960"] === "True";
+        this.rated = model["rated"]
+
+        patch(document.getElementById('lobbychat') as HTMLElement, chatView(this, "lobbychat"));
+        this.buttons = patch(document.getElementById('page-controls') as HTMLElement, this.renderButtons());
+
+        this.clockdiv = patch(document.getElementById('clockdiv') as HTMLElement, h('div#clockdiv'));
+        this.playerGamesOn = false;
+
+        this.username = model["username"];
+        this.anon = model["anon"] === "True";
+
+        boardSettings.updateBoardAndPieceStyles();
+    }
+
+    doSend(message: JSONObject) {
+        // console.log("---> tournament doSend():", message);
+        this.sock.send(JSON.stringify(message));
+    }
+
+    goToPage(page: number) {
+        let newPage = page;
+        if (page < 1) {
+            newPage = 1;
+        } else {
+            const x = Math.floor(this.nbPlayers / 10);
+            const y = this.nbPlayers % 10;
+            const lastPage = x + ((y > 0) ? 1 : 0);
+            newPage = (page > lastPage) ? lastPage : page;
+        }
+        if (newPage !== this.page) {
+            this.page = newPage;
+            this.doSend({ type: "get_players", "tournamentId": this.tournamentId, "page": newPage });
+        }
+    }
+
+    goToMyPage() {
+        this.doSend({ type: "my_page", "tournamentId": this.tournamentId });
+    }
+
+    login() {
+        window.location.assign('/login');
+    }
+
+    join() {
+        this.doSend({ type: "join", "tournamentId": this.tournamentId });
+    }
+
+    pause() {
+        this.doSend({ type: "pause", "tournamentId": this.tournamentId });
+    }
+
+    withdraw() {
+        this.doSend({ type: "withdraw", "tournamentId": this.tournamentId });
+    }
+
+    renderButtons() {
+        return h('div#page-controls.btn-controls', [
+            h('div.pager', [
+                h('button', { on: { click: () => this.goToPage(1) } }, [ h('i.icon.icon-fast-backward', { props: { title: _('First') } }) ]),
+                h('button', { on: { click: () => this.goToPage(this.page - 1) } }, [ h('i.icon.icon-step-backward', { props: { title: _('Prev') } }) ]),
+                 // TODO: update
+                h('span.page', `${(this.page-1)*10 + 1} - ${Math.min((this.page)*10, this.nbPlayers)} / ${this.nbPlayers}`),
+                h('button', { on: { click: () => this.goToPage(this.page + 1) } }, [ h('i.icon.icon-step-forward', { props: { title: _('Next') } }) ]),
+                h('button', { on: { click: () => this.goToPage(10000) } }, [ h('i.icon.icon-fast-forward', { props: { title: _('Last') } }) ]),
+                h('button', { on: { click: () => this.goToMyPage() } }, [ h('i.icon.icon-target', { props: { title: _('Scroll to your player') } }) ]),
+            ]),
+            h('div#action'),
+        ]);
+    }
+
+    updateActionButton() {
+        let button = h('div#action');
+        switch (this.tournamentStatus) {
+        case 'created':
+            if (this.userStatus === 'joined') {
+                button = h('button#action', { on: { click: () => this.withdraw() }, class: {"icon": true, "icon-flag-o": true} }, _('WITHDRAW'));
+            } else {
+                button = h('button#action', { on: { click: () => this.join() }, class: {"icon": true, "icon-play": true} }, _('JOIN'));
+            }
+            break;
+        case 'started':
+            if ('spectator|paused'.includes(this.userStatus)) {
+                button = h('button#action', { on: { click: () => this.join() }, class: {"icon": true, "icon-play": true} }, _('JOIN'));
+            } else {
+                button = h('button#action', { on: { click: () => this.pause() }, class: {"icon": true, "icon-pause": true} }, _('PAUSE'));
+            }
+            break;
+        }
+        if (this.anon && 'created|started'.includes(this.tournamentStatus)) {
+            button = h('button#action', { on: { click: () => this.login() }, class: {"icon": true, "icon-play": true} }, _('LOG IN'));
+        }
+        // console.log("updateActionButton()", this.tournamentStatus, button);
+        this.action = patch(document.getElementById('action') as HTMLElement, button);
+    }
+
+    completed() {
+        return 'aborted|finished|archived'.includes(this.tournamentStatus);
+    }
+
+    renderSummary(msg: MsgTournamentStatus) {
+        const summary = h('div#summary', {class: {"box": true}}, [
+            h('h2', _('Tournament complete')),
+            h('table', [
+                h('tr', [h('th', _('Players')), h('td', msg.nbPlayers)]),
+                h('tr', [h('th', _('Average rating')), h('td', Math.round(msg.sumRating / msg.nbPlayers))]),
+                h('tr', [h('th', _('Games played')), h('td', msg.nbGames)]),
+                h('tr', [h('th', _('%1 wins', this.variant.firstColor)), h('td', this.calcRate(msg.nbGames, msg.wWin))]),
+                h('tr', [h('th', _('%1 wins', this.variant.secondColor)), h('td', this.calcRate(msg.nbGames, msg.bWin))]),
+                h('tr', [h('th', _('Draws')), h('td', this.calcRate(msg.nbGames, msg.draw))]),
+                h('tr', [h('div', _('Berserk rate')), h('td', this.calcRate(msg.nbGames * 2, msg.berserk))]),
+            ]),
+            h('table.tour-stats-links', [
+                h('a.i-dl.icon.icon-download', {
+                    attrs: {
+                        href: '/games/export/tournament/' + this.tournamentId,
+                        download: this.tournamentId + '.pgn',
+                    },
+                }, _('Download all games')),
+            ]),
+        ]);
+        const el = document.getElementById('summarybox') as HTMLElement;
+        if (el) patch(el, summary);
+    }
+
+    renderPlayers(players: TournamentPlayer[]) {
+        const rows = players.map((player,index) => this.playerView(player, (this.page - 1) * 10 + index + 1));
+        return rows;
+    }
+
+    private playerView(player: TournamentPlayer, index: number) {
+        if (player.name === this.visitedPlayer) {
+            this.doSend({ type: "get_games", tournamentId: this.tournamentId, player: this.visitedPlayer });
+        }
+        let fullScore = Math.trunc(player.score / SCORE_SHIFT);
+        if (this.system > 0 && this.variant.name !== 'janggi') fullScore = fullScore / 2;
+        
+        return h('tr', { on: { click: () => this.onClickPlayer(player.name) } }, [
+            h('td.rank', [(player.paused) ? h('i', {class: {"icon": true, "icon-pause": true} }) : index]),
+            h('td.player', [
+                h('span.title', player.title),
+                h('span.name', player.name),
+                h('span', player.rating),
+            ]),
+            h('td.sheet', [h('div', player.points.map( (s: any) => {
+                let score = Array.isArray(s) ? s[0] : s;
+                if (this.system > 0 && score !== '*' && score !== '-' && this.variant.name !== 'janggi') score = score / 2;
+                const pointKlass = this.system > 0 ? '.point' : '';
+                const resultKlass = ((this.system > 0) ? (score >= 1) ? '.win': (score === 0.5) ? '.draw' : '.lose' : '');
+                if (score === 0.5) score = '½';
+                return h(scoreTagNames[(s[1] || 1) - 1] + pointKlass + resultKlass, [score]);
+            }))]),
+            h('td.total', [
+                h('fire', [(player.fire === 2 && this.tournamentStatus === 'started') ? h('i', {class: {"icon": true, "icon-fire": true} }) : '']),
+                h('strong.score', fullScore),
+                // h('span.perf', player.perf)
+            ]),
+        ]);
+    }
+
+    private onClickPlayer(player: string) {
+        console.log('onClickPlayer()', player);
+        if (this.tournamentStatus === 'created') return;
+
+        if (this.completed()) {
+            if (this.playerGamesOn && this.visitedPlayer === player) {
+                (document.getElementById('summary') as HTMLElement).style.display = 'block';
+                (document.getElementById('player') as HTMLElement).style.display = 'none';
+                this.playerGamesOn = false;
+            } else {
+                this.doSend({ type: "get_games", tournamentId: this.tournamentId, player: player });
+                (document.getElementById('summary') as HTMLElement).style.display = 'none';
+                (document.getElementById('player') as HTMLElement).style.display = 'block';
+                this.playerGamesOn = true;
+                this.visitedPlayer = player;
+            }
+        // started
+        } else {
+            this.doSend({ type: "get_games", tournamentId: this.tournamentId, player: player });
+            if (this.playerGamesOn && this.visitedPlayer === player) {
+                this.renderTopGame();
+                (document.getElementById('player') as HTMLElement).style.display = 'none';
+                this.playerGamesOn = false;
+            } else {
+                this.renderEmptyTopGame();
+                (document.getElementById('player') as HTMLElement).style.display = 'block';
+                this.playerGamesOn = true;
+            }
+            this.visitedPlayer = player;
+        }
+    }
+
+    renderGames(games: TournamentGame[]) {
+        const rows = games.reverse().map((game, index) => this.gameView(game, games.length - index));
+        return rows;
+    }
+
+    result(result: string, color: string) {
+        let value = '*';
+        switch (result) {
+        case '1-0':
+            value = (color === 'w') ? '1' : '0';
+            break;
+        case '0-1':
+            value = (color === 'b') ? '1' : '0';
+            break;
+        case '1/2-1/2':
+            value = '½';
+            break;
+        case '-':
+            value = '-';
+            break;
+        }
+        const klass = (value === '1') ? '.win' : (value === '0') ? '.lose' : '';
+        return h(`td.result${klass}`, value);
+    }
+
+    private gameView(game: TournamentGame, index: number) {
+        if (game.result === '-') {
+            return h('tr', [
+                h('th', index),
+                h('td.bye', { attrs: { colspan: '3' } }, 'Bye'),
+                h('td.result', '-')
+            ]);
+        } else {
+            const color = (game.color === 'w') ? this.variant.firstColor : this.variant.secondColor;
+            return h('tr', { on: { click: () => { window.open('/' + game.gameId, '_blank', 'noopener'); }}}, [
+                h('th', index),
+                h('td.player', [
+                    h('span.title', game.title),
+                    h('span.name', game.name),
+                ]),
+                h('td', game.rating),
+                h('td', [
+                    h('i-side.icon', {
+                        class: {
+                            "icon-white": color === "White",
+                            "icon-black": color === "Black",
+                            "icon-red":   color === "Red",
+                            "icon-blue":  color === "Blue",
+                            "icon-gold":  color === "Gold",
+                            "icon-pink":  color === "Pink",
+                            "icon-green": color === "Green",
+                        }
+                    }),
+                ]),
+                this.result(game.result, game.color),
+            ]);
+        }
+    }
+
+    private tSystem(system: number) {
+        switch (system) {
+        case 0:
+            return "Arena";
+        case 1:
+            return "Round-Robin";
+        default:
+            return "Swiss";
+        }
+    }
+
+    renderStats(msg: MsgGetGames) {
+        const games = msg.games.filter(game => game.result !== '-');
+        const gamesLen = games.length;
+        const avgOp = gamesLen
+            ? Math.round(
+                games.reduce(function (a, b) {
+                    return a + b.rating;
+                }, 0) / gamesLen
+            )
+            : 0;
+
+        return [
+            h('span.close', {
+                on: { click: () => this.onClickPlayer(this.visitedPlayer) },
+                attrs: { 'data-icon': 'j' } 
+            }),
+            h('h2', [
+                h('rank', msg.rank + '. '),
+                playerInfo(msg.name, msg.title),
+            ]),
+            h('table.stats', [
+                h('tr', [h('th', _('Performance')), h('td', msg.perf)]),
+                h('tr', [h('th', _('Games played')), h('td', gamesLen)]),
+                h('tr', [h('th', _('Win rate')), h('td', this.calcRate(msg.nbGames, msg.nbWin))]),
+                h('tr', [h('th', _('Average opponent')), h('td', avgOp)]),
+                h('tr', [h('th', _('Berserk rate')), h('td', this.calcRate(msg.nbGames, msg.nbBerserk))])
+            ]),
+        ];
+    }
+
+    renderEmptyTopGame() {
+        patch(document.getElementById('top-game') as HTMLElement, h('div#top-game.empty'));
+    }
+
+    renderTopGame() {
+        if (this.topGame === undefined) return;
+
+        const game = this.topGame;
+        const variant = VARIANTS[game.variant];
+        const elements = [
+        h('div.player', [h('user', [h('rank', '#' + game.br), game.b]), h('div#bresult')]),
+        h(`div#mainboard.${variant.board}.${variant.piece}.${variant.boardMark}`, {
+            class: { "with-pockets": variant.pocketRoles('white') !== undefined },
+            on: { click: () => window.location.assign('/' + game.gameId) }
+            }, [
+                h(`div.cg-wrap.${variant.cg}.mini`, {
+                    hook: {
+                        insert: vnode => {
+                            const cg = Chessground(vnode.elm as HTMLElement,  {
+                                fen: game.fen,
+                                // lastMove: game.lastMove,// TODO: i dont see such property in python searching for "top_game"
+                                geometry: variant.geometry,
+                                coordinates: false,
+                                viewOnly: true,
+                                addDimensionsCssVars: true,
+                                pocketRoles: color => variant.pocketRoles(color),
+                            });
+                            this.topGameChessground = cg;
+                            this.topGameId = game.gameId;
+                        }
+                    }
+                }),
+        ]),
+        h('div.player', [h('user', [h('rank', '#' + game.wr), game.w]), h('div#wresult')]),
+        ];
+
+        patch(document.getElementById('top-game') as HTMLElement, h('div#top-game', elements));
+    }
+
+    calcRate(nbGames: number, nbWin: number) {
+        return ((nbGames !== 0) ? Math.round(100 * (nbWin / nbGames)) : 0) + '%';
+    }
+
+    renderPodium(players: TournamentPlayer[]) {
+        return h('div.podium', [
+            h('div.second', [
+                h('div.trophy'),
+                playerInfo(players[1].name, players[1].title),
+                h('table.stats', [
+                    h('tr', [h('th', _('Performance')), h('td', players[1].perf)]),
+                    h('tr', [h('th', _('Games played')), h('td', players[1].nbGames)]),
+                    h('tr', [h('th', _('Win rate')), h('td', this.calcRate(players[1].nbGames, players[1].nbWin))]),
+                    h('tr', [h('th', _('Berserk rate')), h('td', this.calcRate(players[1].nbGames, players[1].nbBerserk))])
+                ])
+            ]),
+            h('div.first', [
+                h('div.trophy'),
+                playerInfo(players[0].name, players[0].title),
+                h('table.stats', [
+                    h('tr', [h('th', _('Performance')), h('td', players[0].perf)]),
+                    h('tr', [h('th', _('Games played')), h('td', players[0].nbGames)]),
+                    h('tr', [h('th', _('Win rate')), h('td', this.calcRate(players[0].nbGames, players[0].nbWin))]),
+                    h('tr', [h('th', _('Berserk rate')), h('td', this.calcRate(players[0].nbGames, players[0].nbBerserk))])
+                ])
+            ]),
+            h('div.third', [
+                h('div.trophy'),
+                playerInfo(players[2].name, players[2].title),
+                h('table.stats', [
+                    h('tr', [h('th', _('Performance')), h('td', players[2].perf)]),
+                    h('tr', [h('th', _('Games played')), h('td', players[2].nbGames)]),
+                    h('tr', [h('th', _('Win rate')), h('td', this.calcRate(players[2].nbGames, players[2].nbWin))]),
+                    h('tr', [h('th', _('Berserk rate')), h('td', this.calcRate(players[2].nbGames, players[2].nbBerserk))])
+                ])
+            ])
+        ]);
+    }
+
+    private onMsgGetGames(msg: MsgGetGames) {
+        const oldStats = document.getElementById('stats') as Element;
+        oldStats.innerHTML = "";
+        patch(oldStats, h('div#stats.box', [h('tbody', this.renderStats(msg))]));
+
+        const oldGames = document.getElementById('games') as Element;
+        oldGames.innerHTML = "";
+        patch(oldGames, h('table#games.pairings.box', [h('tbody', this.renderGames(msg.games))]));
+    }
+
+    private onMsgGetPlayers(msg: MsgGetPlayers) {
+        if (this.completed() && msg.podium && msg.players.length >= 3 && msg.nbGames > 0) {
+            const podium = document.getElementById('podium') as HTMLElement;
+            if (podium instanceof Element) {
+                patch(podium, this.renderPodium(msg.podium));
+            }
+        }
+
+        if (this.page === msg.page || msg.requestedBy === this.username) {
+            this.players = msg.players;
+            this.page = msg.page;
+            this.nbPlayers = msg.nbPlayers;
+            this.buttons = patch(this.buttons, this.renderButtons());
+
+            const oldPlayers = document.getElementById('players') as Element;
+            oldPlayers.innerHTML = "";
+            patch(oldPlayers, h('table#players.players.box', [h('tbody', this.renderPlayers(msg.players))]));
+        }
+    }
+
+    private onMsgNewGame(msg: MsgNewGame) {
+        window.location.assign('/' + msg.gameId);
+    }
+
+    private onMsgGameUpdate() {
+        this.doSend({ type: "get_players", tournamentId: this.tournamentId, page: this.page });
+    }
+
+    durationString(minutes: number) {
+        if (minutes === 0) return '';
+        if (minutes < 60) {
+            return " • " + minutes + 'm';
+        } else {
+            return " • " + Math.floor(minutes / 60) + 'h' + ((minutes % 60 !== 0) ? ' ' + (minutes % 60) + 'm': '')
+        }
+    }
+
+    renderDescription(text: string) {
+        const parts = text.split(/(\[.*?\))/g);
+        if (parts !== null && parts.length > 0) {
+            const newArr = parts.map(el => {
+                const txtPart = el.match(/\[(.+)\]/);  //get only the txt
+                const urlPart = el.match(/\((.+)\)/);  //get only the link
+                if (txtPart && urlPart) {
+                    return h('a', { attrs: { href: urlPart[1], target: "_blank" } }, txtPart[1]);
+                } else {
+                    return el;
+                }
+            });
+            return h('div.description', newArr);
+        }
+        return h('div.description', text);
+    }
+
+    renderDefender(name: string, title: string) {
+        return h('div.defender', [
+            _('Defender:'),
+            playerInfo(name, title)
+        ]);
+    }
+
+    private onMsgUserConnected(msg: MsgUserConnectedTournament) {
+        const chess960 = this.chess960;
+        const dataIcon = this.variant.icon(chess960);
+
+        const trophy = document.getElementById('trophy') as Element;
+        if (trophy && msg.frequency === SHIELD) patch(trophy, h('a', {class: {"shield-trophy": true} }, dataIcon));
+        
+        this.system = msg.tsystem;
+        const tsystem = document.getElementById('tsystem') as Element;
+        patch(tsystem, h('div#tsystem', gameType(this.rated) + " • " + this.tSystem(this.system)));
+
+        const tminutes = document.getElementById('tminutes') as Element;
+        patch(tminutes, h('span#tminutes', this.durationString(msg.tminutes)));
+
+        const startsAtDate = new Date(msg.startsAt);
+        const startsAt = document.getElementById('startsAt') as Element;
+        if (startsAt) patch(startsAt, h('date', startsAtDate.toLocaleString("default", localeOptions)));
+        if (msg.startFen !== '') {
+            const startFen = document.getElementById('startFen') as Element;
+            const fen = msg.startFen.split(" ").join('_').replace(/\+/g, '.');
+            patch(startFen, h('p', [
+                _('Custom position') + ' • ',
+                h('a', { attrs: { href: '/analysis/' + this.variant.name + '?fen=' + fen } }, _('Analysis board'))
+            ]));
+        }
+
+        const description = document.getElementById('description') as Element;
+        if (msg.description.length > 0 && description) patch(description, this.renderDescription(msg.description));
+
+        const defender = document.getElementById('defender') as Element;
+        if (msg.defender_name && defender) patch(defender, this.renderDefender(msg.defender_name, msg.defender_title));
+
+        this.username = msg.username;
+        this.tournamentStatus = T_STATUS[msg.tstatus as keyof typeof T_STATUS];
+        this.userStatus = msg.ustatus;
+        this.userRating = msg.urating;
+        this.secondsToStart = msg.secondsToStart;
+        this.secondsToFinish = msg.secondsToFinish;
+        this.updateActionButton()
+
+        if (!this.completed()) {
+            initializeClock(this);
+        }
+    }
+
+    private onMsgSpectators = (msg: MsgSpectators) => {
+        const container = document.getElementById('spectators') as HTMLElement;
+        patch(container, h('under-chat#spectators', _('Spectators: ') + msg.spectators));
+    }
+
+    private onMsgUserStatus(msg: MsgUserStatus) {
+        this.userStatus = msg.ustatus;
+        this.updateActionButton()
+    }
+
+    private onMsgTournamentStatus(msg: MsgTournamentStatus) {
+        const oldStatus = this.tournamentStatus;
+        this.tournamentStatus = T_STATUS[msg.tstatus as keyof typeof T_STATUS];
+        if (oldStatus !== this.tournamentStatus) {
+            if (msg.secondsToFinish !== undefined) {
+                this.secondsToFinish = msg.secondsToFinish;
+            }
+            // TODO: in Swiss/RR clock is meaningless, we need the number of ongoing games shown and updating
+            initializeClock(this);
+        }
+        this.updateActionButton()
+        if (this.completed()) {
+            patch(this.clockdiv, h('div#clockdiv'));
+            this.renderEmptyTopGame();
+            (document.getElementById('player') as HTMLElement).style.display = 'none';
+            this.renderSummary(msg);
+            this.doSend({ type: "get_players", "tournamentId": this.tournamentId, page: this.page });
+        }
+    }
+
+    private onMsgTopGame(msg: TopGame) {
+        this.topGame = msg;
+        if (this.tournamentStatus === 'started' && !this.playerGamesOn) {
+            this.renderEmptyTopGame();
+            this.renderTopGame();
+        }
+    }
+
+    private onMsgBoard = (msg: MsgBoard) => {
+        if (this.topGameChessground === undefined || this.topGameId !== msg.gameId) {
+            return;
+        };
+
+        this.topGameChessground.set({
+            fen: msg.fen,
+            turnColor: msg.fen.split(" ")[1] === "w" ? "white" : "black",
+            check: msg.check,
+            lastMove: uci2LastMove(msg.lastMove),
+        });
+    }
+
+    private checkStatus = (msg: MsgGameEnd) => {
+        if (this.topGameChessground === undefined || this.topGameId !== msg.gameId) {
+            return;
+        }
+        console.log(msg);
+        if (msg.status >= 0) {
+            const result = msg.result.split('-');
+            patch(document.getElementById('wresult') as HTMLElement, h('div#wresult', result[0]));
+            patch(document.getElementById('bresult') as HTMLElement, h('div#bresult', result[1]));
+        }
+    }
+
+    private onMsgChat(msg: MsgChat) {
+        chatMessage(msg.user, msg.message, "lobbychat", msg.time);
+        // seems this is annoying for most of the users
+        //if (msg.user.length !== 0 && msg.user !== '_server')
+        //    sound.socialNotify();
+    }
+    private onMsgFullChat(msg: MsgFullChat) {
+        // To prevent multiplication of messages we have to remove old messages div first
+        patch(document.getElementById('messages') as HTMLElement, h('div#messages-clear'));
+        // then create a new one
+        patch(document.getElementById('messages-clear') as HTMLElement, h('div#messages'));
+        msg.lines.forEach(line => chatMessage(line.user, line.message, "lobbychat", line.time));
+    }
+
+    private onMsgPing(msg: MsgPing) {
+        this.doSend({ type: "pong", timestamp: msg.timestamp });
+    }
+    private onMsgError(msg: MsgError) {
+        alert(msg.message);
+    }
+
+    onMessage(evt: MessageEvent) {
+        //console.log("<+++ tournament onMessage():", evt.data);
+        const msg = JSON.parse(evt.data);
+        switch (msg.type) {
+            case "ustatus":
+                this.onMsgUserStatus(msg);
+                break;
+            case "tstatus":
+                this.onMsgTournamentStatus(msg);
+                break;
+            case "get_players":
+                this.onMsgGetPlayers(msg);
+                break;
+            case "new_game":
+                this.onMsgNewGame(msg);
+                break;
+            case "game_update":
+                this.onMsgGameUpdate();
+                break;
+            case "get_games":
+                this.onMsgGetGames(msg);
+                break;
+            case "board":
+                this.onMsgBoard(msg);
+                break;
+            case "gameEnd":
+                this.checkStatus(msg);
+                break;
+            case "tournament_user_connected":
+                this.onMsgUserConnected(msg);
+                break;
+            case "spectators":
+                this.onMsgSpectators(msg);
+                break;
+            case "top_game":
+                this.onMsgTopGame(msg);
+                break;
+            case "lobbychat":
+                this.onMsgChat(msg);
+                break;
+            case "fullchat":
+                this.onMsgFullChat(msg);
+                break;
+            case "ping":
+                this.onMsgPing(msg);
+                break;
+            case "error":
+                this.onMsgError(msg);
+                break;
+        }
+    }
+
+}
+
+function runTournament(vnode: VNode, model: PyChessModel) {
+    const el = vnode.elm as HTMLElement;
+    new TournamentController(el, model);
+}
+
+export function tournamentView(model: PyChessModel): VNode[] {
+    const variant = VARIANTS[model.variant];
+    const chess960 = model.chess960 === 'True';
+    const dataIcon = variant.icon(chess960);
+    document.body.setAttribute('style', `--ranks: ${variant.boardHeight}; --files: ${variant.boardWidth};`);
+    return [
+        h('aside.sidebar-first', [
+            h('div.game-info', [
+                h('div.info0.icon', { attrs: { "data-icon": dataIcon } }, [
+                    h('div.info2', [
+                        h('div.tc', [
+                            timeControlStr(model["base"], model["inc"], model["byo"]) + " • ",
+                            h('a', {
+                                attrs: {
+                                    target: '_blank',
+                                    href: '/variants/' + model["variant"] + (chess960 ? '960': ''),
+                                }
+                            },
+                            variant.displayName(chess960)),
+                            h('span#tminutes'),
+                        ]),
+                        h('div#tsystem'),
+                    ]),
+                ]),
+                // TODO: update in onMsgUserConnected()
+                h('div#description'),
+                h('div#defender'),
+                h('div#requirements'),
+                h('div#startsAt'),
+                h('div#startFen'),
+            ]),
+            h('div#lobbychat')
+        ]),
+        h(`div.players.${model["variant"]}`, [
+            h('div.box', [
+                h('div.tour-header', [
+                    h('div#trophy'),
+                    h('h1', model["tournamentname"]),
+                    h('div#clockdiv'),
+                ]),
+                h('div#podium'),
+                h('div#page-controls'),
+                h('table#players', { hook: { insert: vnode => runTournament(vnode, model) } }),
+            ]),
+        ]),
+        h('div.tour-table', [
+            h('div#summarybox'),
+            h('div#top-game'),
+            h('div#player', [
+                    h('div#stats.box'),
+                    h('table#games.box'),
+            ]),
+        ]),
+        h('under-chat#spectators'),
+    ];
+}
+
+function playerInfo(name: string, title: string) {
     return h('a.user-link', { attrs: { href: '/@/' + name } }, [h('player-title', " " + title + " "), name])}