--- conflicted
+++ resolved
@@ -1,570 +1,566 @@
-import { key2pos } from 'chessgroundx/util';
-import { Color, Geometry, Key, Role } from 'chessgroundx/types';
-
-export const variants = ["makruk", "cambodian", "sittuyin", "placement", "crazyhouse", "chess", "shogi", "minishogi", "kyotoshogi", "xiangqi", "minixiangqi", "capablanca", "seirawan", "capahouse", "shouse", "grand", "grandhouse", "gothic", "gothhouse", "shako", "shogun"];
-export const variants960 = ["crazyhouse", "chess", "capablanca", "capahouse"];
-
-export const enabled_variants = ["makruk", "cambodian", "sittuyin", "placement", "crazyhouse", "chess", "shogi", "minishogi", "kyotoshogi", "xiangqi", "minixiangqi", "capablanca", "seirawan", "capahouse", "shouse", "grand", "grandhouse", "gothic", "shako", "shogun"];
-
-export const VARIANTS = {
-    makruk: { geom: Geometry.dim8x8, cg: "cg-512", BoardCSS: ["makruk2.svg", "makruk.svg", "makruk.jpg"], pieces: "makruk", PieceCSS: ["makrukwb", "makrukwr", "makruk", "makruks", "makruki"], icon: "Q"},
-    cambodian: { geom: Geometry.dim8x8, cg: "cg-512", BoardCSS: ["makruk2.svg", "makruk.svg", "makruk.jpg"], pieces: "makruk", PieceCSS: ["makrukwb", "makrukwr", "makruk", "makruks", "makruki"], icon: "!"},
-    sittuyin: { geom: Geometry.dim8x8, cg: "cg-512", BoardCSS: ["sittuyin.svg", "sittuyin.jpg", "sittuyingreen.svg"], pieces: "sittuyin", PieceCSS: ["sittuyins", "sittuyinm", "sittuyini"], icon: ":", baseURL: ["sittuyin", "makruk/cambodian", "makruk/intl"] },
-    shogi: { geom: Geometry.dim9x9, cg: "cg-576", BoardCSS: ["shogi.svg", "Shogiban1.png", "Shogiban2.png", "shogic.svg", "ShogiMaple.png", "doubutsu.svg"], pieces: "shogi", PieceCSS: ["shogi0k", "shogi0", "shogi0w", "shogi0p", "shogi0m", "shogi0d"], icon: "K", baseURL: ["shogi/ctk", "shogi/2kanji", "shogi/ctw", "shogi/ctp", "shogi/ctm", "shogi/Ka"] },
-    minishogi: { geom: Geometry.dim5x5, cg: "cg-260", BoardCSS: ["minishogi.svg", "MiniboardWood1.png", "MiniboardWood2.png"], pieces: "shogi", PieceCSS: ["shogi0k", "shogi0", "shogi0w", "shogi0p", "shogi0m"], icon: "6", baseURL: ["shogi/ctk", "shogi/2kanji", "shogi/ctw", "shogi/ctp", "shogi/ctm"] },
-    kyotoshogi: { geom: Geometry.dim5x5, cg: "cg-260", BoardCSS: ["minishogi.svg", "MiniboardWood1.png", "MiniboardWood2.png"], pieces: "kyoto", PieceCSS: ["kyoto0", "kyoto0k", "kyoto0i"], icon: ")", baseURL: ["shogi", "kyoto/Kanji", "kyoto/Intl"] },
-    xiangqi: { geom: Geometry.dim9x10, cg: "cg-576-640", BoardCSS: ["xiangqi.svg", "xiangqic.svg", "xiangqiCTexture.png", "xiangqiPaper.png", "xiangqiWood.png", "xiangqiDark.svg"], pieces: "xiangqi", PieceCSS: ["xiangqi", "xiangqict3", "xiangqict2", "xiangqihnz", "xiangqict2w", "xiangqihnzw"], icon: "8" },
-    minixiangqi: { geom: Geometry.dim7x7, cg: "cg-448", BoardCSS: ["minixiangqi.svg", "minixiangqiw.png", "minixqlg.svg"], pieces: "xiangqi", PieceCSS: ["xiangqi", "xiangqict3", "xiangqict2", "xiangqihnz", "xiangqict2w", "xiangqihnzw"], icon: "7" },
-    placement: { geom: Geometry.dim8x8, cg: "cg-512", BoardCSS: ["8x8brown.svg", "8x8blue.svg", "8x8green.svg", "8x8maple.jpg", "8x8olive.jpg"], pieces: "standard", PieceCSS: ["standard", "green", "alpha"], icon: "S", baseURL: ["merida", "green", "alpha"] },
-    crazyhouse: { geom: Geometry.dim8x8, cg: "cg-512", BoardCSS: ["8x8brown.svg", "8x8blue.svg", "8x8green.svg", "8x8maple.jpg", "8x8olive.jpg"], pieces: "standard", PieceCSS: ["standard", "green", "alpha"], icon: "+", baseURL: ["merida", "green", "alpha"] },
-    capablanca: { geom: Geometry.dim10x8, cg: "cg-640", BoardCSS: ["10x8brown.svg", "10x8blue.svg", "10x8green.svg", "10x8maple.jpg", "10x8olive.jpg"], pieces: "capa", PieceCSS: ["capa0", "capa1", "capa2", "capa3"], icon: "P" },
-    capahouse: { geom: Geometry.dim10x8, cg: "cg-640", BoardCSS: ["10x8brown.svg", "10x8blue.svg", "10x8green.svg", "10x8maple.jpg", "10x8olive.jpg"], pieces: "capa", PieceCSS: ["capa0", "capa1", "capa2", "capa3"], icon: "&", baseURL: ["capa", "seir", "green", "musk"] },
-    gothic: { geom: Geometry.dim10x8, cg: "cg-640", BoardCSS: ["10x8brown.svg", "10x8blue.svg", "10x8green.svg", "10x8maple.jpg", "10x8olive.jpg"], pieces: "capa", PieceCSS: ["capa0", "capa1", "capa2", "capa3"], icon: "P" },
-    gothhouse: { geom: Geometry.dim10x8, cg: "cg-640", BoardCSS: ["10x8brown.svg", "10x8blue.svg", "10x8green.svg", "10x8maple.jpg", "10x8olive.jpg"], pieces: "capa", PieceCSS: ["capa0", "capa1", "capa2", "capa3"], icon: "&", baseURL: ["capa", "seir", "green", "musk"] },
-    grand: { geom: Geometry.dim10x10, cg: "cg-640-640", BoardCSS: ["Grandboard.svg", "10x10brown.svg", "10x10blue.svg", "10x10green.svg", "10x10maple.jpg", "10x10mapleGrand.png"], pieces: "capa", PieceCSS: ["capa0", "capa1", "capa2", "capa3"], icon: "(" },
-    grandhouse: { geom: Geometry.dim10x10, cg: "cg-640-640", BoardCSS: ["Grandboard.svg", "10x10brown.svg", "10x10blue.svg", "10x10green.svg", "10x10maple.jpg", "10x10mapleGrand.png"], pieces: "capa", PieceCSS: ["capa0", "capa1", "capa2", "capa3"], icon: "*", baseURL: ["capa", "seir", "green", "musk"] },
-    seirawan: { geom: Geometry.dim8x8, cg: "cg-512", BoardCSS: ["8x8brown.svg", "8x8blue.svg", "8x8green.svg", "8x8maple.jpg", "8x8olive.jpg"], pieces: "seirawan", PieceCSS: ["seir1", "seir0", "seir2", "seir3"], icon: "L", baseURL: ["seir", "capa", "green", "musk"] },
-    shouse: { geom: Geometry.dim8x8, cg: "cg-512", BoardCSS: ["8x8brown.svg", "8x8blue.svg", "8x8green.svg", "8x8maple.jpg", "8x8olive.jpg"], pieces: "seirawan", PieceCSS: ["seir1", "seir0", "seir2", "seir3"], icon: "$", baseURL: ["seir", "capa", "green", "musk"] },
-    chess: { geom: Geometry.dim8x8, cg: "cg-512", BoardCSS: ["8x8brown.svg", "8x8blue.svg", "8x8green.svg", "8x8maple.jpg", "8x8olive.jpg"], pieces: "standard", PieceCSS: ["standard", "green", "alpha"], icon: "M" },
-    shako: { geom: Geometry.dim10x10, cg: "cg-640-640", BoardCSS: ["10x10brown.svg", "10x10blue.svg", "10x10green.svg", "10x10maple.jpg", "10x10olive.jpg"], pieces: "shako", PieceCSS: ["shako0"], icon: "9" },
-    shogun: { geom: Geometry.dim8x8, cg: "cg-512", BoardCSS: ["ShogunPlain.svg", "ShogunMaple.png", "ShogunMaple2.png", "ShogunBlue.svg", "8x8brown.svg", "8x8maple.jpg"], pieces: "shogun", PieceCSS: ["shogunb", "shogunr", "shogunw"], icon: "-" , baseURL: ["shogun/blue", "shogun/red", "shogun/white"] },
-}
-
-export function variantIcon(variant, chess960) {
-    if (chess960 === "True" || chess960 === 1 || chess960 === true) {
-        switch (variant) {
-        case "crazyhouse":
-            return "%";
-        case "capablanca":
-            return ",";
-        case "capahouse":
-            return "'";
-        case "chess":
-            return "V";
-        }
-    } else {
-        return VARIANTS[variant].icon;
-    }
-}
-
-export function variantName(variant, chess960) {
-    if (chess960 === "True" || chess960 === 1 || chess960 === true) {
-        return variant.toUpperCase(variant) + "960";
-    } else {
-        switch (variant) {
-        case "seirawan":
-            return "S-CHESS";
-        case "shouse":
-            return "S-HOUSE";
-        default:
-            return variant.toUpperCase(variant);
-        }
-    }
-}
-
-// pocket part of the FEN (including brackets)
-export function getPockets(fen: string) {
-    const fen_placement = fen.split(" ")[0];
-    var pockets = "";
-    const bracketPos = fen_placement.indexOf("[");
-    if (bracketPos !== -1) {
-        pockets = fen_placement.slice(bracketPos);
-    }
-    return pockets;
-}
-
-
-export function pieceRoles(variant: string) {
-    switch (variant) {
-    case "grandhouse":
-    case "grand":
-    case "gothic":
-    case "gothhouse":
-    case "capahouse":
-    case "capablanca":
-        return ["king", "queen", "cancellor", "archbishop", "rook", "bishop", "knight", "pawn"];
-    case "shouse":
-    case "seirawan":
-        return ["king", "queen", "elephant", "hawk", "rook", "bishop", "knight", "pawn"];
-    case "kyotoshogi":
-        return ["king", "pknight", "silver", "plance", "pawn"];
-    case "minishogi":
-        return ["king", "rook", "bishop", "gold", "silver", "pawn"];
-    case "shogi":
-        return ["king", "rook", "bishop", "gold", "silver", "knight", "lance", "pawn"];
-    case "shako":
-        return ["king", "queen", "elephant", "cancellor", "rook", "bishop", "knight", "pawn"];
-    case "shogun":
-        return ["king", "pferz", "rook", "bishop", "knight", "pawn"];
-    case "xiangqi":
-        return ["king", "advisor", "cannon", "rook", "bishop", "knight", "pawn"];
-    case "minixiangqi":
-        return ["king", "cannon", "rook", "knight", "pawn"];
-    case "makruk":
-    case "cambodian":
-<<<<<<< HEAD
-        return ["king", "met", "silver", "rook", "knight", "pawn", "ferz"];
-=======
-        return ["king", "met", "silver", "rook", "knight", "pawn"];
->>>>>>> 24c4525a
-    case "sittuyin":
-        return ["king", "ferz", "silver", "rook", "knight", "pawn"];
-    default:
-        return ["king", "queen", "rook", "bishop", "knight", "pawn"];
-    }
-}
-
-
-export function pocketRoles(variant: string) {
-    switch (variant) {
-    case "sittuyin":
-        return ["rook", "knight", "silver", "ferz", "king"];
-    case "shogun":
-        return ["pawn", "knight", "bishop", "rook", "ferz"];
-    case "crazyhouse":
-        return ["pawn", "knight", "bishop", "rook", "queen"];
-    case "grandhouse":
-    case "gothhouse":
-    case "capahouse":
-        return ["pawn", "knight", "bishop", "rook", "archbishop", "cancellor", "queen"];
-    case "shogi":
-        return ["pawn", "lance", "knight", "silver", "gold", "bishop", "rook"];
-    case "kyotoshogi":
-        return ["pawn", "lance", "knight", "silver"];
-    case "minishogi":
-        return ["pawn", "silver", "gold", "bishop", "rook"];
-    case "shouse":
-        return ["pawn", "knight", "bishop", "rook", "hawk", "elephant", "queen"];
-    case "seirawan":
-        return ["hawk", "elephant"];
-    default:
-        return ["knight", "bishop", "rook", "queen", "king"];
-    }
-}
-
-function promotionZone(variant: string, color: string) {
-    switch (variant) {
-    case 'shogi':
-        return color === 'white' ? 'a9b9c9d9e9f9g9h9i9a8b8c8d8e8f8g8h8i8a7b7c7d7e7f7g7h7i7' : 'a1b1c1d1e1f1g1h1i1a2b2c2d2e2f2g2h2i2a3b3c3d3e3f3g3h3i3';
-    case 'kyotoshogi':
-        return '';
-    case 'minishogi':
-        return color === 'white' ? 'a5b5c5d5e5' : 'a1b1c1d1e1';
-    case 'shogun':
-        return color === 'white' ? 'a6b6c6d6e6f6g6h6a7b7c7d7e7f7g7h7a8b8c8d8e8f8g8h8' : 'a1b1c1d1e1f1g1h1a2b2c2d2e2f2g2h2a3b3c3d3e3f3g3h3';
-    case 'cambodian':
-    case 'makruk':
-        return color === 'white' ? 'a6b6c6d6e6f6g6h6' : 'a3b3c3d3e3f3g3h3';
-    case 'sittuyin':
-        return color === 'white' ? 'a8b7c6d5e5f6g7h8' : 'a1b2c3d4e4f3g2h1';
-    default:
-        return color === 'white' ? 'a8b8c8d8e8f8g8h8i8j8' : 'a1b1c1d1e1f1g1h1i1j1';
-    }
-}
-
-export const autoqueenable = ["placement", "crazyhouse", "chess", "capablanca", "seirawan", "capahouse", "shouse", "grand", "grandhouse", "gothic", "gothhouse", "shako"];
-
-export function promotionRoles(variant: string, role: Role, orig: Key, dest: Key, promotions) {
-    switch (variant) {
-    case "gothic":
-    case "gothhouse":
-    case "capahouse":
-    case "capablanca":
-        return ["queen", "knight", "rook", "bishop", "archbishop", "cancellor"];
-    case "shouse":
-    case "seirawan":
-        return ["queen", "knight", "rook", "bishop", "elephant", "hawk"];
-    case "kyotoshogi":
-    case "minishogi":
-    case "shogi":
-        return ["p" + role, role];
-    case "grandhouse":
-    case "grand":
-    case "shako":
-        var roles: Role[] = [];
-        const moves = promotions.map((move) => move.slice(0, -1));
-        promotions.forEach((move) => {
-            const prole = sanToRole[move.slice(-1)];
-            if (moves.indexOf(orig + dest) !== -1 && roles.indexOf(prole) === -1) {
-                roles.push(prole);
-            }
-        });
-        // promotion is optional except on back ranks
-        if ((dest[1] !== "9") && (dest[1] !== "0")) roles.push(role);
-        return roles;
-    case "shogun":
-        switch (role) {
-        case "pawn": return ["ppawn", "pawn"];
-        case "knight": return ["pknight", "knight"];
-        case "bishop": return ["pbishop", "bishop"];
-        case "rook": return ["prook", "rook"];
-        case "ferz": return ["pferz", "ferz"];
-        }
-default:
-        return ["queen", "knight", "rook", "bishop"];
-    }
-}
-
-export function mandatoryPromotion(variant, role: Role, orig: Key, dest: Key, color: Color) {
-    // Promotion is mandatory in Kyoto Shogi for all pieces in every move.
-    // Except the King. King cannot promote.
-    if (variant === "kyotoshogi") return role !== "king" && orig !== 'z0';
-
-    if (variant === "minishogi" && role === "pawn") {
-        if (color === "white") {
-            return dest[1] === "5";
-        } else {
-            return dest[1] === "1";
-        }
-    }
-
-    if (variant === "shogun") {
-        if (role === "pawn") {
-            if (color === "white") {
-                return dest[1] === "8";
-            } else {
-                return dest[1] === "1";
-            }
-        } else {
-            return false;
-        }
-    }
-
-    switch (role) {
-    case "pawn":
-    case "lance":
-        if (color === "white") {
-            return dest[1] === "9";
-        } else {
-            return dest[1] === "1";
-        }
-    case "knight":
-        if (color === "white") {
-            return dest[1] === "9" || dest[1] === "8";
-        } else {
-            return dest[1] === "1" || dest[1] === "2";
-        }
-    default:
-        return false;
-    }
-}
-
-export function needPockets(variant: string) {
-    return variant === 'shogun' || variant === 'placement' || variant === 'crazyhouse' || variant === 'sittuyin' || variant.endsWith('shogi') || variant === 'seirawan' || variant === 'capahouse' || variant === 'shouse' || variant === 'grandhouse' || variant === "gothhouse";
-}
-
-export function hasEp(variant: string) {
-    return variant === 'shogun' || variant === 'chess' || variant === 'placement' || variant === 'crazyhouse' || variant === 'capablanca' || variant === 'seirawan' || variant === 'capahouse' || variant === 'shouse' || variant === 'grand' || variant === 'grandhouse' || variant === "gothic" || variant === "gothhouse" || variant === 'shako';
-}
-
-function diff(a: number, b:number):number {
-  return Math.abs(a - b);
-}
-
-function diagonalMove(pos1, pos2) {
-    const xd = diff(pos1[0], pos2[0]);
-    const yd = diff(pos1[1], pos2[1]);
-    return xd === yd && xd === 1;
-}
-
-export function canGate(fen, piece, orig) {
-    // console.log("   isGating()", fen, piece, orig);
-    const no_gate = [false, false, false, false, false, false]
-    if ((piece.color === "white" && orig.slice(1) !== "1") ||
-        (piece.color === "black" && orig.slice(1) !== "8") ||
-        (piece.role === "hawk") ||
-        (piece.role === "elephant")) return no_gate;
-
-    // In starting position king and(!) rook virginity is encoded in KQkq
-    // "rnbqkbnr/pppppppp/8/8/8/8/PPPPPPPP/RNBQKBNR[HEhe] w KQBCDFGkqbcdfg - 0 1"
-
-    // but after kings moved rook virginity is encoded in AHah
-    // rnbq1bnr/ppppkppp/8/4p3/4P3/8/PPPPKPPP/RNBQ1BNR[HEhe] w ABCDFGHabcdfgh - 2 3
-
-    // king virginity is encoded in Ee after any Rook moved but King not
-
-    const parts = fen.split(" ");
-    const placement = parts[0];
-    const color = parts[1];
-    const castl = parts[2];
-    // console.log("isGating()", orig, placement, color, castl);
-    switch (orig) {
-    case "a1":
-        if (castl.indexOf("A") === -1 && castl.indexOf("Q") === -1) return no_gate;
-        break;
-    case "b1":
-        if (castl.indexOf("B") === -1) return no_gate;
-        break;
-    case "c1":
-        if (castl.indexOf("C") === -1) return no_gate;
-        break;
-    case "d1":
-        if (castl.indexOf("D") === -1) return no_gate;
-        break;
-    case "e1":
-        if (piece.role !== "king") {
-            return no_gate;
-        } else if ((castl.indexOf("K") === -1) && (castl.indexOf("Q") === -1) && (castl.indexOf("E") === -1)) {
-            return no_gate;
-        };
-        break;
-    case "f1":
-        if (castl.indexOf("F") === -1) return no_gate;
-        break;
-    case "g1":
-        if (castl.indexOf("G") === -1) return no_gate;
-        break;
-    case "h1":
-        if (castl.indexOf("H") === -1 && castl.indexOf("K") === -1) return no_gate;
-        break;
-    case "a8":
-        if (castl.indexOf("a") === -1 && castl.indexOf("q") === -1) return no_gate;
-        break;
-    case "b8":
-        if (castl.indexOf("b") === -1) return no_gate;
-        break;
-    case "c8":
-        if (castl.indexOf("c") === -1) return no_gate;
-        break;
-    case "d8":
-        if (castl.indexOf("d") === -1) return no_gate;
-        break;
-    case "e8":
-        if (piece.role !== "king") {
-            return no_gate;
-        } else if ((castl.indexOf("k") === -1) && (castl.indexOf("q") === -1) && (castl.indexOf("e") === -1)) {
-            return no_gate;
-        };
-        break;
-    case "f8":
-        if (castl.indexOf("f") === -1) return no_gate;
-        break;
-    case "g8":
-        if (castl.indexOf("g") === -1) return no_gate;
-        break;
-    case "h8":
-        if (castl.indexOf("h") === -1 && castl.indexOf("k") === -1) return no_gate;
-        break;
-    };
-    const bracketPos = placement.indexOf("[");
-    const pockets = placement.slice(bracketPos);
-    const ph = lc(pockets, "h", color==='w') !== 0;
-    const pe = lc(pockets, "e", color==='w') !== 0;
-    const pq = lc(pockets, "q", color==='w') !== 0;
-    const pr = lc(pockets, "r", color==='w') !== 0;
-    const pb = lc(pockets, "b", color==='w') !== 0;
-    const pn = lc(pockets, "n", color==='w') !== 0;
-
-    return [ph, pe, pq, pr, pb, pn];
-}
-
-export function isPromotion(variant, piece, orig, dest, meta, promotions) {
-    if (variant === 'xiangqi' || variant === 'minixiangqi') return false;
-    const pz = promotionZone(variant, piece.color)
-    switch (variant) {
-    case 'shogi':
-        return ['king', 'gold', 'ppawn', 'pknight', 'pbishop', 'prook', 'psilver', 'plance'].indexOf(piece.role) === -1
-            && (pz.indexOf(orig) !== -1 || pz.indexOf(dest) !== -1);
-    case 'kyotoshogi':
-        console.log('isPromotion()', variant, piece, orig, dest, meta, promotions);
-        return piece.role !== 'king' || orig === 'z0';
-    case 'minishogi':
-        return ['king', 'gold', 'ppawn', 'pbishop', 'prook', 'psilver'].indexOf(piece.role) === -1
-            && (pz.indexOf(orig) !== -1 || pz.indexOf(dest) !== -1);
-    case 'sittuyin':
-        // See https://vdocuments.net/how-to-play-myanmar-traditional-chess-eng-book-1.html
-        const firstRankIs0 = false;
-        const dm = diagonalMove(key2pos(orig, firstRankIs0), key2pos(dest, firstRankIs0));
-        return piece.role === "pawn" && ( orig === dest || (!meta.captured && dm));
-    case 'grandhouse':
-    case 'grand':
-    case 'shogun':
-    case 'shako':
-        // TODO: we can use this for other variants also
-        return promotions.map((move) => move.slice(0, -1)).indexOf(orig + dest) !== -1;
-    default:
-        return piece.role === "pawn" && pz.indexOf(dest) !== -1;
-    }
-}
-
-export function uci2usi(move) {
-    const parts = move.split("");
-    if (parts[1] === "@") {
-        parts[1] = "*";
-        parts[2] = String.fromCharCode(parts[2].charCodeAt() - 48)
-        parts[3] = String.fromCharCode(parts[3].charCodeAt() + 48)
-    } else if (parts[2] === "@") {
-        parts[2] = "*";
-        parts[3] = String.fromCharCode(parts[3].charCodeAt() - 48)
-        parts[4] = String.fromCharCode(parts[4].charCodeAt() + 48)
-    } else {
-        parts[0] = String.fromCharCode(parts[0].charCodeAt() - 48)
-        parts[1] = String.fromCharCode(parts[1].charCodeAt() + 48)
-        parts[2] = String.fromCharCode(parts[2].charCodeAt() - 48)
-        parts[3] = String.fromCharCode(parts[3].charCodeAt() + 48)
-    }
-    return parts.join("");
-}
-
-export function usi2uci(move) {
-    // console.log("usi2uci()", move);
-    const parts = move.split("");
-    if (parts[1] === "*") {
-        parts[1] = "@";
-        parts[2] = String.fromCharCode(parts[2].charCodeAt() + 48)
-        parts[3] = String.fromCharCode(parts[3].charCodeAt() - 48)
-    } else if (parts[2] === "*") {
-        parts[2] = "@";
-        parts[3] = String.fromCharCode(parts[3].charCodeAt() + 48)
-        parts[4] = String.fromCharCode(parts[4].charCodeAt() - 48)
-    } else {
-        parts[0] = String.fromCharCode(parts[0].charCodeAt() + 48)
-        parts[1] = String.fromCharCode(parts[1].charCodeAt() - 48)
-        parts[2] = String.fromCharCode(parts[2].charCodeAt() + 48)
-        parts[3] = String.fromCharCode(parts[3].charCodeAt() - 48)
-    }
-    return parts.join("");
-}
-
-export function zero2grand(move) {
-    const parts = move.split("");
-    if (parts[1] !== "@") {
-        parts[1] = String(Number(parts[1]) + 1);
-    }
-    parts[3] = String(Number(parts[3]) + 1);
-    return parts.join("");
-}
-
-export function grand2zero(move) {
-    // cut off promotion piece letter
-    var promo = '';
-    if ('0123456789'.indexOf(move.slice(-1)) === -1) {
-        promo = move.slice(-1);
-        move = move.slice(0, -1);
-    }
-    const parts = move.split("");
-
-    if (parts[1] === '@') {
-        return parts[0] + parts[1] + parts[2] + String(Number(move.slice(3)) - 1);
-    }
-    if ('0123456789'.indexOf(parts[2]) !== -1) {
-        parts[1] = String(Number(parts[1] + parts[2]) -1);
-        parts[4] = String(Number(move.slice(4)) - 1);
-        return parts[0] + parts[1] + parts[3] + parts[4] + promo;
-    } else {
-        parts[1] = String(Number(parts[1]) -1);
-        parts[3] = String(Number(move.slice(3)) - 1);
-        return parts[0] + parts[1] + parts[2] + parts[3] + promo;
-    }
-}
-
-export const roleToSan = {
-    pawn: 'P',
-    knight: 'N',
-    bishop: 'B',
-    rook: 'R',
-    queen: 'Q',
-    king: 'K',
-    archbishop: 'A',
-    cancellor: 'C',
-    elephant: "E",
-    hawk: "H",
-    ferz: 'F',
-    met: 'M',
-    gold: 'G',
-    silver: 'S',
-    lance: 'L',
-};
-
-export const sanToRole = {
-    P: 'pawn',
-    N: 'knight',
-    B: 'bishop',
-    R: 'rook',
-    Q: 'queen',
-    K: 'king',
-    A: 'archbishop',
-    C: 'cancellor',
-    E: 'elephant',
-    H: 'hawk',
-    F: 'ferz',
-    M: 'met',
-    G: 'gold',
-    S: 'silver',
-    L: 'lance',
-    p: 'pawn',
-    n: 'knight',
-    b: 'bishop',
-    r: 'rook',
-    q: 'queen',
-    k: 'king',
-    a: 'archbishop',
-    c: 'cancellor',
-    e: 'elephant',
-    h: 'hawk',
-    f: 'ferz',
-    m: 'met',
-    g: 'gold',
-    s: 'silver',
-    l: 'lance',
-    '+L': 'plance',
-    '+N': 'gold',
-    '+P': 'rook',
-    '+S': 'bishop'
-};
-
-// Count given letter occurences in a string
-export function lc(str, letter, uppercase) {
-    var letterCount = 0;
-    if (uppercase) letter = letter.toUpperCase();
-    for (var position = 0; position < str.length; position++) {
-        if (str.charAt(position) === letter) letterCount += 1;
-    }
-    return letterCount;
-}
-
-export const kyotoPromotion = {
-    'plance': 'lance',
-    'lance': 'plance',
-    'silver': 'psilver',
-    'psilver': 'silver',
-    'pknight': 'knight',
-    'knight': 'pknight',
-    'pawn': 'ppawn',
-    'ppawn': 'pawn'
-}
-
-export const SHOGI_HANDICAP_NAME = ['', 'Lance HC', 'Bishop HC', 'Rook HC', 'Rook+Lance HC', '2-Piece HC', '4-Piece HC', '6-Piece HC', '8-Piece HC', '9-Piece HC', '10-Piece HC'];
-export const SHOGI_HANDICAP_FEN = {
-'': '',
-'Lance HC': 'lnsgkgsn1/1r5b1/ppppppppp/9/9/9/PPPPPPPPP/1B5R1/LNSGKGSNL w 0 1',
-'Bishop HC': 'lnsgkgsnl/1r7/ppppppppp/9/9/9/PPPPPPPPP/1B5R1/LNSGKGSNL w 0 1',
-'Rook HC': 'lnsgkgsnl/7b1/ppppppppp/9/9/9/PPPPPPPPP/1B5R1/LNSGKGSNL w 0 1',
-'Rook+Lance HC': 'lnsgkgsn1/7b1/ppppppppp/9/9/9/PPPPPPPPP/1B5R1/LNSGKGSNL w 0 1',
-'2-Piece HC': 'lnsgkgsnl/9/ppppppppp/9/9/9/PPPPPPPPP/1B5R1/LNSGKGSNL w 0 1',
-'4-Piece HC': '1nsgkgsn1/9/ppppppppp/9/9/9/PPPPPPPPP/1B5R1/LNSGKGSNL w 0 1',
-'6-Piece HC': '2sgkgs2/9/ppppppppp/9/9/9/PPPPPPPPP/1B5R1/LNSGKGSNL w 0 1',
-'8-Piece HC': '3gkg3/9/ppppppppp/9/9/9/PPPPPPPPP/1B5R1/LNSGKGSNL w 0 1',
-'9-Piece HC': '3gk4/9/ppppppppp/9/9/9/PPPPPPPPP/1B5R1/LNSGKGSNL w 0 1',
-'10-Piece HC': '4k4/9/ppppppppp/9/9/9/PPPPPPPPP/1B5R1/LNSGKGSNL w 0 1'
-};
-
-export const CAPA_SUB_NAME = ['', 'Bird', 'Carrera', 'Gothic', 'Embassy'];
-export const CAPA_SUB_FEN = {
-'': '',
-'Bird': 'rnbcqkabnr/pppppppppp/10/10/10/10/PPPPPPPPPP/RNBCQKABNR w KQkq - 0 1',
-'Carrera': 'rcnbqkbnar/pppppppppp/10/10/10/10/PPPPPPPPPP/RCNBQKBNAR w KQkq - 0 1',
-'Gothic': 'rnbqckabnr/pppppppppp/10/10/10/10/PPPPPPPPPP/RNBQCKABNR w KQkq - 0 1',
-'Embassy': 'rnbqkcabnr/pppppppppp/10/10/10/10/PPPPPPPPPP/RNBQKCABNR w KQkq - 0 1'
-};
-
-export const WILD_SUB_NAME = ['', 'PawnsPushed', 'PawnsPassed', 'UpsideDown', 'Theban', 'No castle'];
-export const WILD_SUB_FEN = {
-'': '',
-'PawnsPushed': "rnbqkbnr/8/8/pppppppp/PPPPPPPP/8/8/RNBQKBNR w - - 0 1",
-'PawnsPassed': "rnbqkbnr/8/8/PPPPPPPP/pppppppp/8/8/RNBQKBNR w - - 0 1",
-'UpsideDown': "RNBQKBNR/PPPPPPPP/8/8/8/8/pppppppp/rnbqkbnr w - - 0 1",
-'Theban': "1p6/2p3kn/3p2pp/4pppp/5ppp/8/PPPPPPPP/PPPPPPKN w - - 0 1",
-'No castle': 'rnbqkbnr/pppppppp/8/8/8/8/PPPPPPPP/RNBQKBNR w - - 0 1'
-};
-
+import { key2pos } from 'chessgroundx/util';
+import { Color, Geometry, Key, Role } from 'chessgroundx/types';
+
+export const variants = ["makruk", "cambodian", "sittuyin", "placement", "crazyhouse", "chess", "shogi", "minishogi", "kyotoshogi", "xiangqi", "minixiangqi", "capablanca", "seirawan", "capahouse", "shouse", "grand", "grandhouse", "gothic", "gothhouse", "shako", "shogun"];
+export const variants960 = ["crazyhouse", "chess", "capablanca", "capahouse"];
+
+export const enabled_variants = ["makruk", "cambodian", "sittuyin", "placement", "crazyhouse", "chess", "shogi", "minishogi", "kyotoshogi", "xiangqi", "minixiangqi", "capablanca", "seirawan", "capahouse", "shouse", "grand", "grandhouse", "gothic", "shako", "shogun"];
+
+export const VARIANTS = {
+    makruk: { geom: Geometry.dim8x8, cg: "cg-512", BoardCSS: ["makruk2.svg", "makruk.svg", "makruk.jpg"], pieces: "makruk", PieceCSS: ["makrukwb", "makrukwr", "makruk", "makruks", "makruki"], icon: "Q"},
+    cambodian: { geom: Geometry.dim8x8, cg: "cg-512", BoardCSS: ["makruk2.svg", "makruk.svg", "makruk.jpg"], pieces: "makruk", PieceCSS: ["makrukwb", "makrukwr", "makruk", "makruks", "makruki"], icon: "!"},
+    sittuyin: { geom: Geometry.dim8x8, cg: "cg-512", BoardCSS: ["sittuyin.svg", "sittuyin.jpg", "sittuyingreen.svg"], pieces: "sittuyin", PieceCSS: ["sittuyins", "sittuyinm", "sittuyini"], icon: ":", baseURL: ["sittuyin", "makruk/cambodian", "makruk/intl"] },
+    shogi: { geom: Geometry.dim9x9, cg: "cg-576", BoardCSS: ["shogi.svg", "Shogiban1.png", "Shogiban2.png", "shogic.svg", "ShogiMaple.png", "doubutsu.svg"], pieces: "shogi", PieceCSS: ["shogi0k", "shogi0", "shogi0w", "shogi0p", "shogi0m", "shogi0d"], icon: "K", baseURL: ["shogi/ctk", "shogi/2kanji", "shogi/ctw", "shogi/ctp", "shogi/ctm", "shogi/Ka"] },
+    minishogi: { geom: Geometry.dim5x5, cg: "cg-260", BoardCSS: ["minishogi.svg", "MiniboardWood1.png", "MiniboardWood2.png"], pieces: "shogi", PieceCSS: ["shogi0k", "shogi0", "shogi0w", "shogi0p", "shogi0m"], icon: "6", baseURL: ["shogi/ctk", "shogi/2kanji", "shogi/ctw", "shogi/ctp", "shogi/ctm"] },
+    kyotoshogi: { geom: Geometry.dim5x5, cg: "cg-260", BoardCSS: ["minishogi.svg", "MiniboardWood1.png", "MiniboardWood2.png"], pieces: "kyoto", PieceCSS: ["kyoto0", "kyoto0k", "kyoto0i"], icon: ")", baseURL: ["shogi", "kyoto/Kanji", "kyoto/Intl"] },
+    xiangqi: { geom: Geometry.dim9x10, cg: "cg-576-640", BoardCSS: ["xiangqi.svg", "xiangqic.svg", "xiangqiCTexture.png", "xiangqiPaper.png", "xiangqiWood.png", "xiangqiDark.svg"], pieces: "xiangqi", PieceCSS: ["xiangqi", "xiangqict3", "xiangqict2", "xiangqihnz", "xiangqict2w", "xiangqihnzw"], icon: "8" },
+    minixiangqi: { geom: Geometry.dim7x7, cg: "cg-448", BoardCSS: ["minixiangqi.svg", "minixiangqiw.png", "minixqlg.svg"], pieces: "xiangqi", PieceCSS: ["xiangqi", "xiangqict3", "xiangqict2", "xiangqihnz", "xiangqict2w", "xiangqihnzw"], icon: "7" },
+    placement: { geom: Geometry.dim8x8, cg: "cg-512", BoardCSS: ["8x8brown.svg", "8x8blue.svg", "8x8green.svg", "8x8maple.jpg", "8x8olive.jpg"], pieces: "standard", PieceCSS: ["standard", "green", "alpha"], icon: "S", baseURL: ["merida", "green", "alpha"] },
+    crazyhouse: { geom: Geometry.dim8x8, cg: "cg-512", BoardCSS: ["8x8brown.svg", "8x8blue.svg", "8x8green.svg", "8x8maple.jpg", "8x8olive.jpg"], pieces: "standard", PieceCSS: ["standard", "green", "alpha"], icon: "+", baseURL: ["merida", "green", "alpha"] },
+    capablanca: { geom: Geometry.dim10x8, cg: "cg-640", BoardCSS: ["10x8brown.svg", "10x8blue.svg", "10x8green.svg", "10x8maple.jpg", "10x8olive.jpg"], pieces: "capa", PieceCSS: ["capa0", "capa1", "capa2", "capa3"], icon: "P" },
+    capahouse: { geom: Geometry.dim10x8, cg: "cg-640", BoardCSS: ["10x8brown.svg", "10x8blue.svg", "10x8green.svg", "10x8maple.jpg", "10x8olive.jpg"], pieces: "capa", PieceCSS: ["capa0", "capa1", "capa2", "capa3"], icon: "&", baseURL: ["capa", "seir", "green", "musk"] },
+    gothic: { geom: Geometry.dim10x8, cg: "cg-640", BoardCSS: ["10x8brown.svg", "10x8blue.svg", "10x8green.svg", "10x8maple.jpg", "10x8olive.jpg"], pieces: "capa", PieceCSS: ["capa0", "capa1", "capa2", "capa3"], icon: "P" },
+    gothhouse: { geom: Geometry.dim10x8, cg: "cg-640", BoardCSS: ["10x8brown.svg", "10x8blue.svg", "10x8green.svg", "10x8maple.jpg", "10x8olive.jpg"], pieces: "capa", PieceCSS: ["capa0", "capa1", "capa2", "capa3"], icon: "&", baseURL: ["capa", "seir", "green", "musk"] },
+    grand: { geom: Geometry.dim10x10, cg: "cg-640-640", BoardCSS: ["Grandboard.svg", "10x10brown.svg", "10x10blue.svg", "10x10green.svg", "10x10maple.jpg", "10x10mapleGrand.png"], pieces: "capa", PieceCSS: ["capa0", "capa1", "capa2", "capa3"], icon: "(" },
+    grandhouse: { geom: Geometry.dim10x10, cg: "cg-640-640", BoardCSS: ["Grandboard.svg", "10x10brown.svg", "10x10blue.svg", "10x10green.svg", "10x10maple.jpg", "10x10mapleGrand.png"], pieces: "capa", PieceCSS: ["capa0", "capa1", "capa2", "capa3"], icon: "*", baseURL: ["capa", "seir", "green", "musk"] },
+    seirawan: { geom: Geometry.dim8x8, cg: "cg-512", BoardCSS: ["8x8brown.svg", "8x8blue.svg", "8x8green.svg", "8x8maple.jpg", "8x8olive.jpg"], pieces: "seirawan", PieceCSS: ["seir1", "seir0", "seir2", "seir3"], icon: "L", baseURL: ["seir", "capa", "green", "musk"] },
+    shouse: { geom: Geometry.dim8x8, cg: "cg-512", BoardCSS: ["8x8brown.svg", "8x8blue.svg", "8x8green.svg", "8x8maple.jpg", "8x8olive.jpg"], pieces: "seirawan", PieceCSS: ["seir1", "seir0", "seir2", "seir3"], icon: "$", baseURL: ["seir", "capa", "green", "musk"] },
+    chess: { geom: Geometry.dim8x8, cg: "cg-512", BoardCSS: ["8x8brown.svg", "8x8blue.svg", "8x8green.svg", "8x8maple.jpg", "8x8olive.jpg"], pieces: "standard", PieceCSS: ["standard", "green", "alpha"], icon: "M" },
+    shako: { geom: Geometry.dim10x10, cg: "cg-640-640", BoardCSS: ["10x10brown.svg", "10x10blue.svg", "10x10green.svg", "10x10maple.jpg", "10x10olive.jpg"], pieces: "shako", PieceCSS: ["shako0"], icon: "9" },
+    shogun: { geom: Geometry.dim8x8, cg: "cg-512", BoardCSS: ["ShogunPlain.svg", "ShogunMaple.png", "ShogunMaple2.png", "ShogunBlue.svg", "8x8brown.svg", "8x8maple.jpg"], pieces: "shogun", PieceCSS: ["shogunb", "shogunr", "shogunw"], icon: "-" , baseURL: ["shogun/blue", "shogun/red", "shogun/white"] },
+}
+
+export function variantIcon(variant, chess960) {
+    if (chess960 === "True" || chess960 === 1 || chess960 === true) {
+        switch (variant) {
+        case "crazyhouse":
+            return "%";
+        case "capablanca":
+            return ",";
+        case "capahouse":
+            return "'";
+        case "chess":
+            return "V";
+        }
+    } else {
+        return VARIANTS[variant].icon;
+    }
+}
+
+export function variantName(variant, chess960) {
+    if (chess960 === "True" || chess960 === 1 || chess960 === true) {
+        return variant.toUpperCase(variant) + "960";
+    } else {
+        switch (variant) {
+        case "seirawan":
+            return "S-CHESS";
+        case "shouse":
+            return "S-HOUSE";
+        default:
+            return variant.toUpperCase(variant);
+        }
+    }
+}
+
+// pocket part of the FEN (including brackets)
+export function getPockets(fen: string) {
+    const fen_placement = fen.split(" ")[0];
+    var pockets = "";
+    const bracketPos = fen_placement.indexOf("[");
+    if (bracketPos !== -1) {
+        pockets = fen_placement.slice(bracketPos);
+    }
+    return pockets;
+}
+
+
+export function pieceRoles(variant: string) {
+    switch (variant) {
+    case "grandhouse":
+    case "grand":
+    case "gothic":
+    case "gothhouse":
+    case "capahouse":
+    case "capablanca":
+        return ["king", "queen", "cancellor", "archbishop", "rook", "bishop", "knight", "pawn"];
+    case "shouse":
+    case "seirawan":
+        return ["king", "queen", "elephant", "hawk", "rook", "bishop", "knight", "pawn"];
+    case "kyotoshogi":
+        return ["king", "pknight", "silver", "plance", "pawn"];
+    case "minishogi":
+        return ["king", "rook", "bishop", "gold", "silver", "pawn"];
+    case "shogi":
+        return ["king", "rook", "bishop", "gold", "silver", "knight", "lance", "pawn"];
+    case "shako":
+        return ["king", "queen", "elephant", "cancellor", "rook", "bishop", "knight", "pawn"];
+    case "shogun":
+        return ["king", "pferz", "rook", "bishop", "knight", "pawn"];
+    case "xiangqi":
+        return ["king", "advisor", "cannon", "rook", "bishop", "knight", "pawn"];
+    case "minixiangqi":
+        return ["king", "cannon", "rook", "knight", "pawn"];
+    case "makruk":
+    case "cambodian":
+        return ["king", "met", "silver", "rook", "knight", "pawn", "ferz"];
+    case "sittuyin":
+        return ["king", "ferz", "silver", "rook", "knight", "pawn"];
+    default:
+        return ["king", "queen", "rook", "bishop", "knight", "pawn"];
+    }
+}
+
+
+export function pocketRoles(variant: string) {
+    switch (variant) {
+    case "sittuyin":
+        return ["rook", "knight", "silver", "ferz", "king"];
+    case "shogun":
+        return ["pawn", "knight", "bishop", "rook", "ferz"];
+    case "crazyhouse":
+        return ["pawn", "knight", "bishop", "rook", "queen"];
+    case "grandhouse":
+    case "gothhouse":
+    case "capahouse":
+        return ["pawn", "knight", "bishop", "rook", "archbishop", "cancellor", "queen"];
+    case "shogi":
+        return ["pawn", "lance", "knight", "silver", "gold", "bishop", "rook"];
+    case "kyotoshogi":
+        return ["pawn", "lance", "knight", "silver"];
+    case "minishogi":
+        return ["pawn", "silver", "gold", "bishop", "rook"];
+    case "shouse":
+        return ["pawn", "knight", "bishop", "rook", "hawk", "elephant", "queen"];
+    case "seirawan":
+        return ["hawk", "elephant"];
+    default:
+        return ["knight", "bishop", "rook", "queen", "king"];
+    }
+}
+
+function promotionZone(variant: string, color: string) {
+    switch (variant) {
+    case 'shogi':
+        return color === 'white' ? 'a9b9c9d9e9f9g9h9i9a8b8c8d8e8f8g8h8i8a7b7c7d7e7f7g7h7i7' : 'a1b1c1d1e1f1g1h1i1a2b2c2d2e2f2g2h2i2a3b3c3d3e3f3g3h3i3';
+    case 'kyotoshogi':
+        return '';
+    case 'minishogi':
+        return color === 'white' ? 'a5b5c5d5e5' : 'a1b1c1d1e1';
+    case 'shogun':
+        return color === 'white' ? 'a6b6c6d6e6f6g6h6a7b7c7d7e7f7g7h7a8b8c8d8e8f8g8h8' : 'a1b1c1d1e1f1g1h1a2b2c2d2e2f2g2h2a3b3c3d3e3f3g3h3';
+    case 'cambodian':
+    case 'makruk':
+        return color === 'white' ? 'a6b6c6d6e6f6g6h6' : 'a3b3c3d3e3f3g3h3';
+    case 'sittuyin':
+        return color === 'white' ? 'a8b7c6d5e5f6g7h8' : 'a1b2c3d4e4f3g2h1';
+    default:
+        return color === 'white' ? 'a8b8c8d8e8f8g8h8i8j8' : 'a1b1c1d1e1f1g1h1i1j1';
+    }
+}
+
+export const autoqueenable = ["placement", "crazyhouse", "chess", "capablanca", "seirawan", "capahouse", "shouse", "grand", "grandhouse", "gothic", "gothhouse", "shako"];
+
+export function promotionRoles(variant: string, role: Role, orig: Key, dest: Key, promotions) {
+    switch (variant) {
+    case "gothic":
+    case "gothhouse":
+    case "capahouse":
+    case "capablanca":
+        return ["queen", "knight", "rook", "bishop", "archbishop", "cancellor"];
+    case "shouse":
+    case "seirawan":
+        return ["queen", "knight", "rook", "bishop", "elephant", "hawk"];
+    case "kyotoshogi":
+    case "minishogi":
+    case "shogi":
+        return ["p" + role, role];
+    case "grandhouse":
+    case "grand":
+    case "shako":
+        var roles: Role[] = [];
+        const moves = promotions.map((move) => move.slice(0, -1));
+        promotions.forEach((move) => {
+            const prole = sanToRole[move.slice(-1)];
+            if (moves.indexOf(orig + dest) !== -1 && roles.indexOf(prole) === -1) {
+                roles.push(prole);
+            }
+        });
+        // promotion is optional except on back ranks
+        if ((dest[1] !== "9") && (dest[1] !== "0")) roles.push(role);
+        return roles;
+    case "shogun":
+        switch (role) {
+        case "pawn": return ["ppawn", "pawn"];
+        case "knight": return ["pknight", "knight"];
+        case "bishop": return ["pbishop", "bishop"];
+        case "rook": return ["prook", "rook"];
+        case "ferz": return ["pferz", "ferz"];
+        }
+default:
+        return ["queen", "knight", "rook", "bishop"];
+    }
+}
+
+export function mandatoryPromotion(variant, role: Role, orig: Key, dest: Key, color: Color) {
+    // Promotion is mandatory in Kyoto Shogi for all pieces in every move.
+    // Except the King. King cannot promote.
+    if (variant === "kyotoshogi") return role !== "king" && orig !== 'z0';
+
+    if (variant === "minishogi" && role === "pawn") {
+        if (color === "white") {
+            return dest[1] === "5";
+        } else {
+            return dest[1] === "1";
+        }
+    }
+
+    if (variant === "shogun") {
+        if (role === "pawn") {
+            if (color === "white") {
+                return dest[1] === "8";
+            } else {
+                return dest[1] === "1";
+            }
+        } else {
+            return false;
+        }
+    }
+
+    switch (role) {
+    case "pawn":
+    case "lance":
+        if (color === "white") {
+            return dest[1] === "9";
+        } else {
+            return dest[1] === "1";
+        }
+    case "knight":
+        if (color === "white") {
+            return dest[1] === "9" || dest[1] === "8";
+        } else {
+            return dest[1] === "1" || dest[1] === "2";
+        }
+    default:
+        return false;
+    }
+}
+
+export function needPockets(variant: string) {
+    return variant === 'shogun' || variant === 'placement' || variant === 'crazyhouse' || variant === 'sittuyin' || variant.endsWith('shogi') || variant === 'seirawan' || variant === 'capahouse' || variant === 'shouse' || variant === 'grandhouse' || variant === "gothhouse";
+}
+
+export function hasEp(variant: string) {
+    return variant === 'shogun' || variant === 'chess' || variant === 'placement' || variant === 'crazyhouse' || variant === 'capablanca' || variant === 'seirawan' || variant === 'capahouse' || variant === 'shouse' || variant === 'grand' || variant === 'grandhouse' || variant === "gothic" || variant === "gothhouse" || variant === 'shako';
+}
+
+function diff(a: number, b:number):number {
+  return Math.abs(a - b);
+}
+
+function diagonalMove(pos1, pos2) {
+    const xd = diff(pos1[0], pos2[0]);
+    const yd = diff(pos1[1], pos2[1]);
+    return xd === yd && xd === 1;
+}
+
+export function canGate(fen, piece, orig) {
+    // console.log("   isGating()", fen, piece, orig);
+    const no_gate = [false, false, false, false, false, false]
+    if ((piece.color === "white" && orig.slice(1) !== "1") ||
+        (piece.color === "black" && orig.slice(1) !== "8") ||
+        (piece.role === "hawk") ||
+        (piece.role === "elephant")) return no_gate;
+
+    // In starting position king and(!) rook virginity is encoded in KQkq
+    // "rnbqkbnr/pppppppp/8/8/8/8/PPPPPPPP/RNBQKBNR[HEhe] w KQBCDFGkqbcdfg - 0 1"
+
+    // but after kings moved rook virginity is encoded in AHah
+    // rnbq1bnr/ppppkppp/8/4p3/4P3/8/PPPPKPPP/RNBQ1BNR[HEhe] w ABCDFGHabcdfgh - 2 3
+
+    // king virginity is encoded in Ee after any Rook moved but King not
+
+    const parts = fen.split(" ");
+    const placement = parts[0];
+    const color = parts[1];
+    const castl = parts[2];
+    // console.log("isGating()", orig, placement, color, castl);
+    switch (orig) {
+    case "a1":
+        if (castl.indexOf("A") === -1 && castl.indexOf("Q") === -1) return no_gate;
+        break;
+    case "b1":
+        if (castl.indexOf("B") === -1) return no_gate;
+        break;
+    case "c1":
+        if (castl.indexOf("C") === -1) return no_gate;
+        break;
+    case "d1":
+        if (castl.indexOf("D") === -1) return no_gate;
+        break;
+    case "e1":
+        if (piece.role !== "king") {
+            return no_gate;
+        } else if ((castl.indexOf("K") === -1) && (castl.indexOf("Q") === -1) && (castl.indexOf("E") === -1)) {
+            return no_gate;
+        };
+        break;
+    case "f1":
+        if (castl.indexOf("F") === -1) return no_gate;
+        break;
+    case "g1":
+        if (castl.indexOf("G") === -1) return no_gate;
+        break;
+    case "h1":
+        if (castl.indexOf("H") === -1 && castl.indexOf("K") === -1) return no_gate;
+        break;
+    case "a8":
+        if (castl.indexOf("a") === -1 && castl.indexOf("q") === -1) return no_gate;
+        break;
+    case "b8":
+        if (castl.indexOf("b") === -1) return no_gate;
+        break;
+    case "c8":
+        if (castl.indexOf("c") === -1) return no_gate;
+        break;
+    case "d8":
+        if (castl.indexOf("d") === -1) return no_gate;
+        break;
+    case "e8":
+        if (piece.role !== "king") {
+            return no_gate;
+        } else if ((castl.indexOf("k") === -1) && (castl.indexOf("q") === -1) && (castl.indexOf("e") === -1)) {
+            return no_gate;
+        };
+        break;
+    case "f8":
+        if (castl.indexOf("f") === -1) return no_gate;
+        break;
+    case "g8":
+        if (castl.indexOf("g") === -1) return no_gate;
+        break;
+    case "h8":
+        if (castl.indexOf("h") === -1 && castl.indexOf("k") === -1) return no_gate;
+        break;
+    };
+    const bracketPos = placement.indexOf("[");
+    const pockets = placement.slice(bracketPos);
+    const ph = lc(pockets, "h", color==='w') !== 0;
+    const pe = lc(pockets, "e", color==='w') !== 0;
+    const pq = lc(pockets, "q", color==='w') !== 0;
+    const pr = lc(pockets, "r", color==='w') !== 0;
+    const pb = lc(pockets, "b", color==='w') !== 0;
+    const pn = lc(pockets, "n", color==='w') !== 0;
+
+    return [ph, pe, pq, pr, pb, pn];
+}
+
+export function isPromotion(variant, piece, orig, dest, meta, promotions) {
+    if (variant === 'xiangqi' || variant === 'minixiangqi') return false;
+    const pz = promotionZone(variant, piece.color)
+    switch (variant) {
+    case 'shogi':
+        return ['king', 'gold', 'ppawn', 'pknight', 'pbishop', 'prook', 'psilver', 'plance'].indexOf(piece.role) === -1
+            && (pz.indexOf(orig) !== -1 || pz.indexOf(dest) !== -1);
+    case 'kyotoshogi':
+        console.log('isPromotion()', variant, piece, orig, dest, meta, promotions);
+        return piece.role !== 'king' || orig === 'z0';
+    case 'minishogi':
+        return ['king', 'gold', 'ppawn', 'pbishop', 'prook', 'psilver'].indexOf(piece.role) === -1
+            && (pz.indexOf(orig) !== -1 || pz.indexOf(dest) !== -1);
+    case 'sittuyin':
+        // See https://vdocuments.net/how-to-play-myanmar-traditional-chess-eng-book-1.html
+        const firstRankIs0 = false;
+        const dm = diagonalMove(key2pos(orig, firstRankIs0), key2pos(dest, firstRankIs0));
+        return piece.role === "pawn" && ( orig === dest || (!meta.captured && dm));
+    case 'grandhouse':
+    case 'grand':
+    case 'shogun':
+    case 'shako':
+        // TODO: we can use this for other variants also
+        return promotions.map((move) => move.slice(0, -1)).indexOf(orig + dest) !== -1;
+    default:
+        return piece.role === "pawn" && pz.indexOf(dest) !== -1;
+    }
+}
+
+export function uci2usi(move) {
+    const parts = move.split("");
+    if (parts[1] === "@") {
+        parts[1] = "*";
+        parts[2] = String.fromCharCode(parts[2].charCodeAt() - 48)
+        parts[3] = String.fromCharCode(parts[3].charCodeAt() + 48)
+    } else if (parts[2] === "@") {
+        parts[2] = "*";
+        parts[3] = String.fromCharCode(parts[3].charCodeAt() - 48)
+        parts[4] = String.fromCharCode(parts[4].charCodeAt() + 48)
+    } else {
+        parts[0] = String.fromCharCode(parts[0].charCodeAt() - 48)
+        parts[1] = String.fromCharCode(parts[1].charCodeAt() + 48)
+        parts[2] = String.fromCharCode(parts[2].charCodeAt() - 48)
+        parts[3] = String.fromCharCode(parts[3].charCodeAt() + 48)
+    }
+    return parts.join("");
+}
+
+export function usi2uci(move) {
+    // console.log("usi2uci()", move);
+    const parts = move.split("");
+    if (parts[1] === "*") {
+        parts[1] = "@";
+        parts[2] = String.fromCharCode(parts[2].charCodeAt() + 48)
+        parts[3] = String.fromCharCode(parts[3].charCodeAt() - 48)
+    } else if (parts[2] === "*") {
+        parts[2] = "@";
+        parts[3] = String.fromCharCode(parts[3].charCodeAt() + 48)
+        parts[4] = String.fromCharCode(parts[4].charCodeAt() - 48)
+    } else {
+        parts[0] = String.fromCharCode(parts[0].charCodeAt() + 48)
+        parts[1] = String.fromCharCode(parts[1].charCodeAt() - 48)
+        parts[2] = String.fromCharCode(parts[2].charCodeAt() + 48)
+        parts[3] = String.fromCharCode(parts[3].charCodeAt() - 48)
+    }
+    return parts.join("");
+}
+
+export function zero2grand(move) {
+    const parts = move.split("");
+    if (parts[1] !== "@") {
+        parts[1] = String(Number(parts[1]) + 1);
+    }
+    parts[3] = String(Number(parts[3]) + 1);
+    return parts.join("");
+}
+
+export function grand2zero(move) {
+    // cut off promotion piece letter
+    var promo = '';
+    if ('0123456789'.indexOf(move.slice(-1)) === -1) {
+        promo = move.slice(-1);
+        move = move.slice(0, -1);
+    }
+    const parts = move.split("");
+
+    if (parts[1] === '@') {
+        return parts[0] + parts[1] + parts[2] + String(Number(move.slice(3)) - 1);
+    }
+    if ('0123456789'.indexOf(parts[2]) !== -1) {
+        parts[1] = String(Number(parts[1] + parts[2]) -1);
+        parts[4] = String(Number(move.slice(4)) - 1);
+        return parts[0] + parts[1] + parts[3] + parts[4] + promo;
+    } else {
+        parts[1] = String(Number(parts[1]) -1);
+        parts[3] = String(Number(move.slice(3)) - 1);
+        return parts[0] + parts[1] + parts[2] + parts[3] + promo;
+    }
+}
+
+export const roleToSan = {
+    pawn: 'P',
+    knight: 'N',
+    bishop: 'B',
+    rook: 'R',
+    queen: 'Q',
+    king: 'K',
+    archbishop: 'A',
+    cancellor: 'C',
+    elephant: "E",
+    hawk: "H",
+    ferz: 'F',
+    met: 'M',
+    gold: 'G',
+    silver: 'S',
+    lance: 'L',
+};
+
+export const sanToRole = {
+    P: 'pawn',
+    N: 'knight',
+    B: 'bishop',
+    R: 'rook',
+    Q: 'queen',
+    K: 'king',
+    A: 'archbishop',
+    C: 'cancellor',
+    E: 'elephant',
+    H: 'hawk',
+    F: 'ferz',
+    M: 'met',
+    G: 'gold',
+    S: 'silver',
+    L: 'lance',
+    p: 'pawn',
+    n: 'knight',
+    b: 'bishop',
+    r: 'rook',
+    q: 'queen',
+    k: 'king',
+    a: 'archbishop',
+    c: 'cancellor',
+    e: 'elephant',
+    h: 'hawk',
+    f: 'ferz',
+    m: 'met',
+    g: 'gold',
+    s: 'silver',
+    l: 'lance',
+    '+L': 'plance',
+    '+N': 'gold',
+    '+P': 'rook',
+    '+S': 'bishop'
+};
+
+// Count given letter occurences in a string
+export function lc(str, letter, uppercase) {
+    var letterCount = 0;
+    if (uppercase) letter = letter.toUpperCase();
+    for (var position = 0; position < str.length; position++) {
+        if (str.charAt(position) === letter) letterCount += 1;
+    }
+    return letterCount;
+}
+
+export const kyotoPromotion = {
+    'plance': 'lance',
+    'lance': 'plance',
+    'silver': 'psilver',
+    'psilver': 'silver',
+    'pknight': 'knight',
+    'knight': 'pknight',
+    'pawn': 'ppawn',
+    'ppawn': 'pawn'
+}
+
+export const SHOGI_HANDICAP_NAME = ['', 'Lance HC', 'Bishop HC', 'Rook HC', 'Rook+Lance HC', '2-Piece HC', '4-Piece HC', '6-Piece HC', '8-Piece HC', '9-Piece HC', '10-Piece HC'];
+export const SHOGI_HANDICAP_FEN = {
+'': '',
+'Lance HC': 'lnsgkgsn1/1r5b1/ppppppppp/9/9/9/PPPPPPPPP/1B5R1/LNSGKGSNL w 0 1',
+'Bishop HC': 'lnsgkgsnl/1r7/ppppppppp/9/9/9/PPPPPPPPP/1B5R1/LNSGKGSNL w 0 1',
+'Rook HC': 'lnsgkgsnl/7b1/ppppppppp/9/9/9/PPPPPPPPP/1B5R1/LNSGKGSNL w 0 1',
+'Rook+Lance HC': 'lnsgkgsn1/7b1/ppppppppp/9/9/9/PPPPPPPPP/1B5R1/LNSGKGSNL w 0 1',
+'2-Piece HC': 'lnsgkgsnl/9/ppppppppp/9/9/9/PPPPPPPPP/1B5R1/LNSGKGSNL w 0 1',
+'4-Piece HC': '1nsgkgsn1/9/ppppppppp/9/9/9/PPPPPPPPP/1B5R1/LNSGKGSNL w 0 1',
+'6-Piece HC': '2sgkgs2/9/ppppppppp/9/9/9/PPPPPPPPP/1B5R1/LNSGKGSNL w 0 1',
+'8-Piece HC': '3gkg3/9/ppppppppp/9/9/9/PPPPPPPPP/1B5R1/LNSGKGSNL w 0 1',
+'9-Piece HC': '3gk4/9/ppppppppp/9/9/9/PPPPPPPPP/1B5R1/LNSGKGSNL w 0 1',
+'10-Piece HC': '4k4/9/ppppppppp/9/9/9/PPPPPPPPP/1B5R1/LNSGKGSNL w 0 1'
+};
+
+export const CAPA_SUB_NAME = ['', 'Bird', 'Carrera', 'Gothic', 'Embassy'];
+export const CAPA_SUB_FEN = {
+'': '',
+'Bird': 'rnbcqkabnr/pppppppppp/10/10/10/10/PPPPPPPPPP/RNBCQKABNR w KQkq - 0 1',
+'Carrera': 'rcnbqkbnar/pppppppppp/10/10/10/10/PPPPPPPPPP/RCNBQKBNAR w KQkq - 0 1',
+'Gothic': 'rnbqckabnr/pppppppppp/10/10/10/10/PPPPPPPPPP/RNBQCKABNR w KQkq - 0 1',
+'Embassy': 'rnbqkcabnr/pppppppppp/10/10/10/10/PPPPPPPPPP/RNBQKCABNR w KQkq - 0 1'
+};
+
+export const WILD_SUB_NAME = ['', 'PawnsPushed', 'PawnsPassed', 'UpsideDown', 'Theban', 'No castle'];
+export const WILD_SUB_FEN = {
+'': '',
+'PawnsPushed': "rnbqkbnr/8/8/pppppppp/PPPPPPPP/8/8/RNBQKBNR w - - 0 1",
+'PawnsPassed': "rnbqkbnr/8/8/PPPPPPPP/pppppppp/8/8/RNBQKBNR w - - 0 1",
+'UpsideDown': "RNBQKBNR/PPPPPPPP/8/8/8/8/pppppppp/rnbqkbnr w - - 0 1",
+'Theban': "1p6/2p3kn/3p2pp/4pppp/5ppp/8/PPPPPPPP/PPPPPPKN w - - 0 1",
+'No castle': 'rnbqkbnr/pppppppp/8/8/8/8/PPPPPPPP/RNBQKBNR w - - 0 1'
+};
+