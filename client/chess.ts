import { h } from 'snabbdom/h';

import * as cg from 'chessgroundx/types';
import * as util from 'chessgroundx/util';
import { read } from 'chessgroundx/fen';

import { _ } from './i18n';
import { InsertHook } from "snabbdom/src/hooks";

const pieceSan = ['A', 'B', 'C', 'D', 'E', 'F', 'G', 'H', 'I', 'J', 'K', 'L', 'M', 'N', 'O', 'P', 'Q', 'R', 'S', 'T', 'U', 'V', 'W', 'X', 'Y', 'Z'] as const;
export type PieceSan = `${'+' | ''}${typeof pieceSan[number]}`;
export type DropOrig = `${PieceSan}@`;
export type UCIOrig = cg.Key | DropOrig;
export type UCIMove = `${UCIOrig}${cg.Key}`;

export interface BoardFamily {
    geometry: cg.Geometry;
    cg: string;
    boardCSS: string[];
}

export interface PieceFamily {
    pieceCSS: string[];
}

export const BOARD_FAMILIES: { [key: string]: BoardFamily } = {
    standard8x8: { geometry: cg.Geometry.dim8x8, cg: "cg-512", boardCSS: ["8x8brown.svg", "8x8blue.svg", "8x8green.svg", "8x8maple.jpg", "8x8olive.jpg", "8x8santa.png"] },
    standard10x8: { geometry: cg.Geometry.dim10x8, cg: "cg-640", boardCSS: ["10x8brown.svg", "10x8blue.svg", "10x8green.svg", "10x8maple.jpg", "10x8olive.jpg"] },
    standard10x10: { geometry: cg.Geometry.dim10x10, cg: "cg-640-640", boardCSS: ["10x10brown.svg", "10x10blue.svg", "10x10green.svg", "10x10maple.jpg", "10x10olive.jpg"] },
    grand10x10: { geometry: cg.Geometry.dim10x10, cg: "cg-640-640", boardCSS: ["Grandboard.svg", "10x10brown.svg", "10x10blue.svg", "10x10green.svg", "10x10maple.jpg", "10x10mapleGrand.png"] },
    makruk8x8: { geometry: cg.Geometry.dim8x8, cg: "cg-512", boardCSS: ["makruk2.svg", "makruk.svg", "makruk.jpg"] },
    sittuyin8x8: { geometry: cg.Geometry.dim8x8, cg: "cg-512", boardCSS: ["sittuyin.svg", "sittuyin.jpg", "sittuyingreen.svg", "sittuyinGrainBrown.svg"] },
    shogi9x9: { geometry: cg.Geometry.dim9x9, cg: "cg-576", boardCSS: ["shogi.svg", "Shogiban1.png", "Shogiban2.png", "shogic.svg", "ShogiMaple.png", 'ShogiGrayTexture.png', "ShogiSpace1.png", "doubutsu.svg", "ShogiOak.png"] },
    shogi7x7: { geometry: cg.Geometry.dim7x7, cg: "cg-448-516", boardCSS: ["ToriPlain.svg", "ToriWood.svg", "ToriDaySky.svg", "ToriNightSky.svg"] },
    shogi5x5: { geometry: cg.Geometry.dim5x5, cg: "cg-260", boardCSS: ["minishogi.svg", "MiniboardWood1.png", "MiniboardWood2.png", "MinishogiDobutsu.svg", "MinishogiDobutsu2.svg"] },
    shogi5x6: { geometry: cg.Geometry.dim5x6, cg: "cg-260-360", boardCSS: ["gorogoro.svg", "gorogoroboard.svg", "gorogoro2.svg", "GorogoroWood.png"] },
    shogi3x4: { geometry: cg.Geometry.dim3x4, cg: "cg-156", boardCSS: ["doubutsuboard.svg", "dobutsu3x4.svg"] },
    xiangqi9x10: { geometry: cg.Geometry.dim9x10, cg: "cg-576-640", boardCSS: ["xiangqi.svg", "xiangqic.svg", "xiangqiCTexture.png", "xiangqiPaper.png", "xiangqiWood.png", "xiangqiDark.svg", "xiangqiWikimedia.svg"] },
    xiangqi7x7: { geometry: cg.Geometry.dim7x7, cg: "cg-448", boardCSS: ["minixiangqi.svg", "minixiangqiw.png", "minixqlg.svg"] },
    janggi9x10: { geometry: cg.Geometry.dim9x10, cg: "cg-576-640", boardCSS: ["JanggiBrown.svg", "JanggiPaper.png", "JanggiWood.png", "JanggiDark.svg", "JanggiWoodDark.svg", "JanggiStone.svg"] },
    shogun8x8: { geometry: cg.Geometry.dim8x8, cg: "cg-512", boardCSS: ["ShogunPlain.svg", "ShogunMaple.png", "ShogunMaple2.png", "ShogunBlue.svg", "8x8brown.svg", "8x8maple.jpg"] },
};

export const PIECE_FAMILIES: { [key: string]: PieceFamily } = {
    standard: { pieceCSS: ["standard", "green", "alpha", "chess_kaneo", "santa"] },
    capa: { pieceCSS: ["capa0", "capa1", "capa2", "capa3", "capa4"] },
    seirawan: { pieceCSS: ["seir1", "seir0", "seir2", "seir3", "seir4"] },
    makruk: { pieceCSS: ["makrukwb", "makrukwr", "makruk", "makruks", "makruki"] },
    sittuyin: { pieceCSS: ["sittuyins", "sittuyinkagr", "sittuyinkabr", "sittuyinm", "sittuyini"] },
    shogi: { pieceCSS: ["shogik", "shogi", "shogiw", "shogip", "shogim", "shogip3d", "shogikw3d", "shogid", "shogiim"] },
    kyoto: { pieceCSS: ["kyoto", "kyotok", "kyotoi", "kyotod"] },
    dobutsu: { pieceCSS: ["dobutsu"] },
    tori: { pieceCSS: ["torii", "torik", "torim"] },
    xiangqi: { pieceCSS: ["xiangqi", "xiangqict3", "xiangqict2", "xiangqihnz", "xiangqict2w", "xiangqihnzw", "xiangqiKa", "xiangqiwikim"] },
    janggi: { pieceCSS: ["janggihb", "janggihg", "janggiikak", "janggiikaw", "janggikak", "janggikaw"] },
    shako: { pieceCSS: ["shako0", "shako1", "shako2"] },
    shogun: { pieceCSS: ["shogun0", "shogun1", "shogun2", "shogun3", "shogun4", "shogun5"] },
    orda: { pieceCSS: ["orda0", "orda1"] },
    synochess: { pieceCSS: ["synochess0", "synochess1", "synochess2", "synochess3", "synochess4", "synochess5"] },
    hoppel: { pieceCSS: ["hoppel0", "hoppel1", "hoppel2"] },
    shinobi: { pieceCSS: ["shinobi0", "shinobi1"] },
    empire: { pieceCSS: ["empire0", "empire1"] },
    ordamirror: { pieceCSS: ["ordamirror0", "ordamirror1"] },
};

type MandatoryPromotionPredicate = (role: cg.Role, orig: cg.Key, dest: cg.Key, color: cg.Color) => boolean;

const alwaysMandatory: MandatoryPromotionPredicate = () => true;

function distanceBased(required: { [ letter: string ]: number }, boardHeight: number) : MandatoryPromotionPredicate {
    return (role: cg.Role, _orig: cg.Key, dest: cg.Key, color: cg.Color) => {
        const letter = role2letter(role);
        return (letter in required) ? distFromLastRank(dest, color, boardHeight) < required[letter] : false;
    };
}

function distFromLastRank(dest: cg.Key, color: cg.Color, boardHeight: number) : number {
    const rank = util.key2pos(dest)[1];
    return (color === "white") ? boardHeight - rank : rank - 1;
}

export interface IVariant {
    readonly name: string;
    readonly displayName: (chess960: boolean) => string;
    readonly tooltip: () => string;

    readonly startFen: string;

    readonly board: keyof typeof BOARD_FAMILIES;
    readonly geometry: cg.Geometry;
    readonly boardWidth: number;
    readonly boardHeight: number;
    readonly cg: string;
    readonly boardCSS: string[];

    readonly piece: keyof typeof PIECE_FAMILIES;
    readonly pieceCSS: string[];

    readonly firstColor: string;
    readonly secondColor: string;

    readonly pieceRoles: (color: cg.Color) => string[];
    readonly pocket: boolean;
    readonly pocketRoles: (color: cg.Color) => string[] | undefined;

    readonly promotion: string;
    readonly isMandatoryPromotion: MandatoryPromotionPredicate;
    readonly timeControl: string;
    readonly counting?: string;
    readonly materialPoint?: string;
    readonly enPassant: boolean;
    readonly autoQueenable: boolean;
    readonly drop: boolean;
    readonly gate: boolean;
    readonly pass: boolean;

    readonly alternateStart?: { [ name: string ]: string };

    readonly chess960: boolean;

    readonly icon: (chess960: boolean) => string;
    readonly pieceSound: string;
}

class Variant implements IVariant {
    readonly name: string;
    private readonly _displayName: string;
    displayName(chess960 = false) { return this._displayName + (chess960 ? "960" : ""); }
    private readonly _tooltip: () => string;
    tooltip() { return this._tooltip(); }
    readonly startFen: string;

    readonly board: keyof typeof BOARD_FAMILIES;
    private readonly boardFamily: BoardFamily;
    get geometry() { return this.boardFamily.geometry; }
    get boardWidth() { return cg.dimensions[this.geometry].width; }
    get boardHeight() { return cg.dimensions[this.geometry].height; }
    get cg() { return this.boardFamily.cg; }
    get boardCSS() { return this.boardFamily.boardCSS; }

    readonly piece: keyof typeof PIECE_FAMILIES;
    private readonly pieceFamily: PieceFamily;
    get pieceCSS() { return this.pieceFamily.pieceCSS; }

    readonly firstColor: string;
    readonly secondColor: string;

    private readonly _pieceRoles: [ string[], string[] ];
    pieceRoles(color: cg.Color) { return color === "white" ? this._pieceRoles[0] : this._pieceRoles[1]; }
    readonly pocket: boolean;
    private readonly _pocketRoles: [ string[] | undefined, string[] | undefined ];
    pocketRoles(color: cg.Color) { return color === "white" ? this._pocketRoles[0] : this._pocketRoles[1]; }

    readonly promotion: string;
    readonly isMandatoryPromotion: MandatoryPromotionPredicate;
    readonly timeControl: string;
    readonly counting?: string;
    readonly materialPoint?: string;
    readonly enPassant: boolean;
    readonly autoQueenable: boolean;
    readonly drop: boolean;
    readonly gate: boolean;
    readonly pass: boolean;

    readonly alternateStart?: { [ name: string ]: string };

    readonly chess960: boolean;

    private readonly _icon: string;
    private readonly _icon960: string;
    icon(chess960 = false) { return chess960 ? this._icon960 : this._icon; }
    readonly pieceSound: string;

    constructor(data: VariantConfig) {
        this.name = data.name;
        this._displayName = (data.displayName ?? data.name).toUpperCase();
        this._tooltip = data.tooltip;
        this.startFen = data.startFen;

        this.board = data.board;
        this.boardFamily = BOARD_FAMILIES[data.board];

        this.piece = data.piece;
        this.pieceFamily = PIECE_FAMILIES[data.piece];

        this.firstColor = data.firstColor ?? "White";
        this.secondColor = data.secondColor ?? "Black";
        this._pieceRoles = [ data.pieceRoles, data.pieceRoles2 ?? data.pieceRoles ];
        this.pocket = Boolean(data.pocketRoles || data.pocketRoles2);
        this._pocketRoles = [ data.pocketRoles, data.pocketRoles2 ?? data.pocketRoles ];

        this.promotion = data.promotion ?? "regular";
        this.isMandatoryPromotion = data.isMandatoryPromotion ?? alwaysMandatory;
        this.timeControl = data.timeControl ?? "incremental";
        this.counting = data.counting;
        this.materialPoint = data.materialPoint;
        this.enPassant = data.enPassant ?? false;
        this.autoQueenable = data.autoQueenable ?? false;
        this.drop = data.drop ?? false;
        this.gate = data.gate ?? false;
        this.pass = data.pass ?? false;

        this.alternateStart = data.alternateStart;

        this.chess960 = data.chess960 ?? false;

        this._icon = data.icon;
        this._icon960 = data.icon960 ?? data.icon;
        this.pieceSound = data.pieceSound ?? "regular";
    }

}

interface VariantConfig { // TODO explain what each parameter of the variant config means
    name: string;

    displayName?: string;

    tooltip: () => string;
    startFen: string;
    board: keyof typeof BOARD_FAMILIES;
    piece: keyof typeof PIECE_FAMILIES;

    firstColor?: string;
    secondColor?: string;
    pieceRoles: string[];
    pieceRoles2?: string[];
    pocketRoles?: string[];
    pocketRoles2?: string[];
    promotion?: string;
    isMandatoryPromotion?: MandatoryPromotionPredicate;
    timeControl?: string;
    counting?: string;
    materialPoint?: string;
    drop?: boolean;
    gate?: boolean;
    pass?: boolean;
    pieceSound?: string;

    enPassant?: boolean;
    autoQueenable?: boolean;
    alternateStart?: {[key:string]: string};
    chess960?: boolean;
    icon: string;
    icon960?: string;
}

export const VARIANTS: { [name: string]: IVariant } = {
    chess: new Variant({
        name: "chess", tooltip: () => _("Chess, unmodified, as it's played by FIDE standards."),
        startFen: "rnbqkbnr/pppppppp/8/8/8/8/PPPPPPPP/RNBQKBNR w KQkq - 0 1",
        board: "standard8x8", piece: "standard",
        pieceRoles: ["k", "q", "r", "b", "n", "p"],
        enPassant: true, autoQueenable: true,
        alternateStart: {
            '': '',
            'PawnsPushed': "rnbqkbnr/8/8/pppppppp/PPPPPPPP/8/8/RNBQKBNR w KQkq - 0 1",
            'PawnsPassed': "rnbqkbnr/8/8/PPPPPPPP/pppppppp/8/8/RNBQKBNR w KQkq - 0 1",
            'UpsideDown': "RNBKQBNR/PPPPPPPP/8/8/8/8/pppppppp/rnbkqbnr w - - 0 1",
            'Theban': "1p6/2p3kn/3p2pp/4pppp/5ppp/8/PPPPPPPP/PPPPPPKN w - - 0 1",
            'No castle': 'rnbqkbnr/pppppppp/8/8/8/8/PPPPPPPP/RNBQKBNR w - - 0 1'
        },
        chess960: true, icon: "M", icon960: "V",
    }),

    crazyhouse: new Variant({
        name: "crazyhouse", tooltip: () => _("Take captured pieces and drop them back on to the board as your own."),
        startFen: "rnbqkbnr/pppppppp/8/8/8/8/PPPPPPPP/RNBQKBNR[] w KQkq - 0 1",
        board: "standard8x8", piece: "standard",
        pieceRoles: ["k", "q", "r", "b", "n", "p"],
        pocketRoles: ["p", "n", "b", "r", "q"],
        enPassant: true, autoQueenable: true, drop: true,
        alternateStart: {
            '': '',
            'PawnsPushed': "rnbqkbnr/8/8/pppppppp/PPPPPPPP/8/8/RNBQKBNR w - - 0 1",
            'PawnsPassed': "rnbqkbnr/8/8/PPPPPPPP/pppppppp/8/8/RNBQKBNR w - - 0 1",
            'UpsideDown': "RNBQKBNR/PPPPPPPP/8/8/8/8/pppppppp/rnbqkbnr w - - 0 1",
            'Theban': "1p6/2p3kn/3p2pp/4pppp/5ppp/8/PPPPPPPP/PPPPPPKN w - - 0 1",
            'No castle': 'rnbqkbnr/pppppppp/8/8/8/8/PPPPPPPP/RNBQKBNR w - - 0 1'
        },
        chess960: true, icon: "+", icon960: "%",
    }),

    placement: new Variant({
        name: "placement", tooltip: () => _("Choose where your pieces start."),
        startFen: "8/pppppppp/8/8/8/8/PPPPPPPP/8[KQRRBBNNkqrrbbnn] w - - 0 1",
        board: "standard8x8", piece: "standard",
        pieceRoles: ["k", "q", "r", "b", "n", "p"],
        pocketRoles: ["n", "b", "r", "q", "k"],
        enPassant: true, autoQueenable: true,
        icon: "S",
    }),

    atomic: new Variant({
        name: "atomic", tooltip: () => _("Pieces explode upon capture."),
        startFen: "rnbqkbnr/pppppppp/8/8/8/8/PPPPPPPP/RNBQKBNR w KQkq - 0 1",
        board: "standard8x8", piece: "standard",
        pieceRoles: ["k", "q", "r", "b", "n", "p"],
        enPassant: true, autoQueenable: true,
        pieceSound: "atomic",
        chess960: true, icon: "~", icon960: "\\",
    }),

    makruk: new Variant({
        name: "makruk", tooltip: () => _("Thai Chess. A game closely resembling the original Chaturanga. Similar to Chess but with a different queen and bishop."),
        startFen: "rnsmksnr/8/pppppppp/8/8/PPPPPPPP/8/RNSKMSNR w - - 0 1",
        board: "makruk8x8", piece: "makruk",
        pieceRoles: ["k", "s", "m", "n", "r", "p", "m~"],
        counting: "makruk",
        icon: "Q",
    }),

    makpong: new Variant({
        name: "makpong", tooltip: () => _("Makruk variant where kings cannot move to escape out of check."),
        startFen: "rnsmksnr/8/pppppppp/8/8/PPPPPPPP/8/RNSKMSNR w - - 0 1",
        board: "makruk8x8", piece: "makruk",
        pieceRoles: ["k", "s", "m", "n", "r", "p", "m~"],
        counting: "makruk",
        icon: "O",
    }),

    cambodian: new Variant({
        name: "cambodian", displayName: "ouk chatrang", tooltip: () => _("Cambodian Chess. Makruk with a few additional opening abilities."),
        startFen: "rnsmksnr/8/pppppppp/8/8/PPPPPPPP/8/RNSKMSNR w DEde - 0 1",
        board: "makruk8x8", piece: "makruk",
        pieceRoles: ["k", "s", "m", "n", "r", "p", "m~"],
        counting: "makruk",
        icon: "!",
    }),

    sittuyin: new Variant({
        name: "sittuyin", tooltip: () => _("Burmese Chess. Similar to Makruk, but pieces are placed at the start of the match."),
        startFen: "8/8/4pppp/pppp4/4PPPP/PPPP4/8/8[KFRRSSNNkfrrssnn] w - - 0 1",
        board: "sittuyin8x8", piece: "sittuyin",
        firstColor: "Red", secondColor: "Black",
        pieceRoles: ["k", "f", "s", "n", "r", "p"],
        pocketRoles: ["r", "n", "s", "f", "k"],
        counting: "asean",
        icon: ":",
    }),

    shogi: new Variant({
        name: "shogi", tooltip: () => _("Japanese Chess, and the standard 9x9 version played today with drops and promotions. "),
        startFen: "lnsgkgsnl/1r5b1/ppppppppp/9/9/9/PPPPPPPPP/1B5R1/LNSGKGSNL[-] w 0 1",
        board: "shogi9x9", piece: "shogi",
        firstColor: "Black", secondColor: "White",
        pieceRoles: ["k", "r", "b", "g", "s", "n", "l", "p", "+r", "+b", "+s", "+n", "+l", "+p"],
        pocketRoles: ["p", "l", "n", "s", "g", "b", "r"],
        promotion: "shogi",
        isMandatoryPromotion: distanceBased({ p: 1, l: 1, n: 2 }, 9),
        timeControl: "byoyomi",
        pieceSound: "shogi",
        drop: true,
        alternateStart: {
            '': '',
            'Lance HC': 'lnsgkgsn1/1r5b1/ppppppppp/9/9/9/PPPPPPPPP/1B5R1/LNSGKGSNL[-] b 0 1',
            'Bishop HC': 'lnsgkgsnl/1r7/ppppppppp/9/9/9/PPPPPPPPP/1B5R1/LNSGKGSNL[-] b 0 1',
            'Rook HC': 'lnsgkgsnl/7b1/ppppppppp/9/9/9/PPPPPPPPP/1B5R1/LNSGKGSNL[-] b 0 1',
            'Rook+Lance HC': 'lnsgkgsn1/7b1/ppppppppp/9/9/9/PPPPPPPPP/1B5R1/LNSGKGSNL[-] b 0 1',
            '2-Piece HC': 'lnsgkgsnl/9/ppppppppp/9/9/9/PPPPPPPPP/1B5R1/LNSGKGSNL[-] b 0 1',
            '4-Piece HC': '1nsgkgsn1/9/ppppppppp/9/9/9/PPPPPPPPP/1B5R1/LNSGKGSNL[-] b 0 1',
            '6-Piece HC': '2sgkgs2/9/ppppppppp/9/9/9/PPPPPPPPP/1B5R1/LNSGKGSNL[-] b 0 1',
            '8-Piece HC': '3gkg3/9/ppppppppp/9/9/9/PPPPPPPPP/1B5R1/LNSGKGSNL[-] b 0 1',
            '9-Piece HC': '3gk4/9/ppppppppp/9/9/9/PPPPPPPPP/1B5R1/LNSGKGSNL[-] b 0 1',
            '10-Piece HC': '4k4/9/ppppppppp/9/9/9/PPPPPPPPP/1B5R1/LNSGKGSNL[-] b 0 1'
        },
        icon: "K",
    }),

    minishogi: new Variant({
        name: "minishogi", tooltip: () => _("5x5 Shogi for more compact and faster games. There are no knights or lances."),
        startFen: "rbsgk/4p/5/P4/KGSBR[-] w 0 1",
        board: "shogi5x5", piece: "shogi",
        firstColor: "Black", secondColor: "White",
        pieceRoles: ["k", "r", "b", "g", "s", "p", "+r", "+b", "+s", "+p"],
        pocketRoles: ["p", "s", "g", "b", "r"],
        promotion: "shogi",
        isMandatoryPromotion: distanceBased({ p: 1 }, 5),
        timeControl: "byoyomi",
        pieceSound: "shogi",
        drop: true,
        icon: "6",
    }),

    kyotoshogi: new Variant({
        name: "kyotoshogi", tooltip: () => _("A wild Shogi variant on a 5x5 board where pieces flip into a different piece after each move."),
        startFen: "p+nks+l/5/5/5/+LSK+NP[-] w 0 1",
        board: "shogi5x5", piece: "kyoto",
        firstColor: "Black", secondColor: "White",
        pieceRoles: ["k", "+n", "n", "+s", "s", "+l", "l", "+p", "p"],
        pocketRoles: ["p", "l", "n", "s"],
        promotion: "kyoto",
        isMandatoryPromotion: (_role: cg.Role, orig: cg.Key, _dest: cg.Key, _color: cg.Color) => orig !== 'a0',
        timeControl: "byoyomi",
        pieceSound: "shogi",
        drop: true,
        icon: ")",
    }),

    dobutsu: new Variant({
        name: "dobutsu", tooltip: () => _("3x4 game with cute animals, designed to teach children how to play Shogi."),
        startFen: "gle/1c1/1C1/ELG[-] w 0 1",
        board: "shogi3x4", piece: "dobutsu",
        firstColor: "Black", secondColor: "White",
        pieceRoles: ["l", "g", "e", "c", "+c"],
        pocketRoles: ["e", "g", "c"],
        promotion: "shogi",
        timeControl: "byoyomi",
        pieceSound: "shogi",
        drop: true,
        icon: "8",
    }),

    gorogoro: new Variant({
        name: "gorogoro", tooltip: () => _("5x6 Shogi designed to introduce tactics with the generals."),
        startFen: "sgkgs/5/1ppp1/1PPP1/5/SGKGS[-] w 0 1",
        board: "shogi5x6", piece: "shogi",
        firstColor: "Black", secondColor: "White",
        pieceRoles: ["k", "g", "s", "p", "+s", "+p"],
        pocketRoles: ["p", "s", "g"],
        promotion: "shogi",
        isMandatoryPromotion: distanceBased({ p: 1 }, 6),
        timeControl: "byoyomi",
        pieceSound: "shogi",
        drop: true,
        icon: "🐱",
    }),

    torishogi: new Variant({
        name: "torishogi", tooltip: () => _("A confrontational 7x7 variant with unique pieces each named after different birds."),
        startFen: "rpckcpl/3f3/sssssss/2s1S2/SSSSSSS/3F3/LPCKCPR[-] w 0 1",
        board: "shogi7x7", piece: "tori",
        firstColor: "Black", secondColor: "White",
        pieceRoles: ["k", "f", "c", "p", "l", "r", "s", "+f", "+s"],
        pocketRoles: ["s", "p", "l", "r", "c", "f"],
        promotion: "shogi",
        timeControl: "byoyomi",
        pieceSound: "shogi",
        drop: true,
        alternateStart: {
            '': '',
            'Left Quail HC': 'rpckcp1/3f3/sssssss/2s1S2/SSSSSSS/3F3/LPCKCPR[] b 0 1',
            'Falcon HC': 'rpckcpl/7/sssssss/2s1S2/SSSSSSS/3F3/LPCKCPR[] b 0 1',
            'Falcon + Left Quail HC': 'rpckcp1/7/sssssss/2s1S2/SSSSSSS/3F3/LPCKCPR[] b 0 1',
            'Falcon + Both Quails HC': '1pckcp1/7/sssssss/2s1S2/SSSSSSS/3F3/LPCKCPR[] b 0 1',
        },
        icon: "🐦",
    }),

    xiangqi: new Variant({
        name: "xiangqi", tooltip: () => _("Chinese Chess, one of the oldest and most played board games in the world."),
        startFen: "rnbakabnr/9/1c5c1/p1p1p1p1p/9/9/P1P1P1P1P/1C5C1/9/RNBAKABNR w - - 0 1",
        board: "xiangqi9x10", piece: "xiangqi",
        firstColor: "Red", secondColor: "Black",
        pieceRoles: ["k", "a", "c", "r", "b", "n", "p"],
        icon: "|",
    }),

    manchu: new Variant({
        name: "manchu", tooltip: () => _("Xiangqi variant where one side has a chariot that can also move as a cannon or horse."),
        startFen: "rnbakabnr/9/1c5c1/p1p1p1p1p/9/9/P1P1P1P1P/9/9/M1BAKAB2 w - - 0 1",
        board: "xiangqi9x10", piece: "xiangqi",
        firstColor: "Red", secondColor: "Black",
        pieceRoles: ["k", "a", "m", "b", "p"],
        pieceRoles2: ["k", "a", "c", "r", "b", "n", "p"],
        icon: "{",
    }),

    janggi: new Variant({
        name: "janggi", tooltip: () => _("Korean Chess, similar to Xiangqi but plays much differently. Tournament rules are used."),
        startFen: "rnba1abnr/4k4/1c5c1/p1p1p1p1p/9/9/P1P1P1P1P/1C5C1/4K4/RNBA1ABNR w - - 0 1",
        board: "janggi9x10", piece: "janggi",
        firstColor: "Blue", secondColor: "Red",
        pieceRoles: ["k", "a", "c", "r", "b", "n", "p"],
        timeControl: "byoyomi",
        materialPoint: "janggi",
        pass: true,
        icon: "=",
    }),

    minixiangqi: new Variant({
        name: "minixiangqi", tooltip: () => _("Compact version of Xiangqi played on a 7x7 board without a river."),
        startFen: "rcnkncr/p1ppp1p/7/7/7/P1PPP1P/RCNKNCR w - - 0 1",
        board: "xiangqi7x7", piece: "xiangqi",
        firstColor: "Red", secondColor: "Black",
        pieceRoles: ["k", "c", "r", "n", "p"],
        icon: "7",
    }),

    capablanca: new Variant({
        name: "capablanca", tooltip: () => _("Play with the hybrid pieces, archbishop (B+N) and chancellor (R+N), on a 10x8 board."),
        startFen: "rnabqkbcnr/pppppppppp/10/10/10/10/PPPPPPPPPP/RNABQKBCNR w KQkq - 0 1",
        board: "standard10x8", piece: "capa",
        pieceRoles: ["k", "q", "c", "a", "r", "b", "n", "p"],
        enPassant: true, autoQueenable: true,
        alternateStart: {
            '': '',
            'Bird': 'rnbcqkabnr/pppppppppp/10/10/10/10/PPPPPPPPPP/RNBCQKABNR w KQkq - 0 1',
            'Carrera': 'rcnbqkbnar/pppppppppp/10/10/10/10/PPPPPPPPPP/RCNBQKBNAR w KQkq - 0 1',
            'Gothic': 'rnbqckabnr/pppppppppp/10/10/10/10/PPPPPPPPPP/RNBQCKABNR w KQkq - 0 1',
            'Embassy': 'rnbqkcabnr/pppppppppp/10/10/10/10/PPPPPPPPPP/RNBQKCABNR w KQkq - 0 1',
            'Conservative': 'arnbqkbnrc/pppppppppp/10/10/10/10/PPPPPPPPPP/ARNBQKBNRC w KQkq - 0 1'
        },
        chess960: true, icon: "P", icon960: ",",
    }),

    capahouse: new Variant({
        name: "capahouse", tooltip: () => _("Capablanca with Crazyhouse drop rules."),
        startFen: "rnabqkbcnr/pppppppppp/10/10/10/10/PPPPPPPPPP/RNABQKBCNR[] w KQkq - 0 1",
        board: "standard10x8", piece: "capa",
        pieceRoles: ["k", "q", "c", "a", "r", "b", "n", "p"],
        pocketRoles: ["p", "n", "b", "r", "a", "c", "q"],
        enPassant: true, autoQueenable: true, drop: true,
        alternateStart: {
            '': '',
            'Bird': 'rnbcqkabnr/pppppppppp/10/10/10/10/PPPPPPPPPP/RNBCQKABNR w KQkq - 0 1',
            'Carrera': 'rcnbqkbnar/pppppppppp/10/10/10/10/PPPPPPPPPP/RCNBQKBNAR w KQkq - 0 1',
            'Gothic': 'rnbqckabnr/pppppppppp/10/10/10/10/PPPPPPPPPP/RNBQCKABNR w KQkq - 0 1',
            'Embassy': 'rnbqkcabnr/pppppppppp/10/10/10/10/PPPPPPPPPP/RNBQKCABNR w KQkq - 0 1'
        },
        chess960: true, icon: "&", icon960: "'",
    }),

    seirawan: new Variant({
        name: "seirawan", displayName: "s-chess", tooltip: () => _("Hybrid pieces, the hawk (B+N) and elephant (R+N), can enter the board after moving a back rank piece."),
        startFen: "rnbqkbnr/pppppppp/8/8/8/8/PPPPPPPP/RNBQKBNR[HEhe] w KQBCDFGkqbcdfg - 0 1",
        board: "standard8x8", piece: "seirawan",
        pieceRoles: ["k", "q", "e", "h", "r", "b", "n", "p"],
        pocketRoles: ["h", "e"],
        enPassant: true, autoQueenable: true, gate: true,
        icon: "L",  chess960: true, icon960: "}",
    }),

    shouse: new Variant({
        name: "shouse", displayName: "s-house", tooltip: () => _("S-Chess with Crazyhouse drop rules."),
        startFen: "rnbqkbnr/pppppppp/8/8/8/8/PPPPPPPP/RNBQKBNR[HEhe] w KQBCDFGkqbcdfg - 0 1",
        board: "standard8x8", piece: "seirawan",
        pieceRoles: ["k", "q", "e", "h", "r", "b", "n", "p"],
        pocketRoles: ["p", "n", "b", "r", "h", "e", "q"],
        enPassant: true, autoQueenable: true, drop: true, gate: true,
        icon: "$",
    }),

    grand: new Variant({
        name: "grand", tooltip: () => _("Play with the hybrid pieces, archbishop (B+N) and chancellor (R+N), on a grand 10x10 board."),
        startFen: "r8r/1nbqkcabn1/pppppppppp/10/10/10/10/PPPPPPPPPP/1NBQKCABN1/R8R w - - 0 1",
        board: "grand10x10", piece: "capa",
        pieceRoles: ["k", "q", "c", "a", "r", "b", "n", "p"],
        isMandatoryPromotion: distanceBased({ p: 1 }, 10),
        enPassant: true, autoQueenable: true,
        icon: "(",
    }),

    grandhouse: new Variant({
        name: "grandhouse", tooltip: () => _("Grand Chess with Crazyhouse drop rules."),
        startFen: "r8r/1nbqkcabn1/pppppppppp/10/10/10/10/PPPPPPPPPP/1NBQKCABN1/R8R[] w - - 0 1",
        board: "grand10x10", piece: "capa",
        pieceRoles: ["k", "q", "c", "a", "r", "b", "n", "p"],
        pocketRoles: ["p", "n", "b", "r", "a", "c", "q"],
        isMandatoryPromotion: distanceBased({ p: 1 }, 10),
        enPassant: true, autoQueenable: true, drop: true,
        icon: "*",
    }),

    shako: new Variant({
        name: "shako", tooltip: () => _("Introduces the cannon and elephant from Xiangqi into a 10x10 chess board."),
        startFen: "c8c/ernbqkbnre/pppppppppp/10/10/10/10/PPPPPPPPPP/ERNBQKBNRE/C8C w KQkq - 0 1",
        board: "standard10x10", piece: "shako",
        pieceRoles: ["k", "q", "e", "c", "r", "b", "n", "p"],
        enPassant: true, autoQueenable: true,
        icon: "9",
    }),

    shogun: new Variant({
        name: "shogun", tooltip: () => _("Pieces promote and can be dropped, similar to Shogi."),
        startFen: "rnb+fkbnr/pppppppp/8/8/8/8/PPPPPPPP/RNB+FKBNR w KQkq - 0 1",
        board: "shogun8x8", piece: "shogun",
        pieceRoles: ["k", "+f", "r", "b", "n", "p", "f", "+r", "+b", "+n", "+p"],
        pocketRoles: ["p", "n", "b", "r", "f"],
        promotion: "shogi",
        isMandatoryPromotion: distanceBased({ p: 1 }, 8),
        timeControl: "byoyomi",
        enPassant: true, drop: true,
        icon: "-",
    }),

    orda: new Variant({
        name: "orda", tooltip: () => _("Asymmetric variant where one army has pieces that move like knights but capture differently."),
        startFen: "lhaykahl/8/pppppppp/8/8/8/PPPPPPPP/RNBQKBNR w KQ - 0 1",
        board: "standard8x8", piece: "orda",
        firstColor: "White", secondColor: "Gold",
        pieceRoles: ["k", "q", "r", "b", "n", "p", "h"],
        pieceRoles2: ["k", "y", "l", "a", "h", "p", "q"],
        enPassant: true,
        icon: "R",
    }),

    synochess: new Variant({
        name: "synochess", tooltip: () => _("Asymmetric East vs. West variant which pits the western Chess army against a Xiangqi and Janggi-styled army."),
        startFen: "rneakenr/8/1c4c1/1ss2ss1/8/8/PPPPPPPP/RNBQKBNR[ss] w KQ - 0 1",
        board: "standard8x8", piece: "synochess",
        firstColor: "White", secondColor: "Red",
        pieceRoles: ["k", "q", "r", "b", "n", "p"],
        pieceRoles2: ["k", "a", "c", "r", "e", "n", "s"],
        pocketRoles: [], pocketRoles2: ["s"],
        autoQueenable: true,
        icon: "_",
    }),

    hoppelpoppel: new Variant({
        name: "hoppelpoppel", displayName: "hoppel-poppel", tooltip: () => _("Knights capture as bishops; bishops  capture as knights."),
        startFen: "rnbqkbnr/pppppppp/8/8/8/8/PPPPPPPP/RNBQKBNR w KQkq - 0 1",
        board: "standard8x8", piece: "hoppel",
        pieceRoles: ["k", "q", "r", "b", "n", "p"],
        enPassant: true, autoQueenable: true,
        icon: "`",
    }),

    shinobi: new Variant({
        name: "shinobi", tooltip: () => _("Asymmetric variant which pits the western Chess army against a drop-based, Shogi-styled army."),
        startFen: "rnbqkbnr/pppppppp/8/8/8/8/PPPPPPPP/LH1CK1HL[LHMMDJ] w kq - 0 1",
        board: "standard8x8", piece: "shinobi",
        firstColor: "Pink", secondColor: "Black",
        pieceRoles: ["k", "c", "l", "h", "m", "d", "j", "p", "+l", "+h", "+m", "+p"],
        pieceRoles2: ["k", "q", "r", "b", "n", "p", "+p"],
        pocketRoles: ["l", "h", "m", "d", "j"],
        pocketRoles2: [],
        promotion: "shogi",
        enPassant: true,
        icon: "🐢",
    }),

    empire: new Variant({
        name: "empire", tooltip: () => _("Asymmetric variant where one army has pieces that move like queens but capture as usual."),
        startFen: "rnbqkbnr/pppppppp/8/8/8/PPPSSPPP/8/TECDKCET w kq - 0 1",
        board: "standard8x8", piece: "empire",
        firstColor: "Gold", secondColor: "Black",
        pieceRoles: ["k", "d", "t", "c", "e", "p", "s", "q"],
        pieceRoles2: ["k", "q", "r", "b", "n", "p"],
        enPassant: true,
        icon: "♚",
    }),

    ordamirror: new Variant({
        name: "ordamirror", displayName: "orda mirror", tooltip: () => _("Orda Chess variant with two Horde armies. The Falcon replaces the Yurt."),
        startFen: "lhafkahl/8/pppppppp/8/8/PPPPPPPP/8/LHAFKAHL w - - 0 1",
        board: "standard8x8", piece: "ordamirror",
        firstColor: "White", secondColor: "Gold",
        pieceRoles: ["k", "f", "l", "a", "h", "p"],
        icon: "◩",
    }),

    // We support to import/store/analyze some variants
    // but don't want to add them to leaderboard page
    embassy: new Variant({
        name: "embassy", tooltip: () => _("Like Capablanca Chess but with Grand starting setup."),
        startFen: "rnbqkcabnr/pppppppppp/10/10/10/10/PPPPPPPPPP/RNBQKCABNR w KQkq - 0 1",
        board: "standard10x8", piece: "capa",
        pieceRoles: ["k", "q", "c", "a", "r", "b", "n", "p"],
        pocketRoles: ["p", "n", "b", "r", "a", "c", "q"],
        enPassant: true, autoQueenable: true,
        icon: "P",
    }),

    gothic: new Variant({
        name: "gothic", tooltip: () => _("Like Capablanca Chess but with a different starting setup."),
        startFen: "rnbqckabnr/pppppppppp/10/10/10/10/PPPPPPPPPP/RNBQCKABNR w KQkq - 0 1",
        board: "standard10x8", piece: "capa",
        pieceRoles: ["k", "q", "c", "a", "r", "b", "n", "p"],
        pocketRoles: ["p", "n", "b", "r", "a", "c", "q"],
        enPassant: true, autoQueenable: true,
        icon: "P",
    }),

    gothhouse: new Variant({
        name: "gothhouse", tooltip: () => _("Gothic with Crazyhouse drop rules."),
        startFen: "rnbqckabnr/pppppppppp/10/10/10/10/PPPPPPPPPP/RNBQCKABNR[] w KQkq - 0 1",
        board: "standard10x8", piece: "capa",
        pieceRoles: ["k", "q", "c", "a", "r", "b", "n", "p"],
        pocketRoles: ["p", "n", "b", "r", "a", "c", "q"],
        enPassant: true, autoQueenable: true, drop: true,
        icon: "P",
    }),
};

export const variants = Object.keys(VARIANTS);
const disabledVariants = [ "gothic", "gothhouse", "embassy" ];
export const enabledVariants = variants.filter(v => !disabledVariants.includes(v));

const variantGroups: { [ key: string ]: { variants: string[] } } = {
    standard: { variants: [ "chess", "crazyhouse", "placement", "atomic" ] },
    sea:      { variants: [ "makruk", "makpong", "cambodian", "sittuyin" ] },
    shogi:    { variants: [ "shogi", "minishogi", "kyotoshogi", "dobutsu", "gorogoro", "torishogi" ] },
    xiangqi:  { variants: [ "xiangqi", "manchu", "janggi", "minixiangqi" ] },
    fairy:    { variants: [ "capablanca", "capahouse", "seirawan", "shouse", "grand", "grandhouse", "shako", "shogun", "hoppelpoppel" ] },
    army:     { variants: [ "orda", "synochess", "shinobi", "empire", "ordamirror" ] },
};

<<<<<<< HEAD
function variantGroupLabel(group: string) {
    const groups: {[index: string]: string} = {
        standard: _("Standard piece variants"),
        sea: _("Southeast Asian variants"),
        shogi: _("Shogi variants"),
        xiangqi: _("Xiangqi variants"),
        fairy: _("Fairy piece variants"),
=======
function variantGroupLabel(group) {
    const groups = {
        standard: _("Chess Variants"),
        sea: _("Makruk Variants"),
        shogi: _("Shogi Variants"),
        xiangqi: _("Xiangqi Variants"),
        fairy: _("Fairy Piece Variants"),
>>>>>>> a914cdbd
        army: _("New Army Variants"),
    }
    return groups[group];
}

export function selectVariant(id: string, selected: string, onChange: EventListener, hookInsert: InsertHook) {
    return h('select#' + id, {
        props: { name: id },
        on: { change: onChange },
        hook: { insert: hookInsert },
    },
        Object.keys(variantGroups).map(g => {
            const group = variantGroups[g];
            return h('optgroup', { props: { label: variantGroupLabel(g) } }, group.variants.map(v => {
                const variant = VARIANTS[v];
                return h('option', {
                    props: { value: v, title: variant.tooltip() },
                    attrs: { selected: v === selected },
                }, variant.displayName(false));
            }));
        }),
    );
}

const handicapKeywords = [ "HC", "Handicap", "Odds" ];
export function isHandicap(name: string) {
    return handicapKeywords.some(keyword => name.endsWith(keyword));
}

export function hasCastling(variant: IVariant, color: cg.Color) {
    if (variant.name === 'placement') return true;
    const castl = variant.startFen.split(' ')[2];
    if (color === 'white') {
        return castl.includes('KQ');
    } else {
        return castl.includes('kq');
    }
}

export function uci2cg(move: UCIMove) {
    return move.replace(/10/g, ":");
}

export function cg2uci(move: string) : UCIMove {
    return move.replace(/:/g, "10") as UCIMove;
}

// TODO Will be deprecated after WASM Fairy integration
export function validFen(variant: IVariant, fen: string) {
    const as = variant.alternateStart;
    if (as !== undefined) {
        if (Object.keys(as).some((key) => {return as[key].includes(fen);})) return true;
    }
    const variantName = variant.name;
    const startfen = variant.startFen;
    const start = startfen.split(' ');
    const parts = fen.split(' ');

    // Need starting color
    if (parts.length < 2) return false;

    // Allowed characters in placement part
    const placement = parts[0];
    const startPlacement = start[0];
    let good = startPlacement + ((variantName === "orda") ? "Hq" : "") + ((variantName === "dobutsu") ? "Hh" : "") + "~+0123456789[]";
    const alien = (element: string) => !good.includes(element);
    if (placement.split('').some(alien)) return false;

    // Brackets paired
    if (lc(placement, '[', false) !== lc(placement, ']', false)) return false;

    // Split board part and pocket part
    const leftBracketPos = placement.indexOf('[');
    const board = (leftBracketPos === -1) ? placement : placement.slice(0, leftBracketPos);
    //const pocket = placement.slice(leftBracketPos);
    //const startLeftBracketPos = start.indexOf('[');
    //const startBoard = startPlacement.slice(0, startLeftBracketPos);
    //const startPocket = startPlacement.slice(startLeftBracketPos);

    // Convert FEN board to board array
    const toBoardArray = (board: string) => {
        const toRowArray = (row: string) => {
            const stuffedRow = row.replace('10', '_'.repeat(10)).replace(/\d/g, (x: string) => '_'.repeat(parseInt(x)) );
            const rowArray : string[] = [];
            let promoted = false;
            for (const c of stuffedRow) {
                switch (c) {
                    case '+':
                        promoted = true;
                        break;
                    case '~':
                        rowArray[rowArray.length - 1] = rowArray[rowArray.length - 1] + '~';
                        break;
                    default:
                        if (promoted) {
                            rowArray.push('+' + c);
                            promoted = false;
                        }
                        else
                            rowArray.push(c);
                }
            }
            return rowArray;
        };
        return board.split('/').map(toRowArray);
    };

    const boardArray = toBoardArray(board);
    //const startBoardArray = toBoardArray(startBoard);

    // Correct board size
    const boardHeight = cg.dimensions[variant.geometry].height;
    const boardWidth = cg.dimensions[variant.geometry].width;

    if (boardArray.length !== boardHeight) return false;
    if (boardArray.some((row: string[]) => row.length !== boardWidth)) return false;

    // Starting colors
    if (parts[1] !== 'b' && parts[1] !== 'w') return false;

    // Castling rights (piece virginity)
    good = (variantName === 'seirawan' || variantName === 'shouse') ? 'KQABCDEFGHkqabcdefgh-' : start[2] + "-";
    const wrong = (element: string) => {good.indexOf(element) === -1;};
    if (parts.length > 2 && variantName !== 'dobutsu') {
        if (parts[2].split('').some(wrong)) return false;

        // TODO: Checking S-chess960 FEN is tricky
        // Editor and Analysis board needs chess960 checkbox similar to new game dialog first
        if (variantName !== 'seirawan' && variantName !== 'shouse') {
            // Castling right need rooks and king placed in starting square
            // capablanca: "rnabqkbcnr/pppppppppp/10/10/10/10/PPPPPPPPPP/RNABQKBCNR w KQkq - 0 1",
            // shako: "c8c/ernbqkbnre/pppppppppp/10/10/10/10/PPPPPPPPPP/ERNBQKBNRE/C8C w KQkq - 0 1",
            const rookPos = {
                K: (variantName === 'shako') ? boardArray[boardHeight - 2][boardWidth - 2] : boardArray[boardHeight - 1][boardWidth - 1],
                Q: (variantName === 'shako') ? boardArray[boardHeight - 2][1] : boardArray[boardHeight - 1][0],
                k: (variantName === 'shako') ? boardArray[1][boardWidth - 2] : boardArray[0][boardWidth - 1],
                q: (variantName === 'shako') ? boardArray[1][1] : boardArray[0][0],
            };

            for (const c of parts[2]) {
                switch (c) {
                    case 'K':
                    case 'Q':
                        if (rookPos[c] !== 'R') return false;
                        // TODO check king position
                        break;
                    case 'k':
                    case 'q':
                        if (rookPos[c] !== 'r') return false;
                        // TODO check king position
                        break;
                        // TODO Column-based right
                }
            }
        }
    }

    // Number of kings
    const king = (variantName === "dobutsu") ? "l" : "k";
    if (lc(placement, king, false) !== 1 || lc(placement, king, true) !== 1) return false;

    // Touching kings
    const pieces = read(parts[0]);
    if (variantName !== 'atomic' && touchingKings(pieces)) return false;

    return true;
}

function diff(a: number, b:number):number {
    return Math.abs(a - b);
}

function touchingKings(pieces: cg.Pieces) {
    let wk = 'xx', bk = 'zz';
    Object.keys(pieces).filter(key => pieces[key]?.role === "k-piece").forEach(key => {
        if (pieces[key]?.color === 'white') wk = key;
        if (pieces[key]?.color === 'black') bk = key;
    });
    const touching = diff(wk.charCodeAt(0), bk.charCodeAt(0)) <= 1 && diff(wk.charCodeAt(1), bk.charCodeAt(1)) <= 1;
    return touching;
}

// pocket part of the FEN (including brackets)
export function getPockets(fen: string) {
    const placement = fen.split(" ")[0];
    let pockets = "";
    const bracketPos = placement.indexOf("[");
    if (bracketPos !== -1)
        pockets = placement.slice(bracketPos);
    return pockets;
}

// Get counting information for makruk et al
export function getCounting(fen: string): [number, number, string, string] {
    const parts = fen.split(" ");

    let countingPly = Number(parts[4]);
    if (isNaN(countingPly)) countingPly = 0;

    let countingLimit = Number(parts[3]);
    if (isNaN(countingLimit)) countingLimit = 0;

    const board = parts[0];
    const whitePieces = (board.match(/[A-Z]/g) || []).length;
    const blackPieces = (board.match(/[a-z]/g) || []).length;
    const countingType = (countingLimit === 0) ? 'none' : ((whitePieces > 1 && blackPieces > 1) ? 'board' : 'piece');

    const sideToMove = parts[1];
    const opponent = (sideToMove === 'w') ? 'b' : 'w';
    const countingSide = (countingType === 'none' || countingPly === 0) ? '' : ((countingPly % 2 === 0) ? sideToMove : opponent);

    return [countingPly, countingLimit, countingSide, countingType];
}

// Get janggi material points
export function getJanggiPoints(board: string): number[] {
    let choPoint = 0;
    let hanPoint = 1.5;
    for (const c of board) {
        switch (c) {
            case 'P': choPoint += 2; break;
            case 'A':
            case 'B': choPoint += 3; break;
            case 'N': choPoint += 5; break;
            case 'C': choPoint += 7; break;
            case 'R': choPoint += 13; break;

            case 'p': hanPoint += 2; break;
            case 'a':
            case 'b': hanPoint += 3; break;
            case 'n': hanPoint += 5; break;
            case 'c': hanPoint += 7; break;
            case 'r': hanPoint += 13; break;
        }
    }
    return [choPoint, hanPoint];
}

export function unpromotedRole(variant: IVariant, piece: cg.Piece): cg.Role {
    if (piece.promoted) {
        switch (variant.promotion) {
            case 'shogi':
            case 'kyoto':
                return piece.role.slice(1) as cg.Role;
            default:
                return 'p-piece';
        }
    } else {
        return piece.role;
    }
}

export function dropIsValid(dests: cg.Dests, role: cg.Role, key: cg.Key): boolean {
    const drops = dests[role2san(role) + "@"];

    if (drops === undefined || drops === null) return false;

    return drops.includes(key);
}

// Convert a list of moves to chessground destination
export function moveDests(legalMoves: UCIMove[]): cg.Dests {
    const dests: cg.Dests = {};
    legalMoves.map(uci2cg).forEach(move => {
        const orig = move.slice(0, 2) as cg.Key;
        const dest = move.slice(2, 4) as cg.Key;
        if (orig in dests)
            dests[orig].push(dest);
        else
            dests[orig] = [ dest ];
    });
    return dests;
}

// Convert a move to array of squares for last move highlight
export function uci2array(move: UCIMove): cg.Key[] {
    const cgMove = uci2cg(move);
    return cgMove.includes('@') ? [ cgMove.slice(2, 4) as cg.Key ] : [ cgMove.slice(0, 2) as cg.Key, cgMove.slice(2, 4) as cg.Key];
}
export function role2letter(role: cg.Role): string {
    const letterPart = role.slice(0, role.indexOf('-'));
    return (letterPart.length > 1) ? letterPart.replace('p', '+') : letterPart;
}

export function letter2role(letter: string): cg.Role {
    return (letter.replace('+', 'p') + '-piece') as cg.Role;
}

export function role2san(role: cg.Role): string {
    return role2letter(role).toUpperCase();
}

// Use cases
// 1. determine piece role from analysis suggested (SAN) drop moves
// 2. determine promotion piece roles from possible (UCI) promotion moves in grand, grandhouse, shako
export function san2role(letter: string): cg.Role {
    return letter2role(letter.toLowerCase());
}

// Count given letter occurences in a string
export function lc(str: string, letter: string, uppercase: boolean): number {
    if (uppercase)
        letter = letter.toUpperCase();
    else
        letter = letter.toLowerCase();
    let letterCount = 0;
    for (let position = 0; position < str.length; position++)
        if (str.charAt(position) === letter)
            letterCount += 1;
    return letterCount;
}
<|MERGE_RESOLUTION|>--- conflicted
+++ resolved
@@ -1,1026 +1,1016 @@
-import { h } from 'snabbdom/h';
-
-import * as cg from 'chessgroundx/types';
-import * as util from 'chessgroundx/util';
-import { read } from 'chessgroundx/fen';
-
-import { _ } from './i18n';
-import { InsertHook } from "snabbdom/src/hooks";
-
-const pieceSan = ['A', 'B', 'C', 'D', 'E', 'F', 'G', 'H', 'I', 'J', 'K', 'L', 'M', 'N', 'O', 'P', 'Q', 'R', 'S', 'T', 'U', 'V', 'W', 'X', 'Y', 'Z'] as const;
-export type PieceSan = `${'+' | ''}${typeof pieceSan[number]}`;
-export type DropOrig = `${PieceSan}@`;
-export type UCIOrig = cg.Key | DropOrig;
-export type UCIMove = `${UCIOrig}${cg.Key}`;
-
-export interface BoardFamily {
-    geometry: cg.Geometry;
-    cg: string;
-    boardCSS: string[];
-}
-
-export interface PieceFamily {
-    pieceCSS: string[];
-}
-
-export const BOARD_FAMILIES: { [key: string]: BoardFamily } = {
-    standard8x8: { geometry: cg.Geometry.dim8x8, cg: "cg-512", boardCSS: ["8x8brown.svg", "8x8blue.svg", "8x8green.svg", "8x8maple.jpg", "8x8olive.jpg", "8x8santa.png"] },
-    standard10x8: { geometry: cg.Geometry.dim10x8, cg: "cg-640", boardCSS: ["10x8brown.svg", "10x8blue.svg", "10x8green.svg", "10x8maple.jpg", "10x8olive.jpg"] },
-    standard10x10: { geometry: cg.Geometry.dim10x10, cg: "cg-640-640", boardCSS: ["10x10brown.svg", "10x10blue.svg", "10x10green.svg", "10x10maple.jpg", "10x10olive.jpg"] },
-    grand10x10: { geometry: cg.Geometry.dim10x10, cg: "cg-640-640", boardCSS: ["Grandboard.svg", "10x10brown.svg", "10x10blue.svg", "10x10green.svg", "10x10maple.jpg", "10x10mapleGrand.png"] },
-    makruk8x8: { geometry: cg.Geometry.dim8x8, cg: "cg-512", boardCSS: ["makruk2.svg", "makruk.svg", "makruk.jpg"] },
-    sittuyin8x8: { geometry: cg.Geometry.dim8x8, cg: "cg-512", boardCSS: ["sittuyin.svg", "sittuyin.jpg", "sittuyingreen.svg", "sittuyinGrainBrown.svg"] },
-    shogi9x9: { geometry: cg.Geometry.dim9x9, cg: "cg-576", boardCSS: ["shogi.svg", "Shogiban1.png", "Shogiban2.png", "shogic.svg", "ShogiMaple.png", 'ShogiGrayTexture.png', "ShogiSpace1.png", "doubutsu.svg", "ShogiOak.png"] },
-    shogi7x7: { geometry: cg.Geometry.dim7x7, cg: "cg-448-516", boardCSS: ["ToriPlain.svg", "ToriWood.svg", "ToriDaySky.svg", "ToriNightSky.svg"] },
-    shogi5x5: { geometry: cg.Geometry.dim5x5, cg: "cg-260", boardCSS: ["minishogi.svg", "MiniboardWood1.png", "MiniboardWood2.png", "MinishogiDobutsu.svg", "MinishogiDobutsu2.svg"] },
-    shogi5x6: { geometry: cg.Geometry.dim5x6, cg: "cg-260-360", boardCSS: ["gorogoro.svg", "gorogoroboard.svg", "gorogoro2.svg", "GorogoroWood.png"] },
-    shogi3x4: { geometry: cg.Geometry.dim3x4, cg: "cg-156", boardCSS: ["doubutsuboard.svg", "dobutsu3x4.svg"] },
-    xiangqi9x10: { geometry: cg.Geometry.dim9x10, cg: "cg-576-640", boardCSS: ["xiangqi.svg", "xiangqic.svg", "xiangqiCTexture.png", "xiangqiPaper.png", "xiangqiWood.png", "xiangqiDark.svg", "xiangqiWikimedia.svg"] },
-    xiangqi7x7: { geometry: cg.Geometry.dim7x7, cg: "cg-448", boardCSS: ["minixiangqi.svg", "minixiangqiw.png", "minixqlg.svg"] },
-    janggi9x10: { geometry: cg.Geometry.dim9x10, cg: "cg-576-640", boardCSS: ["JanggiBrown.svg", "JanggiPaper.png", "JanggiWood.png", "JanggiDark.svg", "JanggiWoodDark.svg", "JanggiStone.svg"] },
-    shogun8x8: { geometry: cg.Geometry.dim8x8, cg: "cg-512", boardCSS: ["ShogunPlain.svg", "ShogunMaple.png", "ShogunMaple2.png", "ShogunBlue.svg", "8x8brown.svg", "8x8maple.jpg"] },
-};
-
-export const PIECE_FAMILIES: { [key: string]: PieceFamily } = {
-    standard: { pieceCSS: ["standard", "green", "alpha", "chess_kaneo", "santa"] },
-    capa: { pieceCSS: ["capa0", "capa1", "capa2", "capa3", "capa4"] },
-    seirawan: { pieceCSS: ["seir1", "seir0", "seir2", "seir3", "seir4"] },
-    makruk: { pieceCSS: ["makrukwb", "makrukwr", "makruk", "makruks", "makruki"] },
-    sittuyin: { pieceCSS: ["sittuyins", "sittuyinkagr", "sittuyinkabr", "sittuyinm", "sittuyini"] },
-    shogi: { pieceCSS: ["shogik", "shogi", "shogiw", "shogip", "shogim", "shogip3d", "shogikw3d", "shogid", "shogiim"] },
-    kyoto: { pieceCSS: ["kyoto", "kyotok", "kyotoi", "kyotod"] },
-    dobutsu: { pieceCSS: ["dobutsu"] },
-    tori: { pieceCSS: ["torii", "torik", "torim"] },
-    xiangqi: { pieceCSS: ["xiangqi", "xiangqict3", "xiangqict2", "xiangqihnz", "xiangqict2w", "xiangqihnzw", "xiangqiKa", "xiangqiwikim"] },
-    janggi: { pieceCSS: ["janggihb", "janggihg", "janggiikak", "janggiikaw", "janggikak", "janggikaw"] },
-    shako: { pieceCSS: ["shako0", "shako1", "shako2"] },
-    shogun: { pieceCSS: ["shogun0", "shogun1", "shogun2", "shogun3", "shogun4", "shogun5"] },
-    orda: { pieceCSS: ["orda0", "orda1"] },
-    synochess: { pieceCSS: ["synochess0", "synochess1", "synochess2", "synochess3", "synochess4", "synochess5"] },
-    hoppel: { pieceCSS: ["hoppel0", "hoppel1", "hoppel2"] },
-    shinobi: { pieceCSS: ["shinobi0", "shinobi1"] },
-    empire: { pieceCSS: ["empire0", "empire1"] },
-    ordamirror: { pieceCSS: ["ordamirror0", "ordamirror1"] },
-};
-
-type MandatoryPromotionPredicate = (role: cg.Role, orig: cg.Key, dest: cg.Key, color: cg.Color) => boolean;
-
-const alwaysMandatory: MandatoryPromotionPredicate = () => true;
-
-function distanceBased(required: { [ letter: string ]: number }, boardHeight: number) : MandatoryPromotionPredicate {
-    return (role: cg.Role, _orig: cg.Key, dest: cg.Key, color: cg.Color) => {
-        const letter = role2letter(role);
-        return (letter in required) ? distFromLastRank(dest, color, boardHeight) < required[letter] : false;
-    };
-}
-
-function distFromLastRank(dest: cg.Key, color: cg.Color, boardHeight: number) : number {
-    const rank = util.key2pos(dest)[1];
-    return (color === "white") ? boardHeight - rank : rank - 1;
-}
-
-export interface IVariant {
-    readonly name: string;
-    readonly displayName: (chess960: boolean) => string;
-    readonly tooltip: () => string;
-
-    readonly startFen: string;
-
-    readonly board: keyof typeof BOARD_FAMILIES;
-    readonly geometry: cg.Geometry;
-    readonly boardWidth: number;
-    readonly boardHeight: number;
-    readonly cg: string;
-    readonly boardCSS: string[];
-
-    readonly piece: keyof typeof PIECE_FAMILIES;
-    readonly pieceCSS: string[];
-
-    readonly firstColor: string;
-    readonly secondColor: string;
-
-    readonly pieceRoles: (color: cg.Color) => string[];
-    readonly pocket: boolean;
-    readonly pocketRoles: (color: cg.Color) => string[] | undefined;
-
-    readonly promotion: string;
-    readonly isMandatoryPromotion: MandatoryPromotionPredicate;
-    readonly timeControl: string;
-    readonly counting?: string;
-    readonly materialPoint?: string;
-    readonly enPassant: boolean;
-    readonly autoQueenable: boolean;
-    readonly drop: boolean;
-    readonly gate: boolean;
-    readonly pass: boolean;
-
-    readonly alternateStart?: { [ name: string ]: string };
-
-    readonly chess960: boolean;
-
-    readonly icon: (chess960: boolean) => string;
-    readonly pieceSound: string;
-}
-
-class Variant implements IVariant {
-    readonly name: string;
-    private readonly _displayName: string;
-    displayName(chess960 = false) { return this._displayName + (chess960 ? "960" : ""); }
-    private readonly _tooltip: () => string;
-    tooltip() { return this._tooltip(); }
-    readonly startFen: string;
-
-    readonly board: keyof typeof BOARD_FAMILIES;
-    private readonly boardFamily: BoardFamily;
-    get geometry() { return this.boardFamily.geometry; }
-    get boardWidth() { return cg.dimensions[this.geometry].width; }
-    get boardHeight() { return cg.dimensions[this.geometry].height; }
-    get cg() { return this.boardFamily.cg; }
-    get boardCSS() { return this.boardFamily.boardCSS; }
-
-    readonly piece: keyof typeof PIECE_FAMILIES;
-    private readonly pieceFamily: PieceFamily;
-    get pieceCSS() { return this.pieceFamily.pieceCSS; }
-
-    readonly firstColor: string;
-    readonly secondColor: string;
-
-    private readonly _pieceRoles: [ string[], string[] ];
-    pieceRoles(color: cg.Color) { return color === "white" ? this._pieceRoles[0] : this._pieceRoles[1]; }
-    readonly pocket: boolean;
-    private readonly _pocketRoles: [ string[] | undefined, string[] | undefined ];
-    pocketRoles(color: cg.Color) { return color === "white" ? this._pocketRoles[0] : this._pocketRoles[1]; }
-
-    readonly promotion: string;
-    readonly isMandatoryPromotion: MandatoryPromotionPredicate;
-    readonly timeControl: string;
-    readonly counting?: string;
-    readonly materialPoint?: string;
-    readonly enPassant: boolean;
-    readonly autoQueenable: boolean;
-    readonly drop: boolean;
-    readonly gate: boolean;
-    readonly pass: boolean;
-
-    readonly alternateStart?: { [ name: string ]: string };
-
-    readonly chess960: boolean;
-
-    private readonly _icon: string;
-    private readonly _icon960: string;
-    icon(chess960 = false) { return chess960 ? this._icon960 : this._icon; }
-    readonly pieceSound: string;
-
-    constructor(data: VariantConfig) {
-        this.name = data.name;
-        this._displayName = (data.displayName ?? data.name).toUpperCase();
-        this._tooltip = data.tooltip;
-        this.startFen = data.startFen;
-
-        this.board = data.board;
-        this.boardFamily = BOARD_FAMILIES[data.board];
-
-        this.piece = data.piece;
-        this.pieceFamily = PIECE_FAMILIES[data.piece];
-
-        this.firstColor = data.firstColor ?? "White";
-        this.secondColor = data.secondColor ?? "Black";
-        this._pieceRoles = [ data.pieceRoles, data.pieceRoles2 ?? data.pieceRoles ];
-        this.pocket = Boolean(data.pocketRoles || data.pocketRoles2);
-        this._pocketRoles = [ data.pocketRoles, data.pocketRoles2 ?? data.pocketRoles ];
-
-        this.promotion = data.promotion ?? "regular";
-        this.isMandatoryPromotion = data.isMandatoryPromotion ?? alwaysMandatory;
-        this.timeControl = data.timeControl ?? "incremental";
-        this.counting = data.counting;
-        this.materialPoint = data.materialPoint;
-        this.enPassant = data.enPassant ?? false;
-        this.autoQueenable = data.autoQueenable ?? false;
-        this.drop = data.drop ?? false;
-        this.gate = data.gate ?? false;
-        this.pass = data.pass ?? false;
-
-        this.alternateStart = data.alternateStart;
-
-        this.chess960 = data.chess960 ?? false;
-
-        this._icon = data.icon;
-        this._icon960 = data.icon960 ?? data.icon;
-        this.pieceSound = data.pieceSound ?? "regular";
-    }
-
-}
-
-interface VariantConfig { // TODO explain what each parameter of the variant config means
-    name: string;
-
-    displayName?: string;
-
-    tooltip: () => string;
-    startFen: string;
-    board: keyof typeof BOARD_FAMILIES;
-    piece: keyof typeof PIECE_FAMILIES;
-
-    firstColor?: string;
-    secondColor?: string;
-    pieceRoles: string[];
-    pieceRoles2?: string[];
-    pocketRoles?: string[];
-    pocketRoles2?: string[];
-    promotion?: string;
-    isMandatoryPromotion?: MandatoryPromotionPredicate;
-    timeControl?: string;
-    counting?: string;
-    materialPoint?: string;
-    drop?: boolean;
-    gate?: boolean;
-    pass?: boolean;
-    pieceSound?: string;
-
-    enPassant?: boolean;
-    autoQueenable?: boolean;
-    alternateStart?: {[key:string]: string};
-    chess960?: boolean;
-    icon: string;
-    icon960?: string;
-}
-
-export const VARIANTS: { [name: string]: IVariant } = {
-    chess: new Variant({
-        name: "chess", tooltip: () => _("Chess, unmodified, as it's played by FIDE standards."),
-        startFen: "rnbqkbnr/pppppppp/8/8/8/8/PPPPPPPP/RNBQKBNR w KQkq - 0 1",
-        board: "standard8x8", piece: "standard",
-        pieceRoles: ["k", "q", "r", "b", "n", "p"],
-        enPassant: true, autoQueenable: true,
-        alternateStart: {
-            '': '',
-            'PawnsPushed': "rnbqkbnr/8/8/pppppppp/PPPPPPPP/8/8/RNBQKBNR w KQkq - 0 1",
-            'PawnsPassed': "rnbqkbnr/8/8/PPPPPPPP/pppppppp/8/8/RNBQKBNR w KQkq - 0 1",
-            'UpsideDown': "RNBKQBNR/PPPPPPPP/8/8/8/8/pppppppp/rnbkqbnr w - - 0 1",
-            'Theban': "1p6/2p3kn/3p2pp/4pppp/5ppp/8/PPPPPPPP/PPPPPPKN w - - 0 1",
-            'No castle': 'rnbqkbnr/pppppppp/8/8/8/8/PPPPPPPP/RNBQKBNR w - - 0 1'
-        },
-        chess960: true, icon: "M", icon960: "V",
-    }),
-
-    crazyhouse: new Variant({
-        name: "crazyhouse", tooltip: () => _("Take captured pieces and drop them back on to the board as your own."),
-        startFen: "rnbqkbnr/pppppppp/8/8/8/8/PPPPPPPP/RNBQKBNR[] w KQkq - 0 1",
-        board: "standard8x8", piece: "standard",
-        pieceRoles: ["k", "q", "r", "b", "n", "p"],
-        pocketRoles: ["p", "n", "b", "r", "q"],
-        enPassant: true, autoQueenable: true, drop: true,
-        alternateStart: {
-            '': '',
-            'PawnsPushed': "rnbqkbnr/8/8/pppppppp/PPPPPPPP/8/8/RNBQKBNR w - - 0 1",
-            'PawnsPassed': "rnbqkbnr/8/8/PPPPPPPP/pppppppp/8/8/RNBQKBNR w - - 0 1",
-            'UpsideDown': "RNBQKBNR/PPPPPPPP/8/8/8/8/pppppppp/rnbqkbnr w - - 0 1",
-            'Theban': "1p6/2p3kn/3p2pp/4pppp/5ppp/8/PPPPPPPP/PPPPPPKN w - - 0 1",
-            'No castle': 'rnbqkbnr/pppppppp/8/8/8/8/PPPPPPPP/RNBQKBNR w - - 0 1'
-        },
-        chess960: true, icon: "+", icon960: "%",
-    }),
-
-    placement: new Variant({
-        name: "placement", tooltip: () => _("Choose where your pieces start."),
-        startFen: "8/pppppppp/8/8/8/8/PPPPPPPP/8[KQRRBBNNkqrrbbnn] w - - 0 1",
-        board: "standard8x8", piece: "standard",
-        pieceRoles: ["k", "q", "r", "b", "n", "p"],
-        pocketRoles: ["n", "b", "r", "q", "k"],
-        enPassant: true, autoQueenable: true,
-        icon: "S",
-    }),
-
-    atomic: new Variant({
-        name: "atomic", tooltip: () => _("Pieces explode upon capture."),
-        startFen: "rnbqkbnr/pppppppp/8/8/8/8/PPPPPPPP/RNBQKBNR w KQkq - 0 1",
-        board: "standard8x8", piece: "standard",
-        pieceRoles: ["k", "q", "r", "b", "n", "p"],
-        enPassant: true, autoQueenable: true,
-        pieceSound: "atomic",
-        chess960: true, icon: "~", icon960: "\\",
-    }),
-
-    makruk: new Variant({
-        name: "makruk", tooltip: () => _("Thai Chess. A game closely resembling the original Chaturanga. Similar to Chess but with a different queen and bishop."),
-        startFen: "rnsmksnr/8/pppppppp/8/8/PPPPPPPP/8/RNSKMSNR w - - 0 1",
-        board: "makruk8x8", piece: "makruk",
-        pieceRoles: ["k", "s", "m", "n", "r", "p", "m~"],
-        counting: "makruk",
-        icon: "Q",
-    }),
-
-    makpong: new Variant({
-        name: "makpong", tooltip: () => _("Makruk variant where kings cannot move to escape out of check."),
-        startFen: "rnsmksnr/8/pppppppp/8/8/PPPPPPPP/8/RNSKMSNR w - - 0 1",
-        board: "makruk8x8", piece: "makruk",
-        pieceRoles: ["k", "s", "m", "n", "r", "p", "m~"],
-        counting: "makruk",
-        icon: "O",
-    }),
-
-    cambodian: new Variant({
-        name: "cambodian", displayName: "ouk chatrang", tooltip: () => _("Cambodian Chess. Makruk with a few additional opening abilities."),
-        startFen: "rnsmksnr/8/pppppppp/8/8/PPPPPPPP/8/RNSKMSNR w DEde - 0 1",
-        board: "makruk8x8", piece: "makruk",
-        pieceRoles: ["k", "s", "m", "n", "r", "p", "m~"],
-        counting: "makruk",
-        icon: "!",
-    }),
-
-    sittuyin: new Variant({
-        name: "sittuyin", tooltip: () => _("Burmese Chess. Similar to Makruk, but pieces are placed at the start of the match."),
-        startFen: "8/8/4pppp/pppp4/4PPPP/PPPP4/8/8[KFRRSSNNkfrrssnn] w - - 0 1",
-        board: "sittuyin8x8", piece: "sittuyin",
-        firstColor: "Red", secondColor: "Black",
-        pieceRoles: ["k", "f", "s", "n", "r", "p"],
-        pocketRoles: ["r", "n", "s", "f", "k"],
-        counting: "asean",
-        icon: ":",
-    }),
-
-    shogi: new Variant({
-        name: "shogi", tooltip: () => _("Japanese Chess, and the standard 9x9 version played today with drops and promotions. "),
-        startFen: "lnsgkgsnl/1r5b1/ppppppppp/9/9/9/PPPPPPPPP/1B5R1/LNSGKGSNL[-] w 0 1",
-        board: "shogi9x9", piece: "shogi",
-        firstColor: "Black", secondColor: "White",
-        pieceRoles: ["k", "r", "b", "g", "s", "n", "l", "p", "+r", "+b", "+s", "+n", "+l", "+p"],
-        pocketRoles: ["p", "l", "n", "s", "g", "b", "r"],
-        promotion: "shogi",
-        isMandatoryPromotion: distanceBased({ p: 1, l: 1, n: 2 }, 9),
-        timeControl: "byoyomi",
-        pieceSound: "shogi",
-        drop: true,
-        alternateStart: {
-            '': '',
-            'Lance HC': 'lnsgkgsn1/1r5b1/ppppppppp/9/9/9/PPPPPPPPP/1B5R1/LNSGKGSNL[-] b 0 1',
-            'Bishop HC': 'lnsgkgsnl/1r7/ppppppppp/9/9/9/PPPPPPPPP/1B5R1/LNSGKGSNL[-] b 0 1',
-            'Rook HC': 'lnsgkgsnl/7b1/ppppppppp/9/9/9/PPPPPPPPP/1B5R1/LNSGKGSNL[-] b 0 1',
-            'Rook+Lance HC': 'lnsgkgsn1/7b1/ppppppppp/9/9/9/PPPPPPPPP/1B5R1/LNSGKGSNL[-] b 0 1',
-            '2-Piece HC': 'lnsgkgsnl/9/ppppppppp/9/9/9/PPPPPPPPP/1B5R1/LNSGKGSNL[-] b 0 1',
-            '4-Piece HC': '1nsgkgsn1/9/ppppppppp/9/9/9/PPPPPPPPP/1B5R1/LNSGKGSNL[-] b 0 1',
-            '6-Piece HC': '2sgkgs2/9/ppppppppp/9/9/9/PPPPPPPPP/1B5R1/LNSGKGSNL[-] b 0 1',
-            '8-Piece HC': '3gkg3/9/ppppppppp/9/9/9/PPPPPPPPP/1B5R1/LNSGKGSNL[-] b 0 1',
-            '9-Piece HC': '3gk4/9/ppppppppp/9/9/9/PPPPPPPPP/1B5R1/LNSGKGSNL[-] b 0 1',
-            '10-Piece HC': '4k4/9/ppppppppp/9/9/9/PPPPPPPPP/1B5R1/LNSGKGSNL[-] b 0 1'
-        },
-        icon: "K",
-    }),
-
-    minishogi: new Variant({
-        name: "minishogi", tooltip: () => _("5x5 Shogi for more compact and faster games. There are no knights or lances."),
-        startFen: "rbsgk/4p/5/P4/KGSBR[-] w 0 1",
-        board: "shogi5x5", piece: "shogi",
-        firstColor: "Black", secondColor: "White",
-        pieceRoles: ["k", "r", "b", "g", "s", "p", "+r", "+b", "+s", "+p"],
-        pocketRoles: ["p", "s", "g", "b", "r"],
-        promotion: "shogi",
-        isMandatoryPromotion: distanceBased({ p: 1 }, 5),
-        timeControl: "byoyomi",
-        pieceSound: "shogi",
-        drop: true,
-        icon: "6",
-    }),
-
-    kyotoshogi: new Variant({
-        name: "kyotoshogi", tooltip: () => _("A wild Shogi variant on a 5x5 board where pieces flip into a different piece after each move."),
-        startFen: "p+nks+l/5/5/5/+LSK+NP[-] w 0 1",
-        board: "shogi5x5", piece: "kyoto",
-        firstColor: "Black", secondColor: "White",
-        pieceRoles: ["k", "+n", "n", "+s", "s", "+l", "l", "+p", "p"],
-        pocketRoles: ["p", "l", "n", "s"],
-        promotion: "kyoto",
-        isMandatoryPromotion: (_role: cg.Role, orig: cg.Key, _dest: cg.Key, _color: cg.Color) => orig !== 'a0',
-        timeControl: "byoyomi",
-        pieceSound: "shogi",
-        drop: true,
-        icon: ")",
-    }),
-
-    dobutsu: new Variant({
-        name: "dobutsu", tooltip: () => _("3x4 game with cute animals, designed to teach children how to play Shogi."),
-        startFen: "gle/1c1/1C1/ELG[-] w 0 1",
-        board: "shogi3x4", piece: "dobutsu",
-        firstColor: "Black", secondColor: "White",
-        pieceRoles: ["l", "g", "e", "c", "+c"],
-        pocketRoles: ["e", "g", "c"],
-        promotion: "shogi",
-        timeControl: "byoyomi",
-        pieceSound: "shogi",
-        drop: true,
-        icon: "8",
-    }),
-
-    gorogoro: new Variant({
-        name: "gorogoro", tooltip: () => _("5x6 Shogi designed to introduce tactics with the generals."),
-        startFen: "sgkgs/5/1ppp1/1PPP1/5/SGKGS[-] w 0 1",
-        board: "shogi5x6", piece: "shogi",
-        firstColor: "Black", secondColor: "White",
-        pieceRoles: ["k", "g", "s", "p", "+s", "+p"],
-        pocketRoles: ["p", "s", "g"],
-        promotion: "shogi",
-        isMandatoryPromotion: distanceBased({ p: 1 }, 6),
-        timeControl: "byoyomi",
-        pieceSound: "shogi",
-        drop: true,
-        icon: "🐱",
-    }),
-
-    torishogi: new Variant({
-        name: "torishogi", tooltip: () => _("A confrontational 7x7 variant with unique pieces each named after different birds."),
-        startFen: "rpckcpl/3f3/sssssss/2s1S2/SSSSSSS/3F3/LPCKCPR[-] w 0 1",
-        board: "shogi7x7", piece: "tori",
-        firstColor: "Black", secondColor: "White",
-        pieceRoles: ["k", "f", "c", "p", "l", "r", "s", "+f", "+s"],
-        pocketRoles: ["s", "p", "l", "r", "c", "f"],
-        promotion: "shogi",
-        timeControl: "byoyomi",
-        pieceSound: "shogi",
-        drop: true,
-        alternateStart: {
-            '': '',
-            'Left Quail HC': 'rpckcp1/3f3/sssssss/2s1S2/SSSSSSS/3F3/LPCKCPR[] b 0 1',
-            'Falcon HC': 'rpckcpl/7/sssssss/2s1S2/SSSSSSS/3F3/LPCKCPR[] b 0 1',
-            'Falcon + Left Quail HC': 'rpckcp1/7/sssssss/2s1S2/SSSSSSS/3F3/LPCKCPR[] b 0 1',
-            'Falcon + Both Quails HC': '1pckcp1/7/sssssss/2s1S2/SSSSSSS/3F3/LPCKCPR[] b 0 1',
-        },
-        icon: "🐦",
-    }),
-
-    xiangqi: new Variant({
-        name: "xiangqi", tooltip: () => _("Chinese Chess, one of the oldest and most played board games in the world."),
-        startFen: "rnbakabnr/9/1c5c1/p1p1p1p1p/9/9/P1P1P1P1P/1C5C1/9/RNBAKABNR w - - 0 1",
-        board: "xiangqi9x10", piece: "xiangqi",
-        firstColor: "Red", secondColor: "Black",
-        pieceRoles: ["k", "a", "c", "r", "b", "n", "p"],
-        icon: "|",
-    }),
-
-    manchu: new Variant({
-        name: "manchu", tooltip: () => _("Xiangqi variant where one side has a chariot that can also move as a cannon or horse."),
-        startFen: "rnbakabnr/9/1c5c1/p1p1p1p1p/9/9/P1P1P1P1P/9/9/M1BAKAB2 w - - 0 1",
-        board: "xiangqi9x10", piece: "xiangqi",
-        firstColor: "Red", secondColor: "Black",
-        pieceRoles: ["k", "a", "m", "b", "p"],
-        pieceRoles2: ["k", "a", "c", "r", "b", "n", "p"],
-        icon: "{",
-    }),
-
-    janggi: new Variant({
-        name: "janggi", tooltip: () => _("Korean Chess, similar to Xiangqi but plays much differently. Tournament rules are used."),
-        startFen: "rnba1abnr/4k4/1c5c1/p1p1p1p1p/9/9/P1P1P1P1P/1C5C1/4K4/RNBA1ABNR w - - 0 1",
-        board: "janggi9x10", piece: "janggi",
-        firstColor: "Blue", secondColor: "Red",
-        pieceRoles: ["k", "a", "c", "r", "b", "n", "p"],
-        timeControl: "byoyomi",
-        materialPoint: "janggi",
-        pass: true,
-        icon: "=",
-    }),
-
-    minixiangqi: new Variant({
-        name: "minixiangqi", tooltip: () => _("Compact version of Xiangqi played on a 7x7 board without a river."),
-        startFen: "rcnkncr/p1ppp1p/7/7/7/P1PPP1P/RCNKNCR w - - 0 1",
-        board: "xiangqi7x7", piece: "xiangqi",
-        firstColor: "Red", secondColor: "Black",
-        pieceRoles: ["k", "c", "r", "n", "p"],
-        icon: "7",
-    }),
-
-    capablanca: new Variant({
-        name: "capablanca", tooltip: () => _("Play with the hybrid pieces, archbishop (B+N) and chancellor (R+N), on a 10x8 board."),
-        startFen: "rnabqkbcnr/pppppppppp/10/10/10/10/PPPPPPPPPP/RNABQKBCNR w KQkq - 0 1",
-        board: "standard10x8", piece: "capa",
-        pieceRoles: ["k", "q", "c", "a", "r", "b", "n", "p"],
-        enPassant: true, autoQueenable: true,
-        alternateStart: {
-            '': '',
-            'Bird': 'rnbcqkabnr/pppppppppp/10/10/10/10/PPPPPPPPPP/RNBCQKABNR w KQkq - 0 1',
-            'Carrera': 'rcnbqkbnar/pppppppppp/10/10/10/10/PPPPPPPPPP/RCNBQKBNAR w KQkq - 0 1',
-            'Gothic': 'rnbqckabnr/pppppppppp/10/10/10/10/PPPPPPPPPP/RNBQCKABNR w KQkq - 0 1',
-            'Embassy': 'rnbqkcabnr/pppppppppp/10/10/10/10/PPPPPPPPPP/RNBQKCABNR w KQkq - 0 1',
-            'Conservative': 'arnbqkbnrc/pppppppppp/10/10/10/10/PPPPPPPPPP/ARNBQKBNRC w KQkq - 0 1'
-        },
-        chess960: true, icon: "P", icon960: ",",
-    }),
-
-    capahouse: new Variant({
-        name: "capahouse", tooltip: () => _("Capablanca with Crazyhouse drop rules."),
-        startFen: "rnabqkbcnr/pppppppppp/10/10/10/10/PPPPPPPPPP/RNABQKBCNR[] w KQkq - 0 1",
-        board: "standard10x8", piece: "capa",
-        pieceRoles: ["k", "q", "c", "a", "r", "b", "n", "p"],
-        pocketRoles: ["p", "n", "b", "r", "a", "c", "q"],
-        enPassant: true, autoQueenable: true, drop: true,
-        alternateStart: {
-            '': '',
-            'Bird': 'rnbcqkabnr/pppppppppp/10/10/10/10/PPPPPPPPPP/RNBCQKABNR w KQkq - 0 1',
-            'Carrera': 'rcnbqkbnar/pppppppppp/10/10/10/10/PPPPPPPPPP/RCNBQKBNAR w KQkq - 0 1',
-            'Gothic': 'rnbqckabnr/pppppppppp/10/10/10/10/PPPPPPPPPP/RNBQCKABNR w KQkq - 0 1',
-            'Embassy': 'rnbqkcabnr/pppppppppp/10/10/10/10/PPPPPPPPPP/RNBQKCABNR w KQkq - 0 1'
-        },
-        chess960: true, icon: "&", icon960: "'",
-    }),
-
-    seirawan: new Variant({
-        name: "seirawan", displayName: "s-chess", tooltip: () => _("Hybrid pieces, the hawk (B+N) and elephant (R+N), can enter the board after moving a back rank piece."),
-        startFen: "rnbqkbnr/pppppppp/8/8/8/8/PPPPPPPP/RNBQKBNR[HEhe] w KQBCDFGkqbcdfg - 0 1",
-        board: "standard8x8", piece: "seirawan",
-        pieceRoles: ["k", "q", "e", "h", "r", "b", "n", "p"],
-        pocketRoles: ["h", "e"],
-        enPassant: true, autoQueenable: true, gate: true,
-        icon: "L",  chess960: true, icon960: "}",
-    }),
-
-    shouse: new Variant({
-        name: "shouse", displayName: "s-house", tooltip: () => _("S-Chess with Crazyhouse drop rules."),
-        startFen: "rnbqkbnr/pppppppp/8/8/8/8/PPPPPPPP/RNBQKBNR[HEhe] w KQBCDFGkqbcdfg - 0 1",
-        board: "standard8x8", piece: "seirawan",
-        pieceRoles: ["k", "q", "e", "h", "r", "b", "n", "p"],
-        pocketRoles: ["p", "n", "b", "r", "h", "e", "q"],
-        enPassant: true, autoQueenable: true, drop: true, gate: true,
-        icon: "$",
-    }),
-
-    grand: new Variant({
-        name: "grand", tooltip: () => _("Play with the hybrid pieces, archbishop (B+N) and chancellor (R+N), on a grand 10x10 board."),
-        startFen: "r8r/1nbqkcabn1/pppppppppp/10/10/10/10/PPPPPPPPPP/1NBQKCABN1/R8R w - - 0 1",
-        board: "grand10x10", piece: "capa",
-        pieceRoles: ["k", "q", "c", "a", "r", "b", "n", "p"],
-        isMandatoryPromotion: distanceBased({ p: 1 }, 10),
-        enPassant: true, autoQueenable: true,
-        icon: "(",
-    }),
-
-    grandhouse: new Variant({
-        name: "grandhouse", tooltip: () => _("Grand Chess with Crazyhouse drop rules."),
-        startFen: "r8r/1nbqkcabn1/pppppppppp/10/10/10/10/PPPPPPPPPP/1NBQKCABN1/R8R[] w - - 0 1",
-        board: "grand10x10", piece: "capa",
-        pieceRoles: ["k", "q", "c", "a", "r", "b", "n", "p"],
-        pocketRoles: ["p", "n", "b", "r", "a", "c", "q"],
-        isMandatoryPromotion: distanceBased({ p: 1 }, 10),
-        enPassant: true, autoQueenable: true, drop: true,
-        icon: "*",
-    }),
-
-    shako: new Variant({
-        name: "shako", tooltip: () => _("Introduces the cannon and elephant from Xiangqi into a 10x10 chess board."),
-        startFen: "c8c/ernbqkbnre/pppppppppp/10/10/10/10/PPPPPPPPPP/ERNBQKBNRE/C8C w KQkq - 0 1",
-        board: "standard10x10", piece: "shako",
-        pieceRoles: ["k", "q", "e", "c", "r", "b", "n", "p"],
-        enPassant: true, autoQueenable: true,
-        icon: "9",
-    }),
-
-    shogun: new Variant({
-        name: "shogun", tooltip: () => _("Pieces promote and can be dropped, similar to Shogi."),
-        startFen: "rnb+fkbnr/pppppppp/8/8/8/8/PPPPPPPP/RNB+FKBNR w KQkq - 0 1",
-        board: "shogun8x8", piece: "shogun",
-        pieceRoles: ["k", "+f", "r", "b", "n", "p", "f", "+r", "+b", "+n", "+p"],
-        pocketRoles: ["p", "n", "b", "r", "f"],
-        promotion: "shogi",
-        isMandatoryPromotion: distanceBased({ p: 1 }, 8),
-        timeControl: "byoyomi",
-        enPassant: true, drop: true,
-        icon: "-",
-    }),
-
-    orda: new Variant({
-        name: "orda", tooltip: () => _("Asymmetric variant where one army has pieces that move like knights but capture differently."),
-        startFen: "lhaykahl/8/pppppppp/8/8/8/PPPPPPPP/RNBQKBNR w KQ - 0 1",
-        board: "standard8x8", piece: "orda",
-        firstColor: "White", secondColor: "Gold",
-        pieceRoles: ["k", "q", "r", "b", "n", "p", "h"],
-        pieceRoles2: ["k", "y", "l", "a", "h", "p", "q"],
-        enPassant: true,
-        icon: "R",
-    }),
-
-    synochess: new Variant({
-        name: "synochess", tooltip: () => _("Asymmetric East vs. West variant which pits the western Chess army against a Xiangqi and Janggi-styled army."),
-        startFen: "rneakenr/8/1c4c1/1ss2ss1/8/8/PPPPPPPP/RNBQKBNR[ss] w KQ - 0 1",
-        board: "standard8x8", piece: "synochess",
-        firstColor: "White", secondColor: "Red",
-        pieceRoles: ["k", "q", "r", "b", "n", "p"],
-        pieceRoles2: ["k", "a", "c", "r", "e", "n", "s"],
-        pocketRoles: [], pocketRoles2: ["s"],
-        autoQueenable: true,
-        icon: "_",
-    }),
-
-    hoppelpoppel: new Variant({
-        name: "hoppelpoppel", displayName: "hoppel-poppel", tooltip: () => _("Knights capture as bishops; bishops  capture as knights."),
-        startFen: "rnbqkbnr/pppppppp/8/8/8/8/PPPPPPPP/RNBQKBNR w KQkq - 0 1",
-        board: "standard8x8", piece: "hoppel",
-        pieceRoles: ["k", "q", "r", "b", "n", "p"],
-        enPassant: true, autoQueenable: true,
-        icon: "`",
-    }),
-
-    shinobi: new Variant({
-        name: "shinobi", tooltip: () => _("Asymmetric variant which pits the western Chess army against a drop-based, Shogi-styled army."),
-        startFen: "rnbqkbnr/pppppppp/8/8/8/8/PPPPPPPP/LH1CK1HL[LHMMDJ] w kq - 0 1",
-        board: "standard8x8", piece: "shinobi",
-        firstColor: "Pink", secondColor: "Black",
-        pieceRoles: ["k", "c", "l", "h", "m", "d", "j", "p", "+l", "+h", "+m", "+p"],
-        pieceRoles2: ["k", "q", "r", "b", "n", "p", "+p"],
-        pocketRoles: ["l", "h", "m", "d", "j"],
-        pocketRoles2: [],
-        promotion: "shogi",
-        enPassant: true,
-        icon: "🐢",
-    }),
-
-    empire: new Variant({
-        name: "empire", tooltip: () => _("Asymmetric variant where one army has pieces that move like queens but capture as usual."),
-        startFen: "rnbqkbnr/pppppppp/8/8/8/PPPSSPPP/8/TECDKCET w kq - 0 1",
-        board: "standard8x8", piece: "empire",
-        firstColor: "Gold", secondColor: "Black",
-        pieceRoles: ["k", "d", "t", "c", "e", "p", "s", "q"],
-        pieceRoles2: ["k", "q", "r", "b", "n", "p"],
-        enPassant: true,
-        icon: "♚",
-    }),
-
-    ordamirror: new Variant({
-        name: "ordamirror", displayName: "orda mirror", tooltip: () => _("Orda Chess variant with two Horde armies. The Falcon replaces the Yurt."),
-        startFen: "lhafkahl/8/pppppppp/8/8/PPPPPPPP/8/LHAFKAHL w - - 0 1",
-        board: "standard8x8", piece: "ordamirror",
-        firstColor: "White", secondColor: "Gold",
-        pieceRoles: ["k", "f", "l", "a", "h", "p"],
-        icon: "◩",
-    }),
-
-    // We support to import/store/analyze some variants
-    // but don't want to add them to leaderboard page
-    embassy: new Variant({
-        name: "embassy", tooltip: () => _("Like Capablanca Chess but with Grand starting setup."),
-        startFen: "rnbqkcabnr/pppppppppp/10/10/10/10/PPPPPPPPPP/RNBQKCABNR w KQkq - 0 1",
-        board: "standard10x8", piece: "capa",
-        pieceRoles: ["k", "q", "c", "a", "r", "b", "n", "p"],
-        pocketRoles: ["p", "n", "b", "r", "a", "c", "q"],
-        enPassant: true, autoQueenable: true,
-        icon: "P",
-    }),
-
-    gothic: new Variant({
-        name: "gothic", tooltip: () => _("Like Capablanca Chess but with a different starting setup."),
-        startFen: "rnbqckabnr/pppppppppp/10/10/10/10/PPPPPPPPPP/RNBQCKABNR w KQkq - 0 1",
-        board: "standard10x8", piece: "capa",
-        pieceRoles: ["k", "q", "c", "a", "r", "b", "n", "p"],
-        pocketRoles: ["p", "n", "b", "r", "a", "c", "q"],
-        enPassant: true, autoQueenable: true,
-        icon: "P",
-    }),
-
-    gothhouse: new Variant({
-        name: "gothhouse", tooltip: () => _("Gothic with Crazyhouse drop rules."),
-        startFen: "rnbqckabnr/pppppppppp/10/10/10/10/PPPPPPPPPP/RNBQCKABNR[] w KQkq - 0 1",
-        board: "standard10x8", piece: "capa",
-        pieceRoles: ["k", "q", "c", "a", "r", "b", "n", "p"],
-        pocketRoles: ["p", "n", "b", "r", "a", "c", "q"],
-        enPassant: true, autoQueenable: true, drop: true,
-        icon: "P",
-    }),
-};
-
-export const variants = Object.keys(VARIANTS);
-const disabledVariants = [ "gothic", "gothhouse", "embassy" ];
-export const enabledVariants = variants.filter(v => !disabledVariants.includes(v));
-
-const variantGroups: { [ key: string ]: { variants: string[] } } = {
-    standard: { variants: [ "chess", "crazyhouse", "placement", "atomic" ] },
-    sea:      { variants: [ "makruk", "makpong", "cambodian", "sittuyin" ] },
-    shogi:    { variants: [ "shogi", "minishogi", "kyotoshogi", "dobutsu", "gorogoro", "torishogi" ] },
-    xiangqi:  { variants: [ "xiangqi", "manchu", "janggi", "minixiangqi" ] },
-    fairy:    { variants: [ "capablanca", "capahouse", "seirawan", "shouse", "grand", "grandhouse", "shako", "shogun", "hoppelpoppel" ] },
-    army:     { variants: [ "orda", "synochess", "shinobi", "empire", "ordamirror" ] },
-};
-
-<<<<<<< HEAD
-function variantGroupLabel(group: string) {
-    const groups: {[index: string]: string} = {
-        standard: _("Standard piece variants"),
-        sea: _("Southeast Asian variants"),
-        shogi: _("Shogi variants"),
-        xiangqi: _("Xiangqi variants"),
-        fairy: _("Fairy piece variants"),
-=======
-function variantGroupLabel(group) {
-    const groups = {
-        standard: _("Chess Variants"),
-        sea: _("Makruk Variants"),
-        shogi: _("Shogi Variants"),
-        xiangqi: _("Xiangqi Variants"),
-        fairy: _("Fairy Piece Variants"),
->>>>>>> a914cdbd
-        army: _("New Army Variants"),
-    }
-    return groups[group];
-}
-
-export function selectVariant(id: string, selected: string, onChange: EventListener, hookInsert: InsertHook) {
-    return h('select#' + id, {
-        props: { name: id },
-        on: { change: onChange },
-        hook: { insert: hookInsert },
-    },
-        Object.keys(variantGroups).map(g => {
-            const group = variantGroups[g];
-            return h('optgroup', { props: { label: variantGroupLabel(g) } }, group.variants.map(v => {
-                const variant = VARIANTS[v];
-                return h('option', {
-                    props: { value: v, title: variant.tooltip() },
-                    attrs: { selected: v === selected },
-                }, variant.displayName(false));
-            }));
-        }),
-    );
-}
-
-const handicapKeywords = [ "HC", "Handicap", "Odds" ];
-export function isHandicap(name: string) {
-    return handicapKeywords.some(keyword => name.endsWith(keyword));
-}
-
-export function hasCastling(variant: IVariant, color: cg.Color) {
-    if (variant.name === 'placement') return true;
-    const castl = variant.startFen.split(' ')[2];
-    if (color === 'white') {
-        return castl.includes('KQ');
-    } else {
-        return castl.includes('kq');
-    }
-}
-
-export function uci2cg(move: UCIMove) {
-    return move.replace(/10/g, ":");
-}
-
-export function cg2uci(move: string) : UCIMove {
-    return move.replace(/:/g, "10") as UCIMove;
-}
-
-// TODO Will be deprecated after WASM Fairy integration
-export function validFen(variant: IVariant, fen: string) {
-    const as = variant.alternateStart;
-    if (as !== undefined) {
-        if (Object.keys(as).some((key) => {return as[key].includes(fen);})) return true;
-    }
-    const variantName = variant.name;
-    const startfen = variant.startFen;
-    const start = startfen.split(' ');
-    const parts = fen.split(' ');
-
-    // Need starting color
-    if (parts.length < 2) return false;
-
-    // Allowed characters in placement part
-    const placement = parts[0];
-    const startPlacement = start[0];
-    let good = startPlacement + ((variantName === "orda") ? "Hq" : "") + ((variantName === "dobutsu") ? "Hh" : "") + "~+0123456789[]";
-    const alien = (element: string) => !good.includes(element);
-    if (placement.split('').some(alien)) return false;
-
-    // Brackets paired
-    if (lc(placement, '[', false) !== lc(placement, ']', false)) return false;
-
-    // Split board part and pocket part
-    const leftBracketPos = placement.indexOf('[');
-    const board = (leftBracketPos === -1) ? placement : placement.slice(0, leftBracketPos);
-    //const pocket = placement.slice(leftBracketPos);
-    //const startLeftBracketPos = start.indexOf('[');
-    //const startBoard = startPlacement.slice(0, startLeftBracketPos);
-    //const startPocket = startPlacement.slice(startLeftBracketPos);
-
-    // Convert FEN board to board array
-    const toBoardArray = (board: string) => {
-        const toRowArray = (row: string) => {
-            const stuffedRow = row.replace('10', '_'.repeat(10)).replace(/\d/g, (x: string) => '_'.repeat(parseInt(x)) );
-            const rowArray : string[] = [];
-            let promoted = false;
-            for (const c of stuffedRow) {
-                switch (c) {
-                    case '+':
-                        promoted = true;
-                        break;
-                    case '~':
-                        rowArray[rowArray.length - 1] = rowArray[rowArray.length - 1] + '~';
-                        break;
-                    default:
-                        if (promoted) {
-                            rowArray.push('+' + c);
-                            promoted = false;
-                        }
-                        else
-                            rowArray.push(c);
-                }
-            }
-            return rowArray;
-        };
-        return board.split('/').map(toRowArray);
-    };
-
-    const boardArray = toBoardArray(board);
-    //const startBoardArray = toBoardArray(startBoard);
-
-    // Correct board size
-    const boardHeight = cg.dimensions[variant.geometry].height;
-    const boardWidth = cg.dimensions[variant.geometry].width;
-
-    if (boardArray.length !== boardHeight) return false;
-    if (boardArray.some((row: string[]) => row.length !== boardWidth)) return false;
-
-    // Starting colors
-    if (parts[1] !== 'b' && parts[1] !== 'w') return false;
-
-    // Castling rights (piece virginity)
-    good = (variantName === 'seirawan' || variantName === 'shouse') ? 'KQABCDEFGHkqabcdefgh-' : start[2] + "-";
-    const wrong = (element: string) => {good.indexOf(element) === -1;};
-    if (parts.length > 2 && variantName !== 'dobutsu') {
-        if (parts[2].split('').some(wrong)) return false;
-
-        // TODO: Checking S-chess960 FEN is tricky
-        // Editor and Analysis board needs chess960 checkbox similar to new game dialog first
-        if (variantName !== 'seirawan' && variantName !== 'shouse') {
-            // Castling right need rooks and king placed in starting square
-            // capablanca: "rnabqkbcnr/pppppppppp/10/10/10/10/PPPPPPPPPP/RNABQKBCNR w KQkq - 0 1",
-            // shako: "c8c/ernbqkbnre/pppppppppp/10/10/10/10/PPPPPPPPPP/ERNBQKBNRE/C8C w KQkq - 0 1",
-            const rookPos = {
-                K: (variantName === 'shako') ? boardArray[boardHeight - 2][boardWidth - 2] : boardArray[boardHeight - 1][boardWidth - 1],
-                Q: (variantName === 'shako') ? boardArray[boardHeight - 2][1] : boardArray[boardHeight - 1][0],
-                k: (variantName === 'shako') ? boardArray[1][boardWidth - 2] : boardArray[0][boardWidth - 1],
-                q: (variantName === 'shako') ? boardArray[1][1] : boardArray[0][0],
-            };
-
-            for (const c of parts[2]) {
-                switch (c) {
-                    case 'K':
-                    case 'Q':
-                        if (rookPos[c] !== 'R') return false;
-                        // TODO check king position
-                        break;
-                    case 'k':
-                    case 'q':
-                        if (rookPos[c] !== 'r') return false;
-                        // TODO check king position
-                        break;
-                        // TODO Column-based right
-                }
-            }
-        }
-    }
-
-    // Number of kings
-    const king = (variantName === "dobutsu") ? "l" : "k";
-    if (lc(placement, king, false) !== 1 || lc(placement, king, true) !== 1) return false;
-
-    // Touching kings
-    const pieces = read(parts[0]);
-    if (variantName !== 'atomic' && touchingKings(pieces)) return false;
-
-    return true;
-}
-
-function diff(a: number, b:number):number {
-    return Math.abs(a - b);
-}
-
-function touchingKings(pieces: cg.Pieces) {
-    let wk = 'xx', bk = 'zz';
-    Object.keys(pieces).filter(key => pieces[key]?.role === "k-piece").forEach(key => {
-        if (pieces[key]?.color === 'white') wk = key;
-        if (pieces[key]?.color === 'black') bk = key;
-    });
-    const touching = diff(wk.charCodeAt(0), bk.charCodeAt(0)) <= 1 && diff(wk.charCodeAt(1), bk.charCodeAt(1)) <= 1;
-    return touching;
-}
-
-// pocket part of the FEN (including brackets)
-export function getPockets(fen: string) {
-    const placement = fen.split(" ")[0];
-    let pockets = "";
-    const bracketPos = placement.indexOf("[");
-    if (bracketPos !== -1)
-        pockets = placement.slice(bracketPos);
-    return pockets;
-}
-
-// Get counting information for makruk et al
-export function getCounting(fen: string): [number, number, string, string] {
-    const parts = fen.split(" ");
-
-    let countingPly = Number(parts[4]);
-    if (isNaN(countingPly)) countingPly = 0;
-
-    let countingLimit = Number(parts[3]);
-    if (isNaN(countingLimit)) countingLimit = 0;
-
-    const board = parts[0];
-    const whitePieces = (board.match(/[A-Z]/g) || []).length;
-    const blackPieces = (board.match(/[a-z]/g) || []).length;
-    const countingType = (countingLimit === 0) ? 'none' : ((whitePieces > 1 && blackPieces > 1) ? 'board' : 'piece');
-
-    const sideToMove = parts[1];
-    const opponent = (sideToMove === 'w') ? 'b' : 'w';
-    const countingSide = (countingType === 'none' || countingPly === 0) ? '' : ((countingPly % 2 === 0) ? sideToMove : opponent);
-
-    return [countingPly, countingLimit, countingSide, countingType];
-}
-
-// Get janggi material points
-export function getJanggiPoints(board: string): number[] {
-    let choPoint = 0;
-    let hanPoint = 1.5;
-    for (const c of board) {
-        switch (c) {
-            case 'P': choPoint += 2; break;
-            case 'A':
-            case 'B': choPoint += 3; break;
-            case 'N': choPoint += 5; break;
-            case 'C': choPoint += 7; break;
-            case 'R': choPoint += 13; break;
-
-            case 'p': hanPoint += 2; break;
-            case 'a':
-            case 'b': hanPoint += 3; break;
-            case 'n': hanPoint += 5; break;
-            case 'c': hanPoint += 7; break;
-            case 'r': hanPoint += 13; break;
-        }
-    }
-    return [choPoint, hanPoint];
-}
-
-export function unpromotedRole(variant: IVariant, piece: cg.Piece): cg.Role {
-    if (piece.promoted) {
-        switch (variant.promotion) {
-            case 'shogi':
-            case 'kyoto':
-                return piece.role.slice(1) as cg.Role;
-            default:
-                return 'p-piece';
-        }
-    } else {
-        return piece.role;
-    }
-}
-
-export function dropIsValid(dests: cg.Dests, role: cg.Role, key: cg.Key): boolean {
-    const drops = dests[role2san(role) + "@"];
-
-    if (drops === undefined || drops === null) return false;
-
-    return drops.includes(key);
-}
-
-// Convert a list of moves to chessground destination
-export function moveDests(legalMoves: UCIMove[]): cg.Dests {
-    const dests: cg.Dests = {};
-    legalMoves.map(uci2cg).forEach(move => {
-        const orig = move.slice(0, 2) as cg.Key;
-        const dest = move.slice(2, 4) as cg.Key;
-        if (orig in dests)
-            dests[orig].push(dest);
-        else
-            dests[orig] = [ dest ];
-    });
-    return dests;
-}
-
-// Convert a move to array of squares for last move highlight
-export function uci2array(move: UCIMove): cg.Key[] {
-    const cgMove = uci2cg(move);
-    return cgMove.includes('@') ? [ cgMove.slice(2, 4) as cg.Key ] : [ cgMove.slice(0, 2) as cg.Key, cgMove.slice(2, 4) as cg.Key];
-}
-export function role2letter(role: cg.Role): string {
-    const letterPart = role.slice(0, role.indexOf('-'));
-    return (letterPart.length > 1) ? letterPart.replace('p', '+') : letterPart;
-}
-
-export function letter2role(letter: string): cg.Role {
-    return (letter.replace('+', 'p') + '-piece') as cg.Role;
-}
-
-export function role2san(role: cg.Role): string {
-    return role2letter(role).toUpperCase();
-}
-
-// Use cases
-// 1. determine piece role from analysis suggested (SAN) drop moves
-// 2. determine promotion piece roles from possible (UCI) promotion moves in grand, grandhouse, shako
-export function san2role(letter: string): cg.Role {
-    return letter2role(letter.toLowerCase());
-}
-
-// Count given letter occurences in a string
-export function lc(str: string, letter: string, uppercase: boolean): number {
-    if (uppercase)
-        letter = letter.toUpperCase();
-    else
-        letter = letter.toLowerCase();
-    let letterCount = 0;
-    for (let position = 0; position < str.length; position++)
-        if (str.charAt(position) === letter)
-            letterCount += 1;
-    return letterCount;
-}
+import { h } from 'snabbdom/h';
+
+import * as cg from 'chessgroundx/types';
+import * as util from 'chessgroundx/util';
+import { read } from 'chessgroundx/fen';
+
+import { _ } from './i18n';
+import { InsertHook } from "snabbdom/src/hooks";
+
+const pieceSan = ['A', 'B', 'C', 'D', 'E', 'F', 'G', 'H', 'I', 'J', 'K', 'L', 'M', 'N', 'O', 'P', 'Q', 'R', 'S', 'T', 'U', 'V', 'W', 'X', 'Y', 'Z'] as const;
+export type PieceSan = `${'+' | ''}${typeof pieceSan[number]}`;
+export type DropOrig = `${PieceSan}@`;
+export type UCIOrig = cg.Key | DropOrig;
+export type UCIMove = `${UCIOrig}${cg.Key}`;
+
+export interface BoardFamily {
+    geometry: cg.Geometry;
+    cg: string;
+    boardCSS: string[];
+}
+
+export interface PieceFamily {
+    pieceCSS: string[];
+}
+
+export const BOARD_FAMILIES: { [key: string]: BoardFamily } = {
+    standard8x8: { geometry: cg.Geometry.dim8x8, cg: "cg-512", boardCSS: ["8x8brown.svg", "8x8blue.svg", "8x8green.svg", "8x8maple.jpg", "8x8olive.jpg", "8x8santa.png"] },
+    standard10x8: { geometry: cg.Geometry.dim10x8, cg: "cg-640", boardCSS: ["10x8brown.svg", "10x8blue.svg", "10x8green.svg", "10x8maple.jpg", "10x8olive.jpg"] },
+    standard10x10: { geometry: cg.Geometry.dim10x10, cg: "cg-640-640", boardCSS: ["10x10brown.svg", "10x10blue.svg", "10x10green.svg", "10x10maple.jpg", "10x10olive.jpg"] },
+    grand10x10: { geometry: cg.Geometry.dim10x10, cg: "cg-640-640", boardCSS: ["Grandboard.svg", "10x10brown.svg", "10x10blue.svg", "10x10green.svg", "10x10maple.jpg", "10x10mapleGrand.png"] },
+    makruk8x8: { geometry: cg.Geometry.dim8x8, cg: "cg-512", boardCSS: ["makruk2.svg", "makruk.svg", "makruk.jpg"] },
+    sittuyin8x8: { geometry: cg.Geometry.dim8x8, cg: "cg-512", boardCSS: ["sittuyin.svg", "sittuyin.jpg", "sittuyingreen.svg", "sittuyinGrainBrown.svg"] },
+    shogi9x9: { geometry: cg.Geometry.dim9x9, cg: "cg-576", boardCSS: ["shogi.svg", "Shogiban1.png", "Shogiban2.png", "shogic.svg", "ShogiMaple.png", 'ShogiGrayTexture.png', "ShogiSpace1.png", "doubutsu.svg", "ShogiOak.png"] },
+    shogi7x7: { geometry: cg.Geometry.dim7x7, cg: "cg-448-516", boardCSS: ["ToriPlain.svg", "ToriWood.svg", "ToriDaySky.svg", "ToriNightSky.svg"] },
+    shogi5x5: { geometry: cg.Geometry.dim5x5, cg: "cg-260", boardCSS: ["minishogi.svg", "MiniboardWood1.png", "MiniboardWood2.png", "MinishogiDobutsu.svg", "MinishogiDobutsu2.svg"] },
+    shogi5x6: { geometry: cg.Geometry.dim5x6, cg: "cg-260-360", boardCSS: ["gorogoro.svg", "gorogoroboard.svg", "gorogoro2.svg", "GorogoroWood.png"] },
+    shogi3x4: { geometry: cg.Geometry.dim3x4, cg: "cg-156", boardCSS: ["doubutsuboard.svg", "dobutsu3x4.svg"] },
+    xiangqi9x10: { geometry: cg.Geometry.dim9x10, cg: "cg-576-640", boardCSS: ["xiangqi.svg", "xiangqic.svg", "xiangqiCTexture.png", "xiangqiPaper.png", "xiangqiWood.png", "xiangqiDark.svg", "xiangqiWikimedia.svg"] },
+    xiangqi7x7: { geometry: cg.Geometry.dim7x7, cg: "cg-448", boardCSS: ["minixiangqi.svg", "minixiangqiw.png", "minixqlg.svg"] },
+    janggi9x10: { geometry: cg.Geometry.dim9x10, cg: "cg-576-640", boardCSS: ["JanggiBrown.svg", "JanggiPaper.png", "JanggiWood.png", "JanggiDark.svg", "JanggiWoodDark.svg", "JanggiStone.svg"] },
+    shogun8x8: { geometry: cg.Geometry.dim8x8, cg: "cg-512", boardCSS: ["ShogunPlain.svg", "ShogunMaple.png", "ShogunMaple2.png", "ShogunBlue.svg", "8x8brown.svg", "8x8maple.jpg"] },
+};
+
+export const PIECE_FAMILIES: { [key: string]: PieceFamily } = {
+    standard: { pieceCSS: ["standard", "green", "alpha", "chess_kaneo", "santa"] },
+    capa: { pieceCSS: ["capa0", "capa1", "capa2", "capa3", "capa4"] },
+    seirawan: { pieceCSS: ["seir1", "seir0", "seir2", "seir3", "seir4"] },
+    makruk: { pieceCSS: ["makrukwb", "makrukwr", "makruk", "makruks", "makruki"] },
+    sittuyin: { pieceCSS: ["sittuyins", "sittuyinkagr", "sittuyinkabr", "sittuyinm", "sittuyini"] },
+    shogi: { pieceCSS: ["shogik", "shogi", "shogiw", "shogip", "shogim", "shogip3d", "shogikw3d", "shogid", "shogiim"] },
+    kyoto: { pieceCSS: ["kyoto", "kyotok", "kyotoi", "kyotod"] },
+    dobutsu: { pieceCSS: ["dobutsu"] },
+    tori: { pieceCSS: ["torii", "torik", "torim"] },
+    xiangqi: { pieceCSS: ["xiangqi", "xiangqict3", "xiangqict2", "xiangqihnz", "xiangqict2w", "xiangqihnzw", "xiangqiKa", "xiangqiwikim"] },
+    janggi: { pieceCSS: ["janggihb", "janggihg", "janggiikak", "janggiikaw", "janggikak", "janggikaw"] },
+    shako: { pieceCSS: ["shako0", "shako1", "shako2"] },
+    shogun: { pieceCSS: ["shogun0", "shogun1", "shogun2", "shogun3", "shogun4", "shogun5"] },
+    orda: { pieceCSS: ["orda0", "orda1"] },
+    synochess: { pieceCSS: ["synochess0", "synochess1", "synochess2", "synochess3", "synochess4", "synochess5"] },
+    hoppel: { pieceCSS: ["hoppel0", "hoppel1", "hoppel2"] },
+    shinobi: { pieceCSS: ["shinobi0", "shinobi1"] },
+    empire: { pieceCSS: ["empire0", "empire1"] },
+    ordamirror: { pieceCSS: ["ordamirror0", "ordamirror1"] },
+};
+
+type MandatoryPromotionPredicate = (role: cg.Role, orig: cg.Key, dest: cg.Key, color: cg.Color) => boolean;
+
+const alwaysMandatory: MandatoryPromotionPredicate = () => true;
+
+function distanceBased(required: { [ letter: string ]: number }, boardHeight: number) : MandatoryPromotionPredicate {
+    return (role: cg.Role, _orig: cg.Key, dest: cg.Key, color: cg.Color) => {
+        const letter = role2letter(role);
+        return (letter in required) ? distFromLastRank(dest, color, boardHeight) < required[letter] : false;
+    };
+}
+
+function distFromLastRank(dest: cg.Key, color: cg.Color, boardHeight: number) : number {
+    const rank = util.key2pos(dest)[1];
+    return (color === "white") ? boardHeight - rank : rank - 1;
+}
+
+export interface IVariant {
+    readonly name: string;
+    readonly displayName: (chess960: boolean) => string;
+    readonly tooltip: () => string;
+
+    readonly startFen: string;
+
+    readonly board: keyof typeof BOARD_FAMILIES;
+    readonly geometry: cg.Geometry;
+    readonly boardWidth: number;
+    readonly boardHeight: number;
+    readonly cg: string;
+    readonly boardCSS: string[];
+
+    readonly piece: keyof typeof PIECE_FAMILIES;
+    readonly pieceCSS: string[];
+
+    readonly firstColor: string;
+    readonly secondColor: string;
+
+    readonly pieceRoles: (color: cg.Color) => string[];
+    readonly pocket: boolean;
+    readonly pocketRoles: (color: cg.Color) => string[] | undefined;
+
+    readonly promotion: string;
+    readonly isMandatoryPromotion: MandatoryPromotionPredicate;
+    readonly timeControl: string;
+    readonly counting?: string;
+    readonly materialPoint?: string;
+    readonly enPassant: boolean;
+    readonly autoQueenable: boolean;
+    readonly drop: boolean;
+    readonly gate: boolean;
+    readonly pass: boolean;
+
+    readonly alternateStart?: { [ name: string ]: string };
+
+    readonly chess960: boolean;
+
+    readonly icon: (chess960: boolean) => string;
+    readonly pieceSound: string;
+}
+
+class Variant implements IVariant {
+    readonly name: string;
+    private readonly _displayName: string;
+    displayName(chess960 = false) { return this._displayName + (chess960 ? "960" : ""); }
+    private readonly _tooltip: () => string;
+    tooltip() { return this._tooltip(); }
+    readonly startFen: string;
+
+    readonly board: keyof typeof BOARD_FAMILIES;
+    private readonly boardFamily: BoardFamily;
+    get geometry() { return this.boardFamily.geometry; }
+    get boardWidth() { return cg.dimensions[this.geometry].width; }
+    get boardHeight() { return cg.dimensions[this.geometry].height; }
+    get cg() { return this.boardFamily.cg; }
+    get boardCSS() { return this.boardFamily.boardCSS; }
+
+    readonly piece: keyof typeof PIECE_FAMILIES;
+    private readonly pieceFamily: PieceFamily;
+    get pieceCSS() { return this.pieceFamily.pieceCSS; }
+
+    readonly firstColor: string;
+    readonly secondColor: string;
+
+    private readonly _pieceRoles: [ string[], string[] ];
+    pieceRoles(color: cg.Color) { return color === "white" ? this._pieceRoles[0] : this._pieceRoles[1]; }
+    readonly pocket: boolean;
+    private readonly _pocketRoles: [ string[] | undefined, string[] | undefined ];
+    pocketRoles(color: cg.Color) { return color === "white" ? this._pocketRoles[0] : this._pocketRoles[1]; }
+
+    readonly promotion: string;
+    readonly isMandatoryPromotion: MandatoryPromotionPredicate;
+    readonly timeControl: string;
+    readonly counting?: string;
+    readonly materialPoint?: string;
+    readonly enPassant: boolean;
+    readonly autoQueenable: boolean;
+    readonly drop: boolean;
+    readonly gate: boolean;
+    readonly pass: boolean;
+
+    readonly alternateStart?: { [ name: string ]: string };
+
+    readonly chess960: boolean;
+
+    private readonly _icon: string;
+    private readonly _icon960: string;
+    icon(chess960 = false) { return chess960 ? this._icon960 : this._icon; }
+    readonly pieceSound: string;
+
+    constructor(data: VariantConfig) {
+        this.name = data.name;
+        this._displayName = (data.displayName ?? data.name).toUpperCase();
+        this._tooltip = data.tooltip;
+        this.startFen = data.startFen;
+
+        this.board = data.board;
+        this.boardFamily = BOARD_FAMILIES[data.board];
+
+        this.piece = data.piece;
+        this.pieceFamily = PIECE_FAMILIES[data.piece];
+
+        this.firstColor = data.firstColor ?? "White";
+        this.secondColor = data.secondColor ?? "Black";
+        this._pieceRoles = [ data.pieceRoles, data.pieceRoles2 ?? data.pieceRoles ];
+        this.pocket = Boolean(data.pocketRoles || data.pocketRoles2);
+        this._pocketRoles = [ data.pocketRoles, data.pocketRoles2 ?? data.pocketRoles ];
+
+        this.promotion = data.promotion ?? "regular";
+        this.isMandatoryPromotion = data.isMandatoryPromotion ?? alwaysMandatory;
+        this.timeControl = data.timeControl ?? "incremental";
+        this.counting = data.counting;
+        this.materialPoint = data.materialPoint;
+        this.enPassant = data.enPassant ?? false;
+        this.autoQueenable = data.autoQueenable ?? false;
+        this.drop = data.drop ?? false;
+        this.gate = data.gate ?? false;
+        this.pass = data.pass ?? false;
+
+        this.alternateStart = data.alternateStart;
+
+        this.chess960 = data.chess960 ?? false;
+
+        this._icon = data.icon;
+        this._icon960 = data.icon960 ?? data.icon;
+        this.pieceSound = data.pieceSound ?? "regular";
+    }
+
+}
+
+interface VariantConfig { // TODO explain what each parameter of the variant config means
+    name: string;
+
+    displayName?: string;
+
+    tooltip: () => string;
+    startFen: string;
+    board: keyof typeof BOARD_FAMILIES;
+    piece: keyof typeof PIECE_FAMILIES;
+
+    firstColor?: string;
+    secondColor?: string;
+    pieceRoles: string[];
+    pieceRoles2?: string[];
+    pocketRoles?: string[];
+    pocketRoles2?: string[];
+    promotion?: string;
+    isMandatoryPromotion?: MandatoryPromotionPredicate;
+    timeControl?: string;
+    counting?: string;
+    materialPoint?: string;
+    drop?: boolean;
+    gate?: boolean;
+    pass?: boolean;
+    pieceSound?: string;
+
+    enPassant?: boolean;
+    autoQueenable?: boolean;
+    alternateStart?: {[key:string]: string};
+    chess960?: boolean;
+    icon: string;
+    icon960?: string;
+}
+
+export const VARIANTS: { [name: string]: IVariant } = {
+    chess: new Variant({
+        name: "chess", tooltip: () => _("Chess, unmodified, as it's played by FIDE standards."),
+        startFen: "rnbqkbnr/pppppppp/8/8/8/8/PPPPPPPP/RNBQKBNR w KQkq - 0 1",
+        board: "standard8x8", piece: "standard",
+        pieceRoles: ["k", "q", "r", "b", "n", "p"],
+        enPassant: true, autoQueenable: true,
+        alternateStart: {
+            '': '',
+            'PawnsPushed': "rnbqkbnr/8/8/pppppppp/PPPPPPPP/8/8/RNBQKBNR w KQkq - 0 1",
+            'PawnsPassed': "rnbqkbnr/8/8/PPPPPPPP/pppppppp/8/8/RNBQKBNR w KQkq - 0 1",
+            'UpsideDown': "RNBKQBNR/PPPPPPPP/8/8/8/8/pppppppp/rnbkqbnr w - - 0 1",
+            'Theban': "1p6/2p3kn/3p2pp/4pppp/5ppp/8/PPPPPPPP/PPPPPPKN w - - 0 1",
+            'No castle': 'rnbqkbnr/pppppppp/8/8/8/8/PPPPPPPP/RNBQKBNR w - - 0 1'
+        },
+        chess960: true, icon: "M", icon960: "V",
+    }),
+
+    crazyhouse: new Variant({
+        name: "crazyhouse", tooltip: () => _("Take captured pieces and drop them back on to the board as your own."),
+        startFen: "rnbqkbnr/pppppppp/8/8/8/8/PPPPPPPP/RNBQKBNR[] w KQkq - 0 1",
+        board: "standard8x8", piece: "standard",
+        pieceRoles: ["k", "q", "r", "b", "n", "p"],
+        pocketRoles: ["p", "n", "b", "r", "q"],
+        enPassant: true, autoQueenable: true, drop: true,
+        alternateStart: {
+            '': '',
+            'PawnsPushed': "rnbqkbnr/8/8/pppppppp/PPPPPPPP/8/8/RNBQKBNR w - - 0 1",
+            'PawnsPassed': "rnbqkbnr/8/8/PPPPPPPP/pppppppp/8/8/RNBQKBNR w - - 0 1",
+            'UpsideDown': "RNBQKBNR/PPPPPPPP/8/8/8/8/pppppppp/rnbqkbnr w - - 0 1",
+            'Theban': "1p6/2p3kn/3p2pp/4pppp/5ppp/8/PPPPPPPP/PPPPPPKN w - - 0 1",
+            'No castle': 'rnbqkbnr/pppppppp/8/8/8/8/PPPPPPPP/RNBQKBNR w - - 0 1'
+        },
+        chess960: true, icon: "+", icon960: "%",
+    }),
+
+    placement: new Variant({
+        name: "placement", tooltip: () => _("Choose where your pieces start."),
+        startFen: "8/pppppppp/8/8/8/8/PPPPPPPP/8[KQRRBBNNkqrrbbnn] w - - 0 1",
+        board: "standard8x8", piece: "standard",
+        pieceRoles: ["k", "q", "r", "b", "n", "p"],
+        pocketRoles: ["n", "b", "r", "q", "k"],
+        enPassant: true, autoQueenable: true,
+        icon: "S",
+    }),
+
+    atomic: new Variant({
+        name: "atomic", tooltip: () => _("Pieces explode upon capture."),
+        startFen: "rnbqkbnr/pppppppp/8/8/8/8/PPPPPPPP/RNBQKBNR w KQkq - 0 1",
+        board: "standard8x8", piece: "standard",
+        pieceRoles: ["k", "q", "r", "b", "n", "p"],
+        enPassant: true, autoQueenable: true,
+        pieceSound: "atomic",
+        chess960: true, icon: "~", icon960: "\\",
+    }),
+
+    makruk: new Variant({
+        name: "makruk", tooltip: () => _("Thai Chess. A game closely resembling the original Chaturanga. Similar to Chess but with a different queen and bishop."),
+        startFen: "rnsmksnr/8/pppppppp/8/8/PPPPPPPP/8/RNSKMSNR w - - 0 1",
+        board: "makruk8x8", piece: "makruk",
+        pieceRoles: ["k", "s", "m", "n", "r", "p", "m~"],
+        counting: "makruk",
+        icon: "Q",
+    }),
+
+    makpong: new Variant({
+        name: "makpong", tooltip: () => _("Makruk variant where kings cannot move to escape out of check."),
+        startFen: "rnsmksnr/8/pppppppp/8/8/PPPPPPPP/8/RNSKMSNR w - - 0 1",
+        board: "makruk8x8", piece: "makruk",
+        pieceRoles: ["k", "s", "m", "n", "r", "p", "m~"],
+        counting: "makruk",
+        icon: "O",
+    }),
+
+    cambodian: new Variant({
+        name: "cambodian", displayName: "ouk chatrang", tooltip: () => _("Cambodian Chess. Makruk with a few additional opening abilities."),
+        startFen: "rnsmksnr/8/pppppppp/8/8/PPPPPPPP/8/RNSKMSNR w DEde - 0 1",
+        board: "makruk8x8", piece: "makruk",
+        pieceRoles: ["k", "s", "m", "n", "r", "p", "m~"],
+        counting: "makruk",
+        icon: "!",
+    }),
+
+    sittuyin: new Variant({
+        name: "sittuyin", tooltip: () => _("Burmese Chess. Similar to Makruk, but pieces are placed at the start of the match."),
+        startFen: "8/8/4pppp/pppp4/4PPPP/PPPP4/8/8[KFRRSSNNkfrrssnn] w - - 0 1",
+        board: "sittuyin8x8", piece: "sittuyin",
+        firstColor: "Red", secondColor: "Black",
+        pieceRoles: ["k", "f", "s", "n", "r", "p"],
+        pocketRoles: ["r", "n", "s", "f", "k"],
+        counting: "asean",
+        icon: ":",
+    }),
+
+    shogi: new Variant({
+        name: "shogi", tooltip: () => _("Japanese Chess, and the standard 9x9 version played today with drops and promotions. "),
+        startFen: "lnsgkgsnl/1r5b1/ppppppppp/9/9/9/PPPPPPPPP/1B5R1/LNSGKGSNL[-] w 0 1",
+        board: "shogi9x9", piece: "shogi",
+        firstColor: "Black", secondColor: "White",
+        pieceRoles: ["k", "r", "b", "g", "s", "n", "l", "p", "+r", "+b", "+s", "+n", "+l", "+p"],
+        pocketRoles: ["p", "l", "n", "s", "g", "b", "r"],
+        promotion: "shogi",
+        isMandatoryPromotion: distanceBased({ p: 1, l: 1, n: 2 }, 9),
+        timeControl: "byoyomi",
+        pieceSound: "shogi",
+        drop: true,
+        alternateStart: {
+            '': '',
+            'Lance HC': 'lnsgkgsn1/1r5b1/ppppppppp/9/9/9/PPPPPPPPP/1B5R1/LNSGKGSNL[-] b 0 1',
+            'Bishop HC': 'lnsgkgsnl/1r7/ppppppppp/9/9/9/PPPPPPPPP/1B5R1/LNSGKGSNL[-] b 0 1',
+            'Rook HC': 'lnsgkgsnl/7b1/ppppppppp/9/9/9/PPPPPPPPP/1B5R1/LNSGKGSNL[-] b 0 1',
+            'Rook+Lance HC': 'lnsgkgsn1/7b1/ppppppppp/9/9/9/PPPPPPPPP/1B5R1/LNSGKGSNL[-] b 0 1',
+            '2-Piece HC': 'lnsgkgsnl/9/ppppppppp/9/9/9/PPPPPPPPP/1B5R1/LNSGKGSNL[-] b 0 1',
+            '4-Piece HC': '1nsgkgsn1/9/ppppppppp/9/9/9/PPPPPPPPP/1B5R1/LNSGKGSNL[-] b 0 1',
+            '6-Piece HC': '2sgkgs2/9/ppppppppp/9/9/9/PPPPPPPPP/1B5R1/LNSGKGSNL[-] b 0 1',
+            '8-Piece HC': '3gkg3/9/ppppppppp/9/9/9/PPPPPPPPP/1B5R1/LNSGKGSNL[-] b 0 1',
+            '9-Piece HC': '3gk4/9/ppppppppp/9/9/9/PPPPPPPPP/1B5R1/LNSGKGSNL[-] b 0 1',
+            '10-Piece HC': '4k4/9/ppppppppp/9/9/9/PPPPPPPPP/1B5R1/LNSGKGSNL[-] b 0 1'
+        },
+        icon: "K",
+    }),
+
+    minishogi: new Variant({
+        name: "minishogi", tooltip: () => _("5x5 Shogi for more compact and faster games. There are no knights or lances."),
+        startFen: "rbsgk/4p/5/P4/KGSBR[-] w 0 1",
+        board: "shogi5x5", piece: "shogi",
+        firstColor: "Black", secondColor: "White",
+        pieceRoles: ["k", "r", "b", "g", "s", "p", "+r", "+b", "+s", "+p"],
+        pocketRoles: ["p", "s", "g", "b", "r"],
+        promotion: "shogi",
+        isMandatoryPromotion: distanceBased({ p: 1 }, 5),
+        timeControl: "byoyomi",
+        pieceSound: "shogi",
+        drop: true,
+        icon: "6",
+    }),
+
+    kyotoshogi: new Variant({
+        name: "kyotoshogi", tooltip: () => _("A wild Shogi variant on a 5x5 board where pieces flip into a different piece after each move."),
+        startFen: "p+nks+l/5/5/5/+LSK+NP[-] w 0 1",
+        board: "shogi5x5", piece: "kyoto",
+        firstColor: "Black", secondColor: "White",
+        pieceRoles: ["k", "+n", "n", "+s", "s", "+l", "l", "+p", "p"],
+        pocketRoles: ["p", "l", "n", "s"],
+        promotion: "kyoto",
+        isMandatoryPromotion: (_role: cg.Role, orig: cg.Key, _dest: cg.Key, _color: cg.Color) => orig !== 'a0',
+        timeControl: "byoyomi",
+        pieceSound: "shogi",
+        drop: true,
+        icon: ")",
+    }),
+
+    dobutsu: new Variant({
+        name: "dobutsu", tooltip: () => _("3x4 game with cute animals, designed to teach children how to play Shogi."),
+        startFen: "gle/1c1/1C1/ELG[-] w 0 1",
+        board: "shogi3x4", piece: "dobutsu",
+        firstColor: "Black", secondColor: "White",
+        pieceRoles: ["l", "g", "e", "c", "+c"],
+        pocketRoles: ["e", "g", "c"],
+        promotion: "shogi",
+        timeControl: "byoyomi",
+        pieceSound: "shogi",
+        drop: true,
+        icon: "8",
+    }),
+
+    gorogoro: new Variant({
+        name: "gorogoro", tooltip: () => _("5x6 Shogi designed to introduce tactics with the generals."),
+        startFen: "sgkgs/5/1ppp1/1PPP1/5/SGKGS[-] w 0 1",
+        board: "shogi5x6", piece: "shogi",
+        firstColor: "Black", secondColor: "White",
+        pieceRoles: ["k", "g", "s", "p", "+s", "+p"],
+        pocketRoles: ["p", "s", "g"],
+        promotion: "shogi",
+        isMandatoryPromotion: distanceBased({ p: 1 }, 6),
+        timeControl: "byoyomi",
+        pieceSound: "shogi",
+        drop: true,
+        icon: "🐱",
+    }),
+
+    torishogi: new Variant({
+        name: "torishogi", tooltip: () => _("A confrontational 7x7 variant with unique pieces each named after different birds."),
+        startFen: "rpckcpl/3f3/sssssss/2s1S2/SSSSSSS/3F3/LPCKCPR[-] w 0 1",
+        board: "shogi7x7", piece: "tori",
+        firstColor: "Black", secondColor: "White",
+        pieceRoles: ["k", "f", "c", "p", "l", "r", "s", "+f", "+s"],
+        pocketRoles: ["s", "p", "l", "r", "c", "f"],
+        promotion: "shogi",
+        timeControl: "byoyomi",
+        pieceSound: "shogi",
+        drop: true,
+        alternateStart: {
+            '': '',
+            'Left Quail HC': 'rpckcp1/3f3/sssssss/2s1S2/SSSSSSS/3F3/LPCKCPR[] b 0 1',
+            'Falcon HC': 'rpckcpl/7/sssssss/2s1S2/SSSSSSS/3F3/LPCKCPR[] b 0 1',
+            'Falcon + Left Quail HC': 'rpckcp1/7/sssssss/2s1S2/SSSSSSS/3F3/LPCKCPR[] b 0 1',
+            'Falcon + Both Quails HC': '1pckcp1/7/sssssss/2s1S2/SSSSSSS/3F3/LPCKCPR[] b 0 1',
+        },
+        icon: "🐦",
+    }),
+
+    xiangqi: new Variant({
+        name: "xiangqi", tooltip: () => _("Chinese Chess, one of the oldest and most played board games in the world."),
+        startFen: "rnbakabnr/9/1c5c1/p1p1p1p1p/9/9/P1P1P1P1P/1C5C1/9/RNBAKABNR w - - 0 1",
+        board: "xiangqi9x10", piece: "xiangqi",
+        firstColor: "Red", secondColor: "Black",
+        pieceRoles: ["k", "a", "c", "r", "b", "n", "p"],
+        icon: "|",
+    }),
+
+    manchu: new Variant({
+        name: "manchu", tooltip: () => _("Xiangqi variant where one side has a chariot that can also move as a cannon or horse."),
+        startFen: "rnbakabnr/9/1c5c1/p1p1p1p1p/9/9/P1P1P1P1P/9/9/M1BAKAB2 w - - 0 1",
+        board: "xiangqi9x10", piece: "xiangqi",
+        firstColor: "Red", secondColor: "Black",
+        pieceRoles: ["k", "a", "m", "b", "p"],
+        pieceRoles2: ["k", "a", "c", "r", "b", "n", "p"],
+        icon: "{",
+    }),
+
+    janggi: new Variant({
+        name: "janggi", tooltip: () => _("Korean Chess, similar to Xiangqi but plays much differently. Tournament rules are used."),
+        startFen: "rnba1abnr/4k4/1c5c1/p1p1p1p1p/9/9/P1P1P1P1P/1C5C1/4K4/RNBA1ABNR w - - 0 1",
+        board: "janggi9x10", piece: "janggi",
+        firstColor: "Blue", secondColor: "Red",
+        pieceRoles: ["k", "a", "c", "r", "b", "n", "p"],
+        timeControl: "byoyomi",
+        materialPoint: "janggi",
+        pass: true,
+        icon: "=",
+    }),
+
+    minixiangqi: new Variant({
+        name: "minixiangqi", tooltip: () => _("Compact version of Xiangqi played on a 7x7 board without a river."),
+        startFen: "rcnkncr/p1ppp1p/7/7/7/P1PPP1P/RCNKNCR w - - 0 1",
+        board: "xiangqi7x7", piece: "xiangqi",
+        firstColor: "Red", secondColor: "Black",
+        pieceRoles: ["k", "c", "r", "n", "p"],
+        icon: "7",
+    }),
+
+    capablanca: new Variant({
+        name: "capablanca", tooltip: () => _("Play with the hybrid pieces, archbishop (B+N) and chancellor (R+N), on a 10x8 board."),
+        startFen: "rnabqkbcnr/pppppppppp/10/10/10/10/PPPPPPPPPP/RNABQKBCNR w KQkq - 0 1",
+        board: "standard10x8", piece: "capa",
+        pieceRoles: ["k", "q", "c", "a", "r", "b", "n", "p"],
+        enPassant: true, autoQueenable: true,
+        alternateStart: {
+            '': '',
+            'Bird': 'rnbcqkabnr/pppppppppp/10/10/10/10/PPPPPPPPPP/RNBCQKABNR w KQkq - 0 1',
+            'Carrera': 'rcnbqkbnar/pppppppppp/10/10/10/10/PPPPPPPPPP/RCNBQKBNAR w KQkq - 0 1',
+            'Gothic': 'rnbqckabnr/pppppppppp/10/10/10/10/PPPPPPPPPP/RNBQCKABNR w KQkq - 0 1',
+            'Embassy': 'rnbqkcabnr/pppppppppp/10/10/10/10/PPPPPPPPPP/RNBQKCABNR w KQkq - 0 1',
+            'Conservative': 'arnbqkbnrc/pppppppppp/10/10/10/10/PPPPPPPPPP/ARNBQKBNRC w KQkq - 0 1'
+        },
+        chess960: true, icon: "P", icon960: ",",
+    }),
+
+    capahouse: new Variant({
+        name: "capahouse", tooltip: () => _("Capablanca with Crazyhouse drop rules."),
+        startFen: "rnabqkbcnr/pppppppppp/10/10/10/10/PPPPPPPPPP/RNABQKBCNR[] w KQkq - 0 1",
+        board: "standard10x8", piece: "capa",
+        pieceRoles: ["k", "q", "c", "a", "r", "b", "n", "p"],
+        pocketRoles: ["p", "n", "b", "r", "a", "c", "q"],
+        enPassant: true, autoQueenable: true, drop: true,
+        alternateStart: {
+            '': '',
+            'Bird': 'rnbcqkabnr/pppppppppp/10/10/10/10/PPPPPPPPPP/RNBCQKABNR w KQkq - 0 1',
+            'Carrera': 'rcnbqkbnar/pppppppppp/10/10/10/10/PPPPPPPPPP/RCNBQKBNAR w KQkq - 0 1',
+            'Gothic': 'rnbqckabnr/pppppppppp/10/10/10/10/PPPPPPPPPP/RNBQCKABNR w KQkq - 0 1',
+            'Embassy': 'rnbqkcabnr/pppppppppp/10/10/10/10/PPPPPPPPPP/RNBQKCABNR w KQkq - 0 1'
+        },
+        chess960: true, icon: "&", icon960: "'",
+    }),
+
+    seirawan: new Variant({
+        name: "seirawan", displayName: "s-chess", tooltip: () => _("Hybrid pieces, the hawk (B+N) and elephant (R+N), can enter the board after moving a back rank piece."),
+        startFen: "rnbqkbnr/pppppppp/8/8/8/8/PPPPPPPP/RNBQKBNR[HEhe] w KQBCDFGkqbcdfg - 0 1",
+        board: "standard8x8", piece: "seirawan",
+        pieceRoles: ["k", "q", "e", "h", "r", "b", "n", "p"],
+        pocketRoles: ["h", "e"],
+        enPassant: true, autoQueenable: true, gate: true,
+        icon: "L",  chess960: true, icon960: "}",
+    }),
+
+    shouse: new Variant({
+        name: "shouse", displayName: "s-house", tooltip: () => _("S-Chess with Crazyhouse drop rules."),
+        startFen: "rnbqkbnr/pppppppp/8/8/8/8/PPPPPPPP/RNBQKBNR[HEhe] w KQBCDFGkqbcdfg - 0 1",
+        board: "standard8x8", piece: "seirawan",
+        pieceRoles: ["k", "q", "e", "h", "r", "b", "n", "p"],
+        pocketRoles: ["p", "n", "b", "r", "h", "e", "q"],
+        enPassant: true, autoQueenable: true, drop: true, gate: true,
+        icon: "$",
+    }),
+
+    grand: new Variant({
+        name: "grand", tooltip: () => _("Play with the hybrid pieces, archbishop (B+N) and chancellor (R+N), on a grand 10x10 board."),
+        startFen: "r8r/1nbqkcabn1/pppppppppp/10/10/10/10/PPPPPPPPPP/1NBQKCABN1/R8R w - - 0 1",
+        board: "grand10x10", piece: "capa",
+        pieceRoles: ["k", "q", "c", "a", "r", "b", "n", "p"],
+        isMandatoryPromotion: distanceBased({ p: 1 }, 10),
+        enPassant: true, autoQueenable: true,
+        icon: "(",
+    }),
+
+    grandhouse: new Variant({
+        name: "grandhouse", tooltip: () => _("Grand Chess with Crazyhouse drop rules."),
+        startFen: "r8r/1nbqkcabn1/pppppppppp/10/10/10/10/PPPPPPPPPP/1NBQKCABN1/R8R[] w - - 0 1",
+        board: "grand10x10", piece: "capa",
+        pieceRoles: ["k", "q", "c", "a", "r", "b", "n", "p"],
+        pocketRoles: ["p", "n", "b", "r", "a", "c", "q"],
+        isMandatoryPromotion: distanceBased({ p: 1 }, 10),
+        enPassant: true, autoQueenable: true, drop: true,
+        icon: "*",
+    }),
+
+    shako: new Variant({
+        name: "shako", tooltip: () => _("Introduces the cannon and elephant from Xiangqi into a 10x10 chess board."),
+        startFen: "c8c/ernbqkbnre/pppppppppp/10/10/10/10/PPPPPPPPPP/ERNBQKBNRE/C8C w KQkq - 0 1",
+        board: "standard10x10", piece: "shako",
+        pieceRoles: ["k", "q", "e", "c", "r", "b", "n", "p"],
+        enPassant: true, autoQueenable: true,
+        icon: "9",
+    }),
+
+    shogun: new Variant({
+        name: "shogun", tooltip: () => _("Pieces promote and can be dropped, similar to Shogi."),
+        startFen: "rnb+fkbnr/pppppppp/8/8/8/8/PPPPPPPP/RNB+FKBNR w KQkq - 0 1",
+        board: "shogun8x8", piece: "shogun",
+        pieceRoles: ["k", "+f", "r", "b", "n", "p", "f", "+r", "+b", "+n", "+p"],
+        pocketRoles: ["p", "n", "b", "r", "f"],
+        promotion: "shogi",
+        isMandatoryPromotion: distanceBased({ p: 1 }, 8),
+        timeControl: "byoyomi",
+        enPassant: true, drop: true,
+        icon: "-",
+    }),
+
+    orda: new Variant({
+        name: "orda", tooltip: () => _("Asymmetric variant where one army has pieces that move like knights but capture differently."),
+        startFen: "lhaykahl/8/pppppppp/8/8/8/PPPPPPPP/RNBQKBNR w KQ - 0 1",
+        board: "standard8x8", piece: "orda",
+        firstColor: "White", secondColor: "Gold",
+        pieceRoles: ["k", "q", "r", "b", "n", "p", "h"],
+        pieceRoles2: ["k", "y", "l", "a", "h", "p", "q"],
+        enPassant: true,
+        icon: "R",
+    }),
+
+    synochess: new Variant({
+        name: "synochess", tooltip: () => _("Asymmetric East vs. West variant which pits the western Chess army against a Xiangqi and Janggi-styled army."),
+        startFen: "rneakenr/8/1c4c1/1ss2ss1/8/8/PPPPPPPP/RNBQKBNR[ss] w KQ - 0 1",
+        board: "standard8x8", piece: "synochess",
+        firstColor: "White", secondColor: "Red",
+        pieceRoles: ["k", "q", "r", "b", "n", "p"],
+        pieceRoles2: ["k", "a", "c", "r", "e", "n", "s"],
+        pocketRoles: [], pocketRoles2: ["s"],
+        autoQueenable: true,
+        icon: "_",
+    }),
+
+    hoppelpoppel: new Variant({
+        name: "hoppelpoppel", displayName: "hoppel-poppel", tooltip: () => _("Knights capture as bishops; bishops  capture as knights."),
+        startFen: "rnbqkbnr/pppppppp/8/8/8/8/PPPPPPPP/RNBQKBNR w KQkq - 0 1",
+        board: "standard8x8", piece: "hoppel",
+        pieceRoles: ["k", "q", "r", "b", "n", "p"],
+        enPassant: true, autoQueenable: true,
+        icon: "`",
+    }),
+
+    shinobi: new Variant({
+        name: "shinobi", tooltip: () => _("Asymmetric variant which pits the western Chess army against a drop-based, Shogi-styled army."),
+        startFen: "rnbqkbnr/pppppppp/8/8/8/8/PPPPPPPP/LH1CK1HL[LHMMDJ] w kq - 0 1",
+        board: "standard8x8", piece: "shinobi",
+        firstColor: "Pink", secondColor: "Black",
+        pieceRoles: ["k", "c", "l", "h", "m", "d", "j", "p", "+l", "+h", "+m", "+p"],
+        pieceRoles2: ["k", "q", "r", "b", "n", "p", "+p"],
+        pocketRoles: ["l", "h", "m", "d", "j"],
+        pocketRoles2: [],
+        promotion: "shogi",
+        enPassant: true,
+        icon: "🐢",
+    }),
+
+    empire: new Variant({
+        name: "empire", tooltip: () => _("Asymmetric variant where one army has pieces that move like queens but capture as usual."),
+        startFen: "rnbqkbnr/pppppppp/8/8/8/PPPSSPPP/8/TECDKCET w kq - 0 1",
+        board: "standard8x8", piece: "empire",
+        firstColor: "Gold", secondColor: "Black",
+        pieceRoles: ["k", "d", "t", "c", "e", "p", "s", "q"],
+        pieceRoles2: ["k", "q", "r", "b", "n", "p"],
+        enPassant: true,
+        icon: "♚",
+    }),
+
+    ordamirror: new Variant({
+        name: "ordamirror", displayName: "orda mirror", tooltip: () => _("Orda Chess variant with two Horde armies. The Falcon replaces the Yurt."),
+        startFen: "lhafkahl/8/pppppppp/8/8/PPPPPPPP/8/LHAFKAHL w - - 0 1",
+        board: "standard8x8", piece: "ordamirror",
+        firstColor: "White", secondColor: "Gold",
+        pieceRoles: ["k", "f", "l", "a", "h", "p"],
+        icon: "◩",
+    }),
+
+    // We support to import/store/analyze some variants
+    // but don't want to add them to leaderboard page
+    embassy: new Variant({
+        name: "embassy", tooltip: () => _("Like Capablanca Chess but with Grand starting setup."),
+        startFen: "rnbqkcabnr/pppppppppp/10/10/10/10/PPPPPPPPPP/RNBQKCABNR w KQkq - 0 1",
+        board: "standard10x8", piece: "capa",
+        pieceRoles: ["k", "q", "c", "a", "r", "b", "n", "p"],
+        pocketRoles: ["p", "n", "b", "r", "a", "c", "q"],
+        enPassant: true, autoQueenable: true,
+        icon: "P",
+    }),
+
+    gothic: new Variant({
+        name: "gothic", tooltip: () => _("Like Capablanca Chess but with a different starting setup."),
+        startFen: "rnbqckabnr/pppppppppp/10/10/10/10/PPPPPPPPPP/RNBQCKABNR w KQkq - 0 1",
+        board: "standard10x8", piece: "capa",
+        pieceRoles: ["k", "q", "c", "a", "r", "b", "n", "p"],
+        pocketRoles: ["p", "n", "b", "r", "a", "c", "q"],
+        enPassant: true, autoQueenable: true,
+        icon: "P",
+    }),
+
+    gothhouse: new Variant({
+        name: "gothhouse", tooltip: () => _("Gothic with Crazyhouse drop rules."),
+        startFen: "rnbqckabnr/pppppppppp/10/10/10/10/PPPPPPPPPP/RNBQCKABNR[] w KQkq - 0 1",
+        board: "standard10x8", piece: "capa",
+        pieceRoles: ["k", "q", "c", "a", "r", "b", "n", "p"],
+        pocketRoles: ["p", "n", "b", "r", "a", "c", "q"],
+        enPassant: true, autoQueenable: true, drop: true,
+        icon: "P",
+    }),
+};
+
+export const variants = Object.keys(VARIANTS);
+const disabledVariants = [ "gothic", "gothhouse", "embassy" ];
+export const enabledVariants = variants.filter(v => !disabledVariants.includes(v));
+
+const variantGroups: { [ key: string ]: { variants: string[] } } = {
+    standard: { variants: [ "chess", "crazyhouse", "placement", "atomic" ] },
+    sea:      { variants: [ "makruk", "makpong", "cambodian", "sittuyin" ] },
+    shogi:    { variants: [ "shogi", "minishogi", "kyotoshogi", "dobutsu", "gorogoro", "torishogi" ] },
+    xiangqi:  { variants: [ "xiangqi", "manchu", "janggi", "minixiangqi" ] },
+    fairy:    { variants: [ "capablanca", "capahouse", "seirawan", "shouse", "grand", "grandhouse", "shako", "shogun", "hoppelpoppel" ] },
+    army:     { variants: [ "orda", "synochess", "shinobi", "empire", "ordamirror" ] },
+};
+
+function variantGroupLabel(group: string) {
+    const groups: {[index: string]: string} = {
+        standard: _("Chess Variants"),
+        sea: _("Makruk Variants"),
+        shogi: _("Shogi Variants"),
+        xiangqi: _("Xiangqi Variants"),
+        fairy: _("Fairy Piece Variants"),
+        army: _("New Army Variants"),
+    }
+    return groups[group];
+}
+
+export function selectVariant(id: string, selected: string, onChange: EventListener, hookInsert: InsertHook) {
+    return h('select#' + id, {
+        props: { name: id },
+        on: { change: onChange },
+        hook: { insert: hookInsert },
+    },
+        Object.keys(variantGroups).map(g => {
+            const group = variantGroups[g];
+            return h('optgroup', { props: { label: variantGroupLabel(g) } }, group.variants.map(v => {
+                const variant = VARIANTS[v];
+                return h('option', {
+                    props: { value: v, title: variant.tooltip() },
+                    attrs: { selected: v === selected },
+                }, variant.displayName(false));
+            }));
+        }),
+    );
+}
+
+const handicapKeywords = [ "HC", "Handicap", "Odds" ];
+export function isHandicap(name: string) {
+    return handicapKeywords.some(keyword => name.endsWith(keyword));
+}
+
+export function hasCastling(variant: IVariant, color: cg.Color) {
+    if (variant.name === 'placement') return true;
+    const castl = variant.startFen.split(' ')[2];
+    if (color === 'white') {
+        return castl.includes('KQ');
+    } else {
+        return castl.includes('kq');
+    }
+}
+
+export function uci2cg(move: UCIMove) {
+    return move.replace(/10/g, ":");
+}
+
+export function cg2uci(move: string) : UCIMove {
+    return move.replace(/:/g, "10") as UCIMove;
+}
+
+// TODO Will be deprecated after WASM Fairy integration
+export function validFen(variant: IVariant, fen: string) {
+    const as = variant.alternateStart;
+    if (as !== undefined) {
+        if (Object.keys(as).some((key) => {return as[key].includes(fen);})) return true;
+    }
+    const variantName = variant.name;
+    const startfen = variant.startFen;
+    const start = startfen.split(' ');
+    const parts = fen.split(' ');
+
+    // Need starting color
+    if (parts.length < 2) return false;
+
+    // Allowed characters in placement part
+    const placement = parts[0];
+    const startPlacement = start[0];
+    let good = startPlacement + ((variantName === "orda") ? "Hq" : "") + ((variantName === "dobutsu") ? "Hh" : "") + "~+0123456789[]";
+    const alien = (element: string) => !good.includes(element);
+    if (placement.split('').some(alien)) return false;
+
+    // Brackets paired
+    if (lc(placement, '[', false) !== lc(placement, ']', false)) return false;
+
+    // Split board part and pocket part
+    const leftBracketPos = placement.indexOf('[');
+    const board = (leftBracketPos === -1) ? placement : placement.slice(0, leftBracketPos);
+    //const pocket = placement.slice(leftBracketPos);
+    //const startLeftBracketPos = start.indexOf('[');
+    //const startBoard = startPlacement.slice(0, startLeftBracketPos);
+    //const startPocket = startPlacement.slice(startLeftBracketPos);
+
+    // Convert FEN board to board array
+    const toBoardArray = (board: string) => {
+        const toRowArray = (row: string) => {
+            const stuffedRow = row.replace('10', '_'.repeat(10)).replace(/\d/g, (x: string) => '_'.repeat(parseInt(x)) );
+            const rowArray : string[] = [];
+            let promoted = false;
+            for (const c of stuffedRow) {
+                switch (c) {
+                    case '+':
+                        promoted = true;
+                        break;
+                    case '~':
+                        rowArray[rowArray.length - 1] = rowArray[rowArray.length - 1] + '~';
+                        break;
+                    default:
+                        if (promoted) {
+                            rowArray.push('+' + c);
+                            promoted = false;
+                        }
+                        else
+                            rowArray.push(c);
+                }
+            }
+            return rowArray;
+        };
+        return board.split('/').map(toRowArray);
+    };
+
+    const boardArray = toBoardArray(board);
+    //const startBoardArray = toBoardArray(startBoard);
+
+    // Correct board size
+    const boardHeight = cg.dimensions[variant.geometry].height;
+    const boardWidth = cg.dimensions[variant.geometry].width;
+
+    if (boardArray.length !== boardHeight) return false;
+    if (boardArray.some((row: string[]) => row.length !== boardWidth)) return false;
+
+    // Starting colors
+    if (parts[1] !== 'b' && parts[1] !== 'w') return false;
+
+    // Castling rights (piece virginity)
+    good = (variantName === 'seirawan' || variantName === 'shouse') ? 'KQABCDEFGHkqabcdefgh-' : start[2] + "-";
+    const wrong = (element: string) => {good.indexOf(element) === -1;};
+    if (parts.length > 2 && variantName !== 'dobutsu') {
+        if (parts[2].split('').some(wrong)) return false;
+
+        // TODO: Checking S-chess960 FEN is tricky
+        // Editor and Analysis board needs chess960 checkbox similar to new game dialog first
+        if (variantName !== 'seirawan' && variantName !== 'shouse') {
+            // Castling right need rooks and king placed in starting square
+            // capablanca: "rnabqkbcnr/pppppppppp/10/10/10/10/PPPPPPPPPP/RNABQKBCNR w KQkq - 0 1",
+            // shako: "c8c/ernbqkbnre/pppppppppp/10/10/10/10/PPPPPPPPPP/ERNBQKBNRE/C8C w KQkq - 0 1",
+            const rookPos = {
+                K: (variantName === 'shako') ? boardArray[boardHeight - 2][boardWidth - 2] : boardArray[boardHeight - 1][boardWidth - 1],
+                Q: (variantName === 'shako') ? boardArray[boardHeight - 2][1] : boardArray[boardHeight - 1][0],
+                k: (variantName === 'shako') ? boardArray[1][boardWidth - 2] : boardArray[0][boardWidth - 1],
+                q: (variantName === 'shako') ? boardArray[1][1] : boardArray[0][0],
+            };
+
+            for (const c of parts[2]) {
+                switch (c) {
+                    case 'K':
+                    case 'Q':
+                        if (rookPos[c] !== 'R') return false;
+                        // TODO check king position
+                        break;
+                    case 'k':
+                    case 'q':
+                        if (rookPos[c] !== 'r') return false;
+                        // TODO check king position
+                        break;
+                        // TODO Column-based right
+                }
+            }
+        }
+    }
+
+    // Number of kings
+    const king = (variantName === "dobutsu") ? "l" : "k";
+    if (lc(placement, king, false) !== 1 || lc(placement, king, true) !== 1) return false;
+
+    // Touching kings
+    const pieces = read(parts[0]);
+    if (variantName !== 'atomic' && touchingKings(pieces)) return false;
+
+    return true;
+}
+
+function diff(a: number, b:number):number {
+    return Math.abs(a - b);
+}
+
+function touchingKings(pieces: cg.Pieces) {
+    let wk = 'xx', bk = 'zz';
+    Object.keys(pieces).filter(key => pieces[key]?.role === "k-piece").forEach(key => {
+        if (pieces[key]?.color === 'white') wk = key;
+        if (pieces[key]?.color === 'black') bk = key;
+    });
+    const touching = diff(wk.charCodeAt(0), bk.charCodeAt(0)) <= 1 && diff(wk.charCodeAt(1), bk.charCodeAt(1)) <= 1;
+    return touching;
+}
+
+// pocket part of the FEN (including brackets)
+export function getPockets(fen: string) {
+    const placement = fen.split(" ")[0];
+    let pockets = "";
+    const bracketPos = placement.indexOf("[");
+    if (bracketPos !== -1)
+        pockets = placement.slice(bracketPos);
+    return pockets;
+}
+
+// Get counting information for makruk et al
+export function getCounting(fen: string): [number, number, string, string] {
+    const parts = fen.split(" ");
+
+    let countingPly = Number(parts[4]);
+    if (isNaN(countingPly)) countingPly = 0;
+
+    let countingLimit = Number(parts[3]);
+    if (isNaN(countingLimit)) countingLimit = 0;
+
+    const board = parts[0];
+    const whitePieces = (board.match(/[A-Z]/g) || []).length;
+    const blackPieces = (board.match(/[a-z]/g) || []).length;
+    const countingType = (countingLimit === 0) ? 'none' : ((whitePieces > 1 && blackPieces > 1) ? 'board' : 'piece');
+
+    const sideToMove = parts[1];
+    const opponent = (sideToMove === 'w') ? 'b' : 'w';
+    const countingSide = (countingType === 'none' || countingPly === 0) ? '' : ((countingPly % 2 === 0) ? sideToMove : opponent);
+
+    return [countingPly, countingLimit, countingSide, countingType];
+}
+
+// Get janggi material points
+export function getJanggiPoints(board: string): number[] {
+    let choPoint = 0;
+    let hanPoint = 1.5;
+    for (const c of board) {
+        switch (c) {
+            case 'P': choPoint += 2; break;
+            case 'A':
+            case 'B': choPoint += 3; break;
+            case 'N': choPoint += 5; break;
+            case 'C': choPoint += 7; break;
+            case 'R': choPoint += 13; break;
+
+            case 'p': hanPoint += 2; break;
+            case 'a':
+            case 'b': hanPoint += 3; break;
+            case 'n': hanPoint += 5; break;
+            case 'c': hanPoint += 7; break;
+            case 'r': hanPoint += 13; break;
+        }
+    }
+    return [choPoint, hanPoint];
+}
+
+export function unpromotedRole(variant: IVariant, piece: cg.Piece): cg.Role {
+    if (piece.promoted) {
+        switch (variant.promotion) {
+            case 'shogi':
+            case 'kyoto':
+                return piece.role.slice(1) as cg.Role;
+            default:
+                return 'p-piece';
+        }
+    } else {
+        return piece.role;
+    }
+}
+
+export function dropIsValid(dests: cg.Dests, role: cg.Role, key: cg.Key): boolean {
+    const drops = dests[role2san(role) + "@"];
+
+    if (drops === undefined || drops === null) return false;
+
+    return drops.includes(key);
+}
+
+// Convert a list of moves to chessground destination
+export function moveDests(legalMoves: UCIMove[]): cg.Dests {
+    const dests: cg.Dests = {};
+    legalMoves.map(uci2cg).forEach(move => {
+        const orig = move.slice(0, 2) as cg.Key;
+        const dest = move.slice(2, 4) as cg.Key;
+        if (orig in dests)
+            dests[orig].push(dest);
+        else
+            dests[orig] = [ dest ];
+    });
+    return dests;
+}
+
+// Convert a move to array of squares for last move highlight
+export function uci2array(move: UCIMove): cg.Key[] {
+    const cgMove = uci2cg(move);
+    return cgMove.includes('@') ? [ cgMove.slice(2, 4) as cg.Key ] : [ cgMove.slice(0, 2) as cg.Key, cgMove.slice(2, 4) as cg.Key];
+}
+export function role2letter(role: cg.Role): string {
+    const letterPart = role.slice(0, role.indexOf('-'));
+    return (letterPart.length > 1) ? letterPart.replace('p', '+') : letterPart;
+}
+
+export function letter2role(letter: string): cg.Role {
+    return (letter.replace('+', 'p') + '-piece') as cg.Role;
+}
+
+export function role2san(role: cg.Role): string {
+    return role2letter(role).toUpperCase();
+}
+
+// Use cases
+// 1. determine piece role from analysis suggested (SAN) drop moves
+// 2. determine promotion piece roles from possible (UCI) promotion moves in grand, grandhouse, shako
+export function san2role(letter: string): cg.Role {
+    return letter2role(letter.toLowerCase());
+}
+
+// Count given letter occurences in a string
+export function lc(str: string, letter: string, uppercase: boolean): number {
+    if (uppercase)
+        letter = letter.toUpperCase();
+    else
+        letter = letter.toLowerCase();
+    let letterCount = 0;
+    for (let position = 0; position < str.length; position++)
+        if (str.charAt(position) === letter)
+            letterCount += 1;
+    return letterCount;
+}