export const variantsIni = `
# Lose at anti-chess win at anti-antichess.
[anti_antichess:giveaway]
extinctionValue = loss
stalemateValue = loss
castling = false

# Hybrid of antichess and atomic.
[antiatomic:giveaway]
blastOnCapture = true
castling = false
extinctionOpponentPieceCount = 1

<<<<<<< HEAD
[antishogun:crazyhouse]
=======
[gorogoroplus:gorogoro]
startFen = sgkgs/5/1ppp1/1PPP1/5/SGKGS[LNln] w 0 1
lance = l
shogiKnight = n
promotedPieceType = l:g n:g

[shogun:crazyhouse]
>>>>>>> 4d60af33
startFen = rnb+fkbnr/pppppppp/8/8/8/8/PPPPPPPP/RNB+FKBNR[] w KQkq - 0 1
centaur = g
archbishop = a
chancellor = m
fers = f
promotionRank = 6
promotionLimit = g:1 a:1 m:1 q:1
promotionPieceTypes = -
promotedPieceType = p:c n:g b:a r:m f:q
mandatoryPawnPromotion = false
firstRankPawnDrops = true
promotionZonePawnDrops = true
whiteDropRegion = *1 *2 *3 *4 *5
blackDropRegion = *4 *5 *6 *7 *8
immobilityIllegal = true
king = -
commoner = c
mustCapture = true
stalemateValue = win
extinctionValue = win
extinctionPieceTypes = *
extinctionPseudoRoyal = false
castling = false

[antiorda:chess]
centaur = h
knibis = a
kniroo = l
silver = y
promotionPieceTypes = qh
startFen = lhaykahl/8/pppppppp/8/8/8/PPPPPPPP/RNBQKBNR w KQ - 0 1
flagPiece = k
whiteFlag = *8
blackFlag = *1
mustCapture = true
stalemateValue = win
extinctionValue = win
extinctionPieceTypes = *
extinctionPseudoRoyal = false

[antisynochess:pocketknight]
janggiCannon = c
soldier = s
horse = h
fersAlfil = e
commoner = a
startFen = rneakenr/8/1c4c1/1ss2ss1/8/8/PPPPPPPP/RNBQKBNR[ss] w KQ - 0 1
stalemateValue = loss
perpetualCheckIllegal = true
flyingGeneral = true
blackDropRegion = *5
flagPiece = k
whiteFlag = *8
blackFlag = *1
mustCapture = true
stalemateValue = win
extinctionValue = win
extinctionPieceTypes = *
extinctionPseudoRoyal = false

[antiempire:chess]
customPiece1 = e:mQcN
customPiece2 = c:mQcB
customPiece3 = t:mQcR
customPiece4 = d:mQcK
soldier = s
promotionPieceTypes = q
startFen = rnbqkbnr/pppppppp/8/8/8/PPPSSPPP/8/TECDKCET w kq - 0 1
stalemateValue = loss
nFoldValue = loss
flagPiece = k
whiteFlag = *8
blackFlag = *1
flyingGeneral = true
mustCapture = true
stalemateValue = win
extinctionValue = win
extinctionPieceTypes = *
extinctionPseudoRoyal = false

[antishinobi:crazyhouse]
commoner = c
bers = d
archbishop = j
fers = m
shogiKnight = h
lance = l
promotionRank = 7
promotionPieceTypes = -
promotedPieceType = p:c m:b h:n l:r
mandatoryPiecePromotion = true
stalemateValue = loss
nFoldRule = 4
perpetualCheckIllegal = true
startFen = rnbqkbnr/pppppppp/8/8/8/8/PPPPPPPP/LH1CK1HL[LHMMDJ] w kq - 0 1
capturesToHand = false
whiteDropRegion = *1 *2 *3 *4
immobilityIllegal = true
flagPiece = k
whiteFlag = *8
blackFlag = *1
mustCapture = true
stalemateValue = win
extinctionValue = win
extinctionPieceTypes = *
extinctionPseudoRoyal = false

[anticapablanca:capablanca]
# Hybrid of antichess and minishogi.
# This might look like a coffee variant, but it isn't.
[antiminishogi:minishogi]
king = -
commoner = k
mustCapture = true
stalemateValue = win
extinctionValue = win
extinctionPieceTypes = *
extinctionPseudoRoyal = false
castling = false

[antichak]
maxRank = 9
maxFile = 9
rook = r
knight = v
centaur = j
immobile = o
customPiece1 = s:FvW
customPiece2 = q:pQ
customPiece3 = d:mQ2cQ2
customPiece4 = p:fsmWfceF
customPiece5 = k:WF
customPiece6 = w:FvW
startFen = rvsqkjsvr/4o4/p1p1p1p1p/9/9/9/P1P1P1P1P/4O4/RVSJKQSVR w - - 0 1
mobilityRegionWhiteCustomPiece6 = *5 *6 *7 *8 *9
mobilityRegionWhiteCustomPiece3 = *5 *6 *7 *8 *9
mobilityRegionBlackCustomPiece6 = *1 *2 *3 *4 *5
mobilityRegionBlackCustomPiece3 = *1 *2 *3 *4 *5
promotionRank = 5
promotionPieceTypes = -
mandatoryPiecePromotion = true
promotedPieceType = p:w k:d
flagPiece = d
whiteFlag = e8
blackFlag = e2
nMoveRule = 50
nFoldRule = 3
nFoldValue = draw
<<<<<<< HEAD
stalemateValue = win
extinctionValue = win
mustCapture = true
extinctionPieceTypes = *
extinctionPseudoRoyal = false

[antigrandhouse:grand]
startFen = r8r/1nbqkcabn1/pppppppppp/10/10/10/10/PPPPPPPPPP/1NBQKCABN1/R8R[] w - - 0 1
pieceDrops = true
capturesToHand = true
mustCapture = true
stalemateValue = win
extinctionValue = win
extinctionPieceTypes = *
extinctionPseudoRoyal = false
castling = false

# Hybrid of antichess and zh. Antichess is the base variant.
[antihouse:giveaway]
pieceDrops = true
capturesToHand = true
pocketSize = 6
castling = false

# antichess with a pawn structure following horde rules.
[antipawns:horde]
king = -
commoner = k
startFen = pppppppp/pppppppp/pppppppp/8/8/PPPPPPPP/PPPPPPPP/PPPPPPPP w - - 0 1
promotionPieceTypes = nbrqk
stalemateValue = win
extinctionValue = win
mustCapture = true
extinctionPieceTypes = *
extinctionPseudoRoyal = false
castling = false

# Hybrid of antichess and placement.
[antiplacement:placement]
king = -
commoner = k
promotionPieceTypes = nbrqk
mustCapture = true
stalemateValue = win
extinctionValue = win
extinctionPieceTypes = *
extinctionPseudoRoyal = false
castling = false

# Hybrid of antichess and hoppelpoppel
[antihoppelpoppel:hoppelpoppel]
king = -
commoner = k
promotionPieceTypes = nbrqk
mustCapture = true
stalemateValue = win
extinctionValue = win
extinctionPieceTypes = *
extinctionPseudoRoyal = false
castling = false

# Hybrid of 3 check and antichess.
[coffee_3check:3check]
startFen = rnbqkbnr/pppppppp/8/8/8/8/PPPPPPPP/RNBQKBNR w KQkq - 3+3 0 1
checkCounting = true
mustCapture = true

# Hybrid of rk and antichess
[coffeerace:racingkings]
mustCapture = true

# Hybrid of antichess and zh. Zh is th base variant.
[coffeehouse:crazyhouse]
mustCapture = true

# Hybrid variant of antichess and king of the hill
[coffeehill:kingofthehill]
mustCapture = true

# Hybrid variant of antichess, atomic and king of the hill
[atomic_giveaway_hill:giveaway]
blastOnCapture = true
flagPiece = k
whiteFlag = d4 e4 d5 e5
blackFlag = d4 e4 d5 e5
castling = false`
=======
stalemateValue = loss

[chennis]
maxRank = 7
maxFile = 7
mobilityRegionWhiteKing = b1 c1 d1 e1 f1 b2 c2 d2 e2 f2 b3 c3 d3 e3 f3 b4 c4 d4 e4 f4
mobilityRegionBlackKing = b4 c4 d4 e4 f4 b5 c5 d5 e5 f5 b6 c6 d6 e6 f6 b7 c7 d7 e7 f7
customPiece1 = p:fmWfceF
cannon = c
commoner = m
fers = f
soldier = s
king = k
bishop = b
knight = n
rook = r
promotionPieceTypes = -
promotedPieceType = p:r f:c s:b m:n
promotionRank = 1
startFen = 1fkm3/1p1s3/7/7/7/3S1P1/3MKF1[] w - 0 1
pieceDrops = true
capturesToHand = true
pieceDemotion = true
mandatoryPiecePromotion = true
dropPromoted = true
castling = false
stalemateValue = loss`
>>>>>>> 4d60af33
<|MERGE_RESOLUTION|>--- conflicted
+++ resolved
@@ -11,17 +11,7 @@
 castling = false
 extinctionOpponentPieceCount = 1
 
-<<<<<<< HEAD
 [antishogun:crazyhouse]
-=======
-[gorogoroplus:gorogoro]
-startFen = sgkgs/5/1ppp1/1PPP1/5/SGKGS[LNln] w 0 1
-lance = l
-shogiKnight = n
-promotedPieceType = l:g n:g
-
-[shogun:crazyhouse]
->>>>>>> 4d60af33
 startFen = rnb+fkbnr/pppppppp/8/8/8/8/PPPPPPPP/RNB+FKBNR[] w KQkq - 0 1
 centaur = g
 archbishop = a
@@ -170,7 +160,6 @@
 nMoveRule = 50
 nFoldRule = 3
 nFoldValue = draw
-<<<<<<< HEAD
 stalemateValue = win
 extinctionValue = win
 mustCapture = true
@@ -256,33 +245,4 @@
 flagPiece = k
 whiteFlag = d4 e4 d5 e5
 blackFlag = d4 e4 d5 e5
-castling = false`
-=======
-stalemateValue = loss
-
-[chennis]
-maxRank = 7
-maxFile = 7
-mobilityRegionWhiteKing = b1 c1 d1 e1 f1 b2 c2 d2 e2 f2 b3 c3 d3 e3 f3 b4 c4 d4 e4 f4
-mobilityRegionBlackKing = b4 c4 d4 e4 f4 b5 c5 d5 e5 f5 b6 c6 d6 e6 f6 b7 c7 d7 e7 f7
-customPiece1 = p:fmWfceF
-cannon = c
-commoner = m
-fers = f
-soldier = s
-king = k
-bishop = b
-knight = n
-rook = r
-promotionPieceTypes = -
-promotedPieceType = p:r f:c s:b m:n
-promotionRank = 1
-startFen = 1fkm3/1p1s3/7/7/7/3S1P1/3MKF1[] w - 0 1
-pieceDrops = true
-capturesToHand = true
-pieceDemotion = true
-mandatoryPiecePromotion = true
-dropPromoted = true
-castling = false
-stalemateValue = loss`
->>>>>>> 4d60af33
+castling = false`