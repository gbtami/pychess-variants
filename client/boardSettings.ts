--- conflicted
+++ resolved
@@ -162,18 +162,13 @@
 
         settingsList.push(this.settings["materialDifference"].view());
 
-<<<<<<< HEAD
-        if (variantName === this.ctrl?.variant.name)
+        if (variantName === modelVariant)
             if (variantName === 'bughouse') {
                 settingsList.push(this.getSettings("Zoom", boardFamily as string, this.ctrl.boardName).view());
                 settingsList.push(this.getSettings("Zoom", boardFamily as string, this.ctrl2.boardName).view());
             } else {
                 settingsList.push(this.getSettings("Zoom", boardFamily as string, '').view());
             }
-=======
-        if (variantName === modelVariant)
-            settingsList.push(this.getSettings("Zoom", boardFamily as string).view());
->>>>>>> 2d65ae91
 
         settingsList.push(h('div#style-settings', [
             this.getSettings("BoardStyle", boardFamily as string).view(),
