import { h, VNode } from 'snabbdom';

import * as cg from 'chessgroundx/types';
import { Api } from 'chessgroundx/api';

import { _ } from './i18n';
import { changeBoardCSS, changePieceCSS } from './document';
import { Settings, NumberSettings, BooleanSettings } from './settings';
import { slider, checkbox } from './view';
import { PyChessModel } from "./types";
import { BOARD_FAMILIES, PIECE_FAMILIES, Variant, VARIANTS } from './variants';
import {update} from "idb-keyval";

export interface BoardController {
    readonly chessground: Api;

    readonly variant: Variant;
    readonly mycolor: cg.Color;
    readonly oppcolor: cg.Color;
    readonly hasPockets: boolean;

    notation: cg.Notation;
    fullfen: string;

    model?: PyChessModel;
    autoPromote?: boolean;
    arrow?: boolean;
    multipv?: number;
    evalFile?: string;
    blindfold?: boolean;
    materialDifference?: boolean;
    updateMaterial?: any;
    pvboxIni?: any;
    nnueIni?: any;
    chartFunctions?: any[];
    vmaterial0?: VNode | HTMLElement;
    vmaterial1?: VNode | HTMLElement;

    flipped(): boolean;
}

class BoardSettings {
    ctrl: BoardController;
    ctrl2: BoardController;
    settings: { [ key: string]: Settings<number | boolean | string> };
    assetURL: string;

    constructor() {
        this.settings = {};
        this.settings["animation"] = new AnimationSettings(this);
        this.settings["showDests"] = new ShowDestsSettings(this);
        this.settings["autoPromote"] = new AutoPromoteSettings(this);
        this.settings["blindfold"] = new BlindfoldSettings(this);
        this.settings["materialDifference"] = new MaterialDifferenceSettings(this);
    }

    getSettings(settingsType: string, family: string) {
        const fullName = family + settingsType;
        if (!this.settings[fullName]) {
            switch (settingsType) {
                case "BoardStyle":
                    this.settings[fullName] = new BoardStyleSettings(this, family);
                    break;
                case "PieceStyle":
                    this.settings[fullName] = new PieceStyleSettings(this, family);
                    break;
                case "Zoom":
                    this.settings[fullName] = new ZoomSettings(this, family);
                    break;
                default:
                    throw "Unknown settings type " + settingsType;
            }
        }
        return this.settings[fullName];
    }

    updateBoardAndPieceStyles() {
        Object.keys(BOARD_FAMILIES).forEach(family => this.updateBoardStyle(family));
        Object.keys(PIECE_FAMILIES).forEach(family => this.updatePieceStyle(family));
    }

    updateBoardStyle(family: keyof typeof BOARD_FAMILIES) {
        const idx = this.getSettings("BoardStyle", family as string).value as number;
        const board = BOARD_FAMILIES[family].boardCSS[idx];
        changeBoardCSS(this.assetURL , family as string, board);
    }

    updatePieceStyle(family: keyof typeof PIECE_FAMILIES) {
        const idx = this.getSettings("PieceStyle", family as string).value as number;
        let css = PIECE_FAMILIES[family].pieceCSS[idx];
        changePieceCSS(this.assetURL, family as string, css);
        this.updateDropSuggestion();
    }

    updateDropSuggestion() {
        this.updateDropSuggestion(this.ctrl);
        this.updateDropSuggestion(this.ctrl2);
    }

    updateDropSuggestion(ctrl: BoardController) {
        // Redraw the piece being suggested for dropping in the new piece style
        if (this.ctrl && this.ctrl.hasPockets) {
            const chessground = this.ctrl.chessground;
            const el = document.querySelector('svg image') as HTMLElement;
            // if there is any
            if (el) {
                chessground.redrawAll();
            }
        }
    }

    updateZoom(family: keyof typeof BOARD_FAMILIES) {
        const variant = this.ctrl?.variant;
        if (variant && variant.boardFamily === family) {
            const zoomSettings = this.getSettings("Zoom", family as string) as ZoomSettings;
            const zoom = zoomSettings.value;
            const el = document.querySelector('.cg-wrap:not(.pocket)') as HTMLElement;
            if (el) {
                document.body.setAttribute('style', '--zoom:' + zoom);
                document.body.dispatchEvent(new Event('chessground.resize'));

                // Analysis needs to zoom analysisChart and movetimeChart as well
                if ('chartFunctions' in this.ctrl && this.ctrl.chartFunctions) {
                    this.ctrl.chartFunctions.forEach((func: any) => {
                        func(this.ctrl);
                    });
                }
            }
        }
    }

    updateBlindfold () {
        this.settings["blindfold"].update();
    }

    view(variantName: string) {
        if (!variantName) return h("div#board-settings");
        const variant = VARIANTS[variantName];

        const settingsList : VNode[] = [];

        const boardFamily = VARIANTS[variantName].boardFamily;
        const pieceFamily = VARIANTS[variantName].pieceFamily;

        settingsList.push(this.settings["animation"].view());

        settingsList.push(this.settings["showDests"].view());

        if (variant.promotion.autoPromoteable)
            settingsList.push(this.settings["autoPromote"].view());

        settingsList.push(this.settings["blindfold"].view());

        settingsList.push(this.settings["materialDifference"].view());

        if (variantName === this.ctrl?.variant.name)
            settingsList.push(this.getSettings("Zoom", boardFamily as string).view());

        settingsList.push(h('div#style-settings', [
            this.getSettings("BoardStyle", boardFamily as string).view(),
            this.getSettings("PieceStyle", pieceFamily as string).view(),
            ])
        );
        
        settingsList.push();

        return h('div#board-settings', settingsList);
    }
}

class AnimationSettings extends BooleanSettings {
    readonly boardSettings: BoardSettings;

    constructor(boardSettings: BoardSettings) {
        super('animation', true);
        this.boardSettings = boardSettings;
    }

    update(): void {
        this.boardSettings.ctrl?.chessground.set({ animation: { enabled: this.value } });
        this.boardSettings.ctrl2?.chessground.set({ animation: { enabled: this.value } });
    }

    view(): VNode {
        return h('div', checkbox(this, 'animation', _("Piece animation")));
    }
}

class BoardStyleSettings extends NumberSettings {
    readonly boardSettings: BoardSettings;
    readonly boardFamily: string;

    constructor(boardSettings: BoardSettings, boardFamily: string) {
        super(boardFamily + '-board', 0);
        this.boardSettings = boardSettings;
        this.boardFamily = boardFamily;
    }

    update(): void {
        this.boardSettings.updateBoardStyle(this.boardFamily);
    }

    view(): VNode {
        const vboard = this.value;
        const boards : VNode[] = [];

        const boardCSS = BOARD_FAMILIES[this.boardFamily].boardCSS;
        for (let i = 0; i < boardCSS.length; i++) {
            boards.push(h('input#board' + i, {
                on: { change: evt => this.value = Number((evt.target as HTMLInputElement).value) },
                props: { type: "radio", name: "board", value: i },
                attrs: { checked: vboard === i },
            }));
            boards.push(h('label.board.board' + i + '.' + this.boardFamily, {
                attrs: { for: "board" + i },
                style: { backgroundImage: `url('/static/images/board/${boardCSS[i]}')` },
            }, ""));
        }
        return h('settings-board', boards);
    }
}

class PieceStyleSettings extends NumberSettings {
    readonly boardSettings: BoardSettings;
    readonly pieceFamily: string;

    constructor(boardSettings: BoardSettings, pieceFamily: string) {
        super(pieceFamily + '-piece', 0);
        this.boardSettings = boardSettings;
        this.pieceFamily = pieceFamily;
    }

    update(): void {
        this.boardSettings.updatePieceStyle(this.pieceFamily);
    }

    view(): VNode {
        const vpiece = this.value;
        const pieces : VNode[] = [];

        const pieceCSS = PIECE_FAMILIES[this.pieceFamily].pieceCSS;
        for (let i = 0; i < pieceCSS.length; i++) {
            pieces.push(h('input#piece' + i, {
                on: { change: e => this.value = Number((e.target as HTMLInputElement).value) },
                props: { type: "radio", name: "piece", value: i },
                attrs: { checked: vpiece === i },
            }));
            pieces.push(h('label.piece.piece' + i + '.' + this.pieceFamily, { attrs: { for: "piece" + i } }, ""));
        }
        return h('settings-pieces', pieces);
    }
}

class ZoomSettings extends NumberSettings {
    readonly boardSettings: BoardSettings;
    readonly boardFamily: string;

    constructor(boardSettings: BoardSettings, boardFamily: string) {
        super(boardFamily + '-zoom', 80);
        this.boardSettings = boardSettings;
        this.boardFamily = boardFamily;
    }

    update(): void {
        this.boardSettings.updateZoom(this.boardFamily);
    }

    view(): VNode {
        return h('div.labelled', slider(this, 'zoom', 0, 100, this.boardFamily.includes("shogi") ? 1 : 1.15625, _('Zoom')));
    }
}

class ShowDestsSettings extends BooleanSettings {
    readonly boardSettings: BoardSettings;

    constructor(boardSettings: BoardSettings) {
        super('showDests', true);
        this.boardSettings = boardSettings;
    }

    update(): void {
        this.updateCtrl(this.boardSettings.ctrl);
        if (this.boardSettings.ctrl2) this.updateCtrl(this.boardSettings.ctrl2);
    }

    updateCtrl(ctrl: BoardController): void {
        ctrl?.chessground.set({
            movable: {
                showDests: this.value,
            },
        });
    }

    view(): VNode {
        return h('div', checkbox(this, 'showDests', _("Show piece destinations")));
    }
}

class AutoPromoteSettings extends BooleanSettings {
    readonly boardSettings: BoardSettings;

    constructor(boardSettings: BoardSettings) {
        super('autoPromote', false);
        this.boardSettings = boardSettings;
    }

    update(): void {
        this.updateCtrl(this.boardSettings.ctrl);
        if (this.boardSettings.ctrl2) this.updateCtrl(this.boardSettings.ctrl2);
    }

    updateCtrl(ctrl: BoardController): void {
        if ('autoPromote' in ctrl)
            ctrl.autoPromote = this.value;
    }

    view(): VNode {
        return h('div', checkbox(this, 'autoPromote', _("Promote to the top choice automatically")));
    }
}

<<<<<<< HEAD
class ArrowSettings extends BooleanSettings {
    readonly boardSettings: BoardSettings;

    constructor(boardSettings: BoardSettings) {
        super('arrow', true);
        this.boardSettings = boardSettings;
    }


    update(): void {
        this.updateCtrl(this.boardSettings.ctrl);
        if (this.boardSettings.ctrl2) this.updateCtrl(this.boardSettings.ctrl2);
    }

    updateCtrl(ctrl: BoardController): void {
        if ('arrow' in ctrl)
            ctrl.arrow = this.value;
    }

    view(): VNode {
        return h('div', checkbox(this, 'arrow', _("Best move arrow in analysis board")));
    }
}

class MultiPVSettings extends NumberSettings {
    readonly boardSettings: BoardSettings;

    constructor(boardSettings: BoardSettings) {
        super('multipv', 1);
        this.boardSettings = boardSettings;
    }

    update(): void {
        this.updateCtrl(this.boardSettings.ctrl);
        if (this.boardSettings.ctrl2) this.updateCtrl(this.boardSettings.ctrl2);
    }

    updateCtrl(ctrl: BoardController): void {
        if ('multipv' in ctrl)
            ctrl.multipv = this.value;
            ctrl.pvboxIni();
    }

    view(): VNode {
        return h('div', slider(this, 'multipv', 1, 5, 1, _('MultiPV')));
    }
}

class NnueSettings extends StringSettings {
    readonly boardSettings: BoardSettings;
    readonly variant: string;

    constructor(boardSettings: BoardSettings, variant: string) {
        super(variant + '-nnue', '');
        this.boardSettings = boardSettings;
        this.variant = variant;
    }

    update(): void {
        this.updateCtrl(this.boardSettings.ctrl);
        if (this.boardSettings.ctrl2) this.updateCtrl(this.boardSettings.ctrl2);
    }

    updateCtrl(ctrl: BoardController): void {
        if ('evalFile' in ctrl)
            ctrl.evalFile = this.value;
            ctrl.nnueIni();
    }

    view(): VNode {
        return h('div', nnueFile(this, 'evalFile', 'NNUE', this.variant));
    }
}

=======
>>>>>>> 104a4ea2
class BlindfoldSettings extends BooleanSettings {
    readonly boardSettings: BoardSettings;

    constructor(boardSettings: BoardSettings) {
        super('blindfold', false);
        this.boardSettings = boardSettings;
    }

    update(): void {
        this.updateCtrl(this.boardSettings.ctrl);
        if (this.boardSettings.ctrl2) this.updateCtrl(this.boardSettings.ctrl2);
    }

    updateCtrl(ctrl: BoardController): void {
        if ('blindfold' in ctrl)
            ctrl.blindfold = this.value;

        const el = document.getElementById('mainboard') as HTMLInputElement;
        if (el) {
            if (this.value) {
                el.classList.add('blindfold');
            } else {
                el.classList.remove('blindfold');
            }
        }

    }

    view(): VNode {
        return h('div', checkbox(this, 'blindfold', _("Invisible pieces")));
    }
}

class MaterialDifferenceSettings extends BooleanSettings {
    readonly boardSettings: BoardSettings;

    constructor(boardSettings: BoardSettings) {
        super('materialDifference', false);
        this.boardSettings = boardSettings;
    }

    update(): void {
        this.updateCtrl(this.boardSettings.ctrl);
        if (this.boardSettings.ctrl2) this.updateCtrl(this.boardSettings.ctrl2);
    }

    updateCtrl(ctrl: BoardController): void {
        if ('materialDifference' in ctrl) {
            ctrl.materialDifference = this.value;
            if ('updateMaterial' in ctrl) {
                ctrl.updateMaterial();
            }
        }
    }

    view(): VNode {
        return h('div', checkbox(this, 'captured', _("Show material difference")));
    }
}
export const boardSettings = new BoardSettings();<|MERGE_RESOLUTION|>--- conflicted
+++ resolved
@@ -319,83 +319,6 @@
     }
 }
 
-<<<<<<< HEAD
-class ArrowSettings extends BooleanSettings {
-    readonly boardSettings: BoardSettings;
-
-    constructor(boardSettings: BoardSettings) {
-        super('arrow', true);
-        this.boardSettings = boardSettings;
-    }
-
-
-    update(): void {
-        this.updateCtrl(this.boardSettings.ctrl);
-        if (this.boardSettings.ctrl2) this.updateCtrl(this.boardSettings.ctrl2);
-    }
-
-    updateCtrl(ctrl: BoardController): void {
-        if ('arrow' in ctrl)
-            ctrl.arrow = this.value;
-    }
-
-    view(): VNode {
-        return h('div', checkbox(this, 'arrow', _("Best move arrow in analysis board")));
-    }
-}
-
-class MultiPVSettings extends NumberSettings {
-    readonly boardSettings: BoardSettings;
-
-    constructor(boardSettings: BoardSettings) {
-        super('multipv', 1);
-        this.boardSettings = boardSettings;
-    }
-
-    update(): void {
-        this.updateCtrl(this.boardSettings.ctrl);
-        if (this.boardSettings.ctrl2) this.updateCtrl(this.boardSettings.ctrl2);
-    }
-
-    updateCtrl(ctrl: BoardController): void {
-        if ('multipv' in ctrl)
-            ctrl.multipv = this.value;
-            ctrl.pvboxIni();
-    }
-
-    view(): VNode {
-        return h('div', slider(this, 'multipv', 1, 5, 1, _('MultiPV')));
-    }
-}
-
-class NnueSettings extends StringSettings {
-    readonly boardSettings: BoardSettings;
-    readonly variant: string;
-
-    constructor(boardSettings: BoardSettings, variant: string) {
-        super(variant + '-nnue', '');
-        this.boardSettings = boardSettings;
-        this.variant = variant;
-    }
-
-    update(): void {
-        this.updateCtrl(this.boardSettings.ctrl);
-        if (this.boardSettings.ctrl2) this.updateCtrl(this.boardSettings.ctrl2);
-    }
-
-    updateCtrl(ctrl: BoardController): void {
-        if ('evalFile' in ctrl)
-            ctrl.evalFile = this.value;
-            ctrl.nnueIni();
-    }
-
-    view(): VNode {
-        return h('div', nnueFile(this, 'evalFile', 'NNUE', this.variant));
-    }
-}
-
-=======
->>>>>>> 104a4ea2
 class BlindfoldSettings extends BooleanSettings {
     readonly boardSettings: BoardSettings;
 
