--- conflicted
+++ resolved
@@ -1,1468 +1,1446 @@
-import Sockette from 'sockette';
-
-import { init, h } from 'snabbdom';
-import { VNode } from 'snabbdom/vnode';
-import klass from 'snabbdom/modules/class';
-import attributes from 'snabbdom/modules/attributes';
-import properties from 'snabbdom/modules/props';
-import listeners from 'snabbdom/modules/eventlisteners';
-
-import * as util from 'chessgroundx/util';
-import { Chessground } from 'chessgroundx';
-import { Api } from 'chessgroundx/api';
-import * as cg from 'chessgroundx/types';
-import { cancelDropMode } from 'chessgroundx/drop';
-
-import { JSONObject } from './types';
-import { _, ngettext } from './i18n';
-import { boardSettings } from './boardSettings';
-import { Clock } from './clock';
-import { Gating } from './gating';
-import { Promotion } from './promotion';
-<<<<<<< HEAD
-import { sound } from './sound';
-import { role2san, uci2cg, cg2uci, VARIANTS, IVariant, getCounting, isHandicap, dropIsValid } from './chess';
-=======
-import { pocketView, updatePockets, refreshPockets, Pockets } from './pocket';
-import { updateMaterial } from './material';
-import { sound } from './sound';
-import { role2san, uci2cg, cg2uci, VARIANTS, Variant, getPockets, getCounting, isHandicap, dropIsValid } from './chess';
->>>>>>> a628ccb3
-import { crosstableView } from './crosstable';
-import { chatMessage, chatView } from './chat';
-import { createMovelistButtons, updateMovelist, updateResult, selectMove } from './movelist';
-import { renderRdiff } from './profile'
-import { player } from './player';
-import { updateCount, updatePoint } from './info';
-import { notify } from './notification';
-import { Clocks, MsgBoard, MsgChat, MsgCtable, MsgFullChat, MsgGameEnd, MsgGameNotFound, MsgMove, MsgNewGame, MsgShutdown, MsgSpectators, MsgUserConnected, RDiffs, Step } from "./messages";
-import { PyChessModel } from "./main";
-
-const patch = init([klass, attributes, properties, listeners]);
-
-let rang = false;
-
-interface MsgUserDisconnected {
-    username: string;
-}
-
-interface MsgUserPresent {
-    username: string;
-}
-
-interface MsgMoreTime {
-    username: string;
-}
-
-interface MsgDrawOffer {
-	message: string;
-    username: string;
-}
-
-interface MsgDrawRejected {
-	message: string;
-}
-
-interface MsgRematchOffer {
-	message: string;
-    username: string;
-}
-
-interface MsgRematchRejected {
-	message: string;
-}
-
-interface MsgCount {
-	message: string;
-}
-
-interface MsgSetup {
-	fen: cg.FEN;
-	color: cg.Color;
-}
-
-interface MsgGameStart {
-	gameId: string;
-}
-
-interface MsgViewRematch {
-	gameId: string;
-}
-
-interface MsgUpdateTV {
-	gameId: string;
-}
-
-export default class RoundController {
-    model;
-    sock;
-    chessground: Api;
-    fullfen: string;
-    username: string;
-    wplayer: string;
-    bplayer: string;
-    base: number;
-    inc: number;
-    byoyomi: boolean;
-    byoyomiPeriod: number;
-    mycolor: cg.Color;
-    oppcolor: cg.Color;
-    turnColor: cg.Color;
-    clocks: [Clock, Clock];
-    clocktimes: Clocks;
-    expirations: [VNode | HTMLElement, VNode | HTMLElement];
-    expiStart: number;
-    firstmovetime: number;
-    tournamentGame: boolean;
-    clockOn: boolean;
-    gameId: string;
-    variant: Variant;
-    chess960: boolean;
-    hasPockets: boolean;
-    vplayer0: VNode;
-    vplayer1: VNode;
-    vmaterial0: VNode;
-    vmaterial1: VNode;
-    vmiscInfoW: VNode;
-    vmiscInfoB: VNode;
-    vpng: VNode;
-    vmovelist: VNode | HTMLElement;
-    vdialog: VNode;
-    gameControls: VNode;
-    moveControls: VNode;
-    ctableContainer: VNode | HTMLElement;
-    gating: Gating;
-    promotion: Promotion;
-    dests: cg.Dests; // stores all possible moves for all pieces of the player whose turn it is currently
-    promotions: string[];
-    lastmove: cg.Key[];
-    premove: {orig: cg.Key, dest: cg.Key, metadata?: cg.SetPremoveMetadata} | null;
-    predrop: {role: cg.Role, key: cg.Key} | null;
-    preaction: boolean;
-    result: string;
-    flip: boolean;
-    spectator: boolean;
-    settings: boolean;
-    tv: boolean;
-    status: number;
-    steps: Step[];
-    pgn: string;
-    ply: number;
-    players: string[];
-    titles: string[];
-    ratings: string[];
-    animation: boolean;
-    showDests: boolean; // TODO:not sure what is the point of this? doesn't chessground (especially now) have plenty of booleans like this for all kind of dests anyway?
-    blindfold: boolean;
-    handicap: boolean;
-    autoPromote: boolean;
-    materialDifference: boolean;
-    setupFen: string;
-    prevPieces: cg.Pieces;
-    focus: boolean;
-    finishedGame: boolean;
-    lastMaybeSentMsgMove: MsgMove; // Always store the last "move" message that was passed for sending via websocket.
-                          // In case of bad connection, we are never sure if it was sent (thus the name)
-                          // until a "board" message from server is received from server that confirms it.
-                          // So if at any moment connection drops, after reconnect we always resend it.
-                          // If server received and processed it the first time, it will just ignore it
-
-    constructor(el: HTMLElement, model: PyChessModel) {
-        this.focus = !document.hidden;
-        document.addEventListener("visibilitychange", () => {this.focus = !document.hidden});
-        window.addEventListener('blur', () => {this.focus = false});
-        window.addEventListener('focus', () => {this.focus = true});
-
-        const onOpen = (evt: Event) => {
-            console.log("ctrl.onOpen()", evt);
-            if ( this.lastMaybeSentMsgMove  && this.lastMaybeSentMsgMove.ply === this.ply + 1 ) {
-                // if this.ply === this.lastMaybeSentMsgMove.ply it would mean the move message was received by server and it has replied with "board" message, confirming and updating the state, including this.ply
-                // since they are not equal, but also one ply behind, means we should try to re-send it
-                try {
-                    console.log("resending unsent message ", this.lastMaybeSentMsgMove);
-                    this.doSend(this.lastMaybeSentMsgMove);
-                } catch (e) {
-                    console.log("could not even REsend unsent message ", this.lastMaybeSentMsgMove)
-                }
-            }
-
-            this.clocks[0].connecting = false;
-            this.clocks[1].connecting = false;
-
-            const cl = document.body.classList; // removing the "reconnecting" message in lower left corner
-            cl.remove('offline');
-            cl.add('online');
-
-            this.doSend({ type: "game_user_connected", username: this.model["username"], gameId: this.model["gameId"] });
-        };
-
-        const opts = {
-            maxAttempts: 10,
-            onopen: (e: Event) => onOpen(e),
-            onmessage: (e: MessageEvent) => this.onMessage(e),
-            onreconnect: (e: Event | CloseEvent) => {
-
-                this.clocks[0].connecting = true;
-                this.clocks[1].connecting = true;
-                console.log('Reconnecting in round...', e);
-
-                // relevant to the "reconnecting" message in lower left corner
-                document.body.classList.add('offline');
-                document.body.classList.remove('online');
-                document.body.classList.add('reconnected'); // this will trigger the animation once we get "online" class added back on reconnect
-
-                const container = document.getElementById('player1') as HTMLElement;
-                patch(container, h('i-side.online#player1', {class: {"icon": true, "icon-online": false, "icon-offline": true}}));
-                },
-            onmaximum: (e: CloseEvent) => console.log('Stop Attempting!', e),
-            onclose: (e: CloseEvent) => console.log('Closed!', e),
-            onerror: (e: Event) => console.log('Error:', e),
-            };
-
-        const ws = (location.host.indexOf('pychess') === -1) ? 'ws://' : 'wss://';
-        this.sock = new Sockette(ws + location.host + "/wsr", opts);
-
-        this.model = model;
-        this.gameId = model["gameId"] as string;
-        this.variant = VARIANTS[model["variant"]];
-        this.chess960 = model["chess960"] === 'True';
-        this.fullfen = model["fen"];
-        this.username = model["username"];
-        this.wplayer = model["wplayer"];
-        this.bplayer = model["bplayer"];
-        this.base = Number(model["base"]);
-        this.inc = Number(model["inc"]);
-        this.byoyomiPeriod = Number(model["byo"]);
-        this.byoyomi = this.variant.timeControl === 'byoyomi';
-        this.status = Number(model["status"]);
-        this.finishedGame = this.status >= 0;
-        this.tv = model["tv"];
-        this.steps = [];
-        this.pgn = "";
-        this.ply = -1;
-
-        this.flip = false;
-        this.settings = true;
-        this.animation = localStorage.animation === undefined ? true : localStorage.animation === "true";
-        this.showDests = localStorage.showDests === undefined ? true : localStorage.showDests === "true";
-        this.blindfold = localStorage.blindfold === undefined ? false : localStorage.blindfold === "true";
-        this.autoPromote = localStorage.autoPromote === undefined ? false : localStorage.autoPromote === "true";
-        this.materialDifference = localStorage.materialDifference === undefined ? false : localStorage.materialDifference === "true";
-
-        this.spectator = this.username !== this.wplayer && this.username !== this.bplayer;
-        this.hasPockets = this.variant.pocket;
-        this.handicap = this.variant.alternateStart ? Object.keys(this.variant.alternateStart!).some(alt => isHandicap(alt) && this.variant.alternateStart![alt] === this.fullfen) : false;
-
-        // orientation = this.mycolor
-        if (this.spectator) {
-            this.mycolor = 'white';
-            this.oppcolor = 'black';
-        } else {
-            this.mycolor = this.username === this.wplayer ? 'white' : 'black';
-            this.oppcolor = this.username === this.wplayer ? 'black' : 'white';
-        }
-
-        // players[0] is top player, players[1] is bottom player
-        this.players = [
-            this.mycolor === "white" ? this.bplayer : this.wplayer,
-            this.mycolor === "white" ? this.wplayer : this.bplayer
-        ];
-        this.titles = [
-            this.mycolor === "white" ? this.model['btitle'] : this.model['wtitle'],
-            this.mycolor === "white" ? this.model['wtitle'] : this.model['btitle']
-        ];
-        this.ratings = [
-            this.mycolor === "white" ? this.model['brating'] : this.model['wrating'],
-            this.mycolor === "white" ? this.model['wrating'] : this.model['brating']
-        ];
-
-        this.premove = null;
-        this.predrop = null;
-        this.preaction = false;
-
-        this.result = "*";
-        const parts = this.fullfen.split(" ");
-        this.tournamentGame = this.model["tournamentId"] !== '';
-        this.clockOn = (Number(parts[parts.length - 1]) >= 2);
-
-        const fen_placement = parts[0];
-        this.turnColor = parts[1] === "w" ? "white" : "black";
-
-        this.steps.push({
-            'fen': this.fullfen,
-            'move': undefined,
-            'check': false,
-            'turnColor': this.turnColor,
-            });
-
-        const pocket0 = document.getElementById('pocket0') as HTMLElement;
-        const pocket1 = document.getElementById('pocket1') as HTMLElement;
-
-        this.chessground = Chessground(el, pocket0, pocket1,{
-            fen: fen_placement,
-            variant: this.variant.name as cg.Variant,
-            geometry: this.variant.geometry,
-            chess960: this.chess960,
-            notation: (this.variant.name === 'janggi') ? cg.Notation.JANGGI : cg.Notation.DEFAULT, // TODO make this more generic / customisable
-            orientation: this.mycolor,
-            turnColor: this.turnColor,
-            autoCastle: this.variant.name !== 'cambodian', // TODO make more generic
-            animation: { enabled: this.animation },
-
-            addDimensionsCssVars: true,
-
-            pocketRoles: (color: cg.Color):string[] | undefined=>{return this.variant.pocketRoles(color);},
-        });
-
-        if (this.spectator) {
-            this.chessground.set({
-                //viewOnly: false,
-                movable: { free: false },
-                draggable: { enabled: false },
-                premovable: { enabled: false },
-                predroppable: { enabled: false },
-                events: { move: this.onMove() }
-            });
-        } else {
-            this.chessground.set({
-                animation: { enabled: this.animation },
-                movable: {
-                    free: false,
-                    color: this.mycolor,
-                    showDests: this.showDests,
-                    events: {
-                        after: this.onUserMove,
-                        afterNewPiece: this.onUserDrop,
-                    }
-                },
-                premovable: {
-                    enabled: true,
-                    events: {
-                        set: this.setPremove,
-                        unset: this.unsetPremove,
-                        }
-                },
-                predroppable: {
-                    enabled: true,
-                    events: {
-                        set: this.setPredrop,
-                        unset: this.unsetPredrop,
-                        }
-                },
-                events: {
-                    move: this.onMove(),
-                    dropNewPiece: this.onDrop(),
-                    select: this.onSelect(),
-                },
-            });
-        }
-
-        this.gating = new Gating(this);
-        this.promotion = new Promotion(this);
-
-        // initialize users
-        const player0 = document.getElementById('rplayer0') as HTMLElement;
-        const player1 = document.getElementById('rplayer1') as HTMLElement;
-        this.vplayer0 = patch(player0, player('player0', this.titles[0], this.players[0], this.ratings[0], model["level"]));
-        this.vplayer1 = patch(player1, player('player1', this.titles[1], this.players[1], this.ratings[1], model["level"]));
-
-<<<<<<< HEAD
-=======
-        // initialize pockets
-        if (this.hasPockets) {
-            const pocket0 = document.getElementById('pocket0') as HTMLElement;
-            const pocket1 = document.getElementById('pocket1') as HTMLElement;
-            updatePockets(this, pocket0, pocket1);
-        }
-
-        if (this.variant.materialDifference) {
-            const material0 = document.querySelector('.material-top') as HTMLElement;
-            const material1 = document.querySelector('.material-bottom') as HTMLElement;
-            updateMaterial(this, material0, material1);
-        }
-
-
->>>>>>> a628ccb3
-        // initialize expirations
-        this.expirations = [
-            document.getElementById('expiration-top') as HTMLElement,
-            document.getElementById('expiration-bottom') as HTMLElement
-        ];
-
-        // initialize clocks
-        // this.clocktimes = {};
-        const c0 = new Clock(this.base, this.inc, this.byoyomiPeriod, document.getElementById('clock0') as HTMLElement, 'clock0');
-        const c1 = new Clock(this.base, this.inc, this.byoyomiPeriod, document.getElementById('clock1') as HTMLElement, 'clock1');
-        this.clocks = [c0, c1];
-        this.clocks[0].onTick(this.clocks[0].renderTime);
-        this.clocks[1].onTick(this.clocks[1].renderTime);
-
-        const onMoreTime = () => {
-            // TODO: enable when this.flip is true
-            if (this.model['wtitle'] === 'BOT' || this.model['btitle'] === 'BOT' || this.spectator || this.status >= 0 || this.flip) return;
-            this.clocks[0].setTime(this.clocks[0].duration + 15 * 1000);
-            this.doSend({ type: "moretime", gameId: this.gameId });
-            const oppName = (this.model["username"] === this.wplayer) ? this.bplayer : this.wplayer;
-            chatMessage('', oppName + _(' +15 seconds'), "roundchat");
-        }
-
-        if (!this.spectator && model["rated"] !== '1' && this.model['wtitle'] !== 'BOT' && this.model['btitle'] !== 'BOT') {
-            const container = document.getElementById('more-time') as HTMLElement;
-            patch(container, h('div#more-time', [
-                h('button.icon.icon-plus-square', {
-                    props: {type: "button", title: _("Give 15 seconds")},
-                    on: { click: () => onMoreTime() }
-                })
-            ]));
-        }
-
-        // initialize crosstable
-        this.ctableContainer = document.getElementById('ctable-container') as HTMLElement;
-
-        const misc0 = document.getElementById('misc-info0') as HTMLElement;
-        const misc1 = document.getElementById('misc-info1') as HTMLElement;
-
-        // initialize material point and counting indicator
-        if (this.variant.materialPoint || this.variant.counting) {
-            this.vmiscInfoW = this.mycolor === 'white' ? patch(misc1, h('div#misc-infow')) : patch(misc0, h('div#misc-infow'));
-            this.vmiscInfoB = this.mycolor === 'black' ? patch(misc1, h('div#misc-infob')) : patch(misc0, h('div#misc-infob'));
-        }
-
-        const flagCallback = () => {
-            if (this.turnColor === this.mycolor) {
-                this.chessground.stop();
-                // console.log("Flag");
-                this.doSend({ type: "flag", gameId: this.gameId });
-            }
-        }
-
-        const byoyomiCallback = () => {
-            if (this.turnColor === this.mycolor) {
-                // console.log("Byoyomi", this.clocks[1].byoyomiPeriod);
-                const oppclock = !this.flip ? 0 : 1;
-                const myclock = 1 - oppclock;
-                this.doSend({ type: "byoyomi", gameId: this.gameId, color: this.mycolor, period: this.clocks[myclock].byoyomiPeriod });
-            }
-        }
-
-        if (!this.spectator) {
-            if (this.byoyomiPeriod > 0) {
-                this.clocks[1].onByoyomi(byoyomiCallback);
-            }
-            this.clocks[1].onFlag(flagCallback);
-        }
-
-        const container = document.getElementById('game-controls') as HTMLElement;
-        if (!this.spectator) {
-            const pass = this.variant.pass;
-            this.gameControls = patch(container, h('div.btn-controls', [
-                h('button#abort', { on: { click: () => this.abort() }, props: {title: _('Abort')} }, [h('i', {class: {"icon": true, "icon-abort": true} } ), ]),
-                h('button#count', _('Count')),
-                h('button#draw', { on: { click: () => (pass) ? this.pass() : this.draw() }, props: {title: (pass) ? _('Pass') : _("Draw")} }, [(pass) ? _('Pass') : h('i', '½')]),
-                h('button#resign', { on: { click: () => this.resign() }, props: {title: _("Resign")} }, [h('i', {class: {"icon": true, "icon-flag-o": true} } ), ]),
-            ]));
-
-            const manualCount = this.variant.counting === 'makruk' && !(this.model['wtitle'] === 'BOT' || this.model['btitle'] === 'BOT');
-            if (!manualCount)
-                patch(document.getElementById('count') as HTMLElement, h('div'));
-
-        } else {
-            this.gameControls = patch(container, h('div.btn-controls'));
-        }
-
-        createMovelistButtons(this);
-        this.vmovelist = document.getElementById('movelist') as HTMLElement;
-
-        this.vdialog = patch(document.getElementById('offer-dialog')!, h('div#offer-dialog', ""));
-
-        patch(document.getElementById('roundchat') as HTMLElement, chatView(this, "roundchat"));
-
-        boardSettings.ctrl = this;
-        const boardFamily = this.variant.board;
-        const pieceFamily = this.variant.piece;
-        boardSettings.updateBoardStyle(boardFamily);
-        boardSettings.updatePieceStyle(pieceFamily);
-        boardSettings.updateZoom(boardFamily);
-        boardSettings.updateBlindfold();
-    }
-
-    getGround = () => this.chessground;
-
-    private abort = () => {
-        // console.log("Abort");
-        this.doSend({ type: "abort", gameId: this.gameId });
-    }
-
-    private draw = () => {
-        // console.log("Draw");
-        if (confirm(_('Are you sure you want to draw?'))) {
-            this.doSend({ type: "draw", gameId: this.gameId });
-            this.setDialog(_("Draw offer sent"));
-        }
-    }
-
-    private rejectDrawOffer = () => {
-        this.doSend({ type: "reject_draw", gameId: this.gameId });
-        this.clearDialog();
-    }
-
-    private renderDrawOffer = () => {
-        this.vdialog = patch(this.vdialog, h('div#offer-dialog', [
-            h('div', { class: { reject: true }, on: { click: () => this.rejectDrawOffer() } }, h('i.icon.icon-abort.reject')),
-            h('div.text', _("Your opponent offers a draw")),
-            h('div', { class: { accept: true }, on: { click: () => this.draw() } }, h('i.icon.icon-check')),
-        ]));
-    }
-
-    private setDialog = (message: string) => {
-        this.vdialog = patch(this.vdialog, h('div#offer-dialog', [
-            h('div', { class: { reject: false } }),
-            h('div.text', message),
-            h('div', { class: { accept: false } }),
-        ]));
-    }
-
-    private clearDialog = () => {
-        this.vdialog = patch(this.vdialog, h('div#offer-dialog', []));
-    }
-
-    private resign = () => {
-        // console.log("Resign");
-        if (confirm(_('Are you sure you want to resign?'))) {
-            this.doSend({ type: "resign", gameId: this.gameId });
-        }
-    }
-
-    private pass = () => {
-        let passKey: cg.Key = 'a0';
-        const pieces = this.chessground.state.pieces;
-        const dests = this.chessground.state.movable.dests!;
-        for (const [k, p] of pieces) {
-            if (p.role === 'k-piece' && p.color === this.turnColor)
-                if (dests.get(k)?.includes(k)) {
-                    passKey = k;
-                    break;
-                }
-        }
-        if (passKey !== 'a0') {
-            // prevent calling pass() again by selectSquare() -> onSelect()
-            this.chessground.state.movable.dests = undefined;
-            this.chessground.selectSquare(passKey);
-            sound.moveSound(this.variant, false);
-            this.sendMove(passKey, passKey, '');
-        }
-    }
-
-    // Janggi second player (Red) setup
-    private onMsgSetup = (msg: MsgSetup) => {
-        this.setupFen = msg.fen;
-        this.chessground.set({fen: this.setupFen});
-
-        const side = (msg.color === 'white') ? _('Blue (Cho)') : _('Red (Han)');
-        const message = _('Waiting for %1 to choose starting positions of the horses and elephants...', side);
-
-        this.expiStart = 0;
-        this.renderExpiration();
-        this.turnColor = msg.color;
-        this.expiStart = Date.now();
-        setTimeout(this.showExpiration, 350);
-
-        if (this.spectator || msg.color !== this.mycolor) {
-            chatMessage('', message, "roundchat");
-            return;
-        }
-
-        chatMessage('', message, "roundchat");
-
-        const switchLetters = (side: number) => {
-            const white = this.mycolor === 'white';
-            const rank = (white) ? 9 : 0;
-            const horse = (white) ? 'N' : 'n';
-            const elephant = (white) ? 'B' : 'b';
-            const parts = this.setupFen.split(' ')[0].split('/');
-            let [left, right] = parts[rank].split('1')
-            if (side === -1) {
-                left = left.replace(horse, '*').replace(elephant, horse).replace('*', elephant);
-            } else {
-                right = right.replace(horse, '*').replace(elephant, horse).replace('*', elephant);
-            }
-            parts[rank] = left + '1' + right;
-            this.setupFen = parts.join('/') + ' w - - 0 1' ;
-            this.chessground.set({fen: this.setupFen});
-        }
-
-        const sendSetup = () => {
-            patch(document.getElementById('janggi-setup-buttons') as HTMLElement, h('div#empty'));
-            this.doSend({ type: "setup", gameId: this.gameId, color: this.mycolor, fen: this.setupFen });
-        }
-
-        const leftSide = (this.mycolor === 'white') ? -1 : 1;
-        const rightSide = leftSide * -1;
-        patch(document.getElementById('janggi-setup-buttons') as HTMLElement, h('div#janggi-setup-buttons', [
-            h('button#flipLeft', { on: { click: () => switchLetters(leftSide) } }, [h('i', {props: {title: _('Switch pieces')}, class: {"icon": true, "icon-exchange": true} } ), ]),
-            h('button', { on: { click: () => sendSetup() } }, [h('i', {props: {title: _('Ready')}, class: {"icon": true, "icon-check": true} } ), ]),
-            h('button#flipRight', { on: { click: () => switchLetters(rightSide) } }, [h('i', {props: {title: _('Switch pieces')}, class: {"icon": true, "icon-exchange": true} } ), ]),
-        ]));
-    }
-
-    private notifyMsg = (msg: string) => {
-        if (this.status >= 0) return;
-
-        const opp_name = this.model["username"] === this.wplayer ? this.bplayer : this.wplayer;
-        const logoUrl = `${this.model["asset-url"]}/favicon/android-icon-192x192.png`;
-        notify('pychess.org', {body: `${opp_name}\n${msg}`, icon: logoUrl});
-    }
-
-    private onMsgGameStart = (msg: MsgGameStart) => {
-        // console.log("got gameStart msg:", msg);
-        if (msg.gameId !== this.gameId) return;
-        if (!this.spectator) {
-            sound.genericNotify();
-            if (!this.focus) this.notifyMsg('joined the game.');
-        }
-    }
-
-    private onMsgNewGame = (msg: MsgNewGame) => {
-        window.location.assign(this.model["home"] + '/' + msg["gameId"]);
-    }
-
-    private onMsgViewRematch = (msg: MsgViewRematch) => {
-        const btns_after = document.querySelector('.btn-controls.after') as HTMLElement;
-        let rematch_button = h('button.newopp', { on: { click: () => window.location.assign(this.model["home"] + '/' + msg["gameId"]) } }, _("VIEW REMATCH"));
-        let rematch_button_location = btns_after!.insertBefore(document.createElement('div'), btns_after!.firstChild);
-        patch(rematch_button_location, rematch_button);
-    }
-
-    private rematch = () => {
-        this.doSend({ type: "rematch", gameId: this.gameId, handicap: this.handicap });
-        this.setDialog(_("Rematch offer sent"));
-    }
-
-    private rejectRematchOffer = () => {
-        this.doSend({ type: "reject_rematch", gameId: this.gameId });
-        this.clearDialog();
-    }
-
-    private renderRematchOffer = () => {
-        this.vdialog = patch(this.vdialog, h('div#offer-dialog', [
-            h('div', { class: { reject: true }, on: { click: () => this.rejectRematchOffer() } }, h('i.icon.icon-abort.reject')),
-            h('div.text', _("Your opponent offers a rematch")),
-            h('div', { class: { accept: true }, on: { click: () => this.rematch() } }, h('i.icon.icon-check')),
-        ]));
-    }
-
-    private newOpponent = (home: string) => {
-        this.doSend({"type": "leave", "gameId": this.gameId});
-        window.location.assign(home);
-    }
-
-    private analysis = (home: string) => {
-        window.location.assign(home + '/' + this.gameId + '?ply=' + this.ply.toString());
-    }
-
-    private joinTournament = () => {
-        window.location.assign(this.model["home"] + '/tournament/' + this.model["tournamentId"]);
-    }
-
-    private pauseTournament = () => {
-        window.location.assign(this.model["home"] + '/tournament/' + this.model["tournamentId"] + '/pause');
-    }
-
-    private gameOver = (rdiffs: RDiffs) => {
-        let container;
-        container = document.getElementById('wrdiff') as HTMLElement;
-        if (container) patch(container, renderRdiff(rdiffs["wrdiff"]));
-
-        container = document.getElementById('brdiff') as HTMLElement;
-        if (container) patch(container, renderRdiff(rdiffs["brdiff"]));
-
-        // console.log(rdiffs)
-        this.gameControls = patch(this.gameControls, h('div'));
-        let buttons: VNode[] = [];
-        if (!this.spectator) {
-            if (this.tournamentGame) {
-                // TODO: isOver = ?
-                const isOver = false;
-                if (isOver) {
-                    buttons.push(h('button.newopp', { on: { click: () => this.joinTournament() } },
-                        [h('div', {class: {"icon": true, 'icon-play3': true} }, _("VIEW TOURNAMENT"))]));
-                } else {
-                    buttons.push(h('button.newopp', { on: { click: () => this.joinTournament() } },
-                        [h('div', {class: {"icon": true, 'icon-play3': true} }, _("BACK TO TOURNAMENT"))]));
-                    buttons.push(h('button.newopp', { on: { click: () => this.pauseTournament() } },
-                        [h('div', {class: {"icon": true, 'icon-pause2': true} }, _("PAUSE"))]));
-                }
-            } else {
-                buttons.push(h('button.rematch', { on: { click: () => this.rematch() } }, _("REMATCH")));
-                buttons.push(h('button.newopp', { on: { click: () => this.newOpponent(this.model["home"]) } }, _("NEW OPPONENT")));
-            }
-        }
-        buttons.push(h('button.analysis', { on: { click: () => this.analysis(this.model["home"]) } }, _("ANALYSIS BOARD")));
-        patch(this.gameControls, h('div.btn-controls.after', buttons));
-    }
-
-    private checkStatus = (msg: MsgBoard | MsgGameEnd) => {
-        if (msg.gameId !== this.gameId) return;
-        if (msg.status >= 0) {
-            this.status = msg.status;
-            this.result = msg.result;
-            this.clocks[0].pause(false);
-            this.clocks[1].pause(false);
-            this.dests = new Map();
-
-            if (this.result !== "*" && !this.spectator && !this.finishedGame)
-                sound.gameEndSound(msg.result, this.mycolor);
-
-            if ("rdiffs" in msg) this.gameOver(msg.rdiffs);
-            selectMove(this, this.ply);
-
-            updateResult(this);
-
-            if ("ct" in msg && msg.ct) {
-                this.ctableContainer = patch(this.ctableContainer, h('div#ctable-container'));
-                this.ctableContainer = patch(this.ctableContainer, crosstableView(msg.ct, this.gameId));
-            }
-
-            // clean up gating/promotion widget left over the ground while game ended by time out
-            const container = document.getElementById('extension_choice') as HTMLElement;
-            if (container instanceof Element) patch(container, h('extension'));
-
-            if (this.tv) {
-                setInterval(() => {this.doSend({ type: "updateTV", gameId: this.gameId, profileId: this.model["profileid"] });}, 2000);
-            }
-
-            this.clearDialog();
-        }
-    }
-
-    private onMsgUpdateTV = (msg: MsgUpdateTV) => {
-        if (msg.gameId !== this.gameId) {
-            if (this.model["profileid"] !== "") {
-                window.location.assign(this.model["home"] + '/@/' + this.model["profileid"] + '/tv');
-            } else {
-                window.location.assign(this.model["home"] + '/tv');
-            }
-            // TODO: reuse current websocket to fix https://github.com/gbtami/pychess-variants/issues/142
-            // this.doSend({ type: "game_user_connected", username: this.model["username"], gameId: msg.gameId });
-        }
-    }
-
-    private onMsgBoard = (msg: MsgBoard) => {
-        if (msg.gameId !== this.gameId) return;
-
-        // console.log("got board msg:", msg);
-        const latestPly = (this.ply === -1 || msg.ply >= this.ply + 1); // when receiving a board msg with full list of moves (aka steps) after reconnecting
-                                                                        // its ply might be ahead with 2 ply - our move that failed to get confirmed
-                                                                        // because of disconnect and then also opp's reply to it, that we didn't
-                                                                        // receive while offline. Not sure if it could be ahead with more than 2 ply
-        if (latestPly) this.ply = msg.ply;
-
-        if (this.ply === 0 && this.variant.name !== 'janggi') {
-            this.expiStart = Date.now();
-            setTimeout(this.showExpiration, 350);
-        }
-
-        if (this.ply === 1 || this.ply === 2) {
-            this.expiStart = 0;
-            this.renderExpiration();
-            if (this.ply === 1) {
-                this.expiStart = Date.now();
-                setTimeout(this.showExpiration, 350);
-            }
-        }
-
-        this.fullfen = msg.fen;
-
-        if (this.variant.gate) {
-            // When castling with gating is possible 
-            // e1g1, e1g1h, e1g1e, h1e1h, h1e1e all will be offered by moving our king two squares
-            // so we filter out rook takes king moves (h1e1h, h1e1e) from dests
-            for (const orig in msg.dests) {
-                if (orig[1] !== '@') {
-                const movingPiece = this.chessground.state.pieces.get(orig as cg.Key);
-                if (movingPiece !== undefined && movingPiece.role === "r-piece") {
-                    msg.dests[orig] = msg.dests[orig].filter(x => {
-                        const destPiece = this.chessground.state.pieces.get(x);
-                        return destPiece === undefined || destPiece.role !== 'k-piece';
-                    });
-                }
-                }
-            }
-        }
-        const parts = msg.fen.split(" ");
-        this.turnColor = parts[1] === "w" ? "white" : "black";
-
-        this.dests = (msg.status < 0) ? new Map(Object.entries(msg.dests)) : new Map();
-
-        // list of legal promotion moves
-        this.promotions = msg.promo;
-        this.clocktimes = msg.clocks || this.clocktimes;
-
-        this.result = msg.result;
-        this.status = msg.status;
-
-        if (msg.steps.length > 1) {
-            this.steps = [];
-            const container = document.getElementById('movelist') as HTMLElement;
-            patch(container, h('div#movelist'));
-
-            msg.steps.forEach((step) => { 
-                this.steps.push(step);
-                });
-            const full = true;
-            const activate = true;
-            const result = false;
-            updateMovelist(this, full, activate, result);
-        } else {
-            if (msg.ply === this.steps.length) {
-                const step = {
-                    'fen': msg.fen,
-                    'move': msg.lastMove,
-                    'check': msg.check,
-                    'turnColor': this.turnColor,
-                    'san': msg.steps[0].san,
-                    };
-                this.steps.push(step);
-                const full = false;
-                const activate = !this.spectator || latestPly;
-                const result = false;
-                updateMovelist(this, full, activate, result);
-            }
-        }
-
-        this.clockOn = Number(msg.ply) >= 2;
-        if ((!this.spectator && this.clockOn) || this.tournamentGame) {
-            const container = document.getElementById('abort') as HTMLElement;
-            if (container) patch(container, h('div'));
-        }
-
-        let lastMove: cg.Key[] | null = null;
-        if (msg.lastMove !== null) {
-            const lastMoveStr = uci2cg(msg.lastMove);
-            // drop lastMove causing scrollbar flicker,
-            // so we remove from part to avoid that
-            lastMove = lastMoveStr.includes('@') ? [lastMoveStr.slice(-2) as cg.Key] : [lastMoveStr.slice(0, 2) as cg.Key, lastMoveStr.slice(2, 4) as cg.Key];
-        }
-
-        const step = this.steps[this.steps.length - 1];
-        let capture = false;
-        if (step.san !== undefined) {
-            capture = step.san.slice(1, 2) === 'x';
-        }
-
-        if (lastMove !== null && (this.turnColor === this.mycolor || this.spectator)) {
-            if (!this.finishedGame) sound.moveSound(this.variant, capture);
-        } else {
-            lastMove = [];
-        }
-        this.checkStatus(msg);
-        if (!this.spectator && msg.check && !this.finishedGame) {
-            sound.check();
-        }
-
-        if (this.variant.counting) {
-            this.updateCount(msg.fen);
-        }
-
-        if (this.variant.materialPoint) {
-            this.updatePoint(msg.fen);
-        }
-
-        const oppclock = !this.flip ? 0 : 1;
-        const myclock = 1 - oppclock;
-
-        this.clocks[0].pause(false);
-        this.clocks[1].pause(false);
-        if (this.byoyomi && msg.byo) {
-            this.clocks[oppclock].byoyomiPeriod = msg.byo[(this.oppcolor === 'white') ? 0 : 1];
-            this.clocks[myclock].byoyomiPeriod = msg.byo[(this.mycolor === 'white') ? 0 : 1];
-        }
-        this.clocks[oppclock].setTime(this.clocktimes[this.oppcolor]);
-        this.clocks[myclock].setTime(this.clocktimes[this.mycolor]);
-
-        if (this.spectator) {
-            if (latestPly) {
-                this.chessground.set({
-                    fen: this.fullfen/*parts[0]*/,
-                    turnColor: this.turnColor,
-                    check: msg.check,
-                    lastMove: lastMove,
-                });
-                // this.pockStateStuff?.updatePocks(this.fullfen);
-            }
-            if (this.clockOn && msg.status < 0) {
-                if (this.turnColor === this.mycolor) {
-                    this.clocks[myclock].start();
-                } else {
-                    this.clocks[oppclock].start();
-                }
-            }
-        } else {
-            if (this.turnColor === this.mycolor) {
-                if (latestPly) {
-                    this.chessground.set({
-                        fen: this.fullfen,
-                        turnColor: this.turnColor,
-                        movable: {
-                            free: false,
-                            color: this.mycolor,
-                            dests: this.dests,
-                        },
-                        check: msg.check,
-                        lastMove: lastMove,
-                    });
-                    // this.pockStateStuff?.updatePocks(this.fullfen);
-
-                    if (!this.focus) this.notifyMsg(`Played ${step.san}\nYour turn.`);
-
-                    // prevent sending premove/predrop when (auto)reconnecting websocked asks server to (re)sends the same board to us
-                    // console.log("trying to play premove....");
-                    if (this.premove) this.performPremove();
-                    if (this.predrop) this.performPredrop();
-                }
-                if (this.clockOn && msg.status < 0) {
-                    this.clocks[myclock].start();
-                    // console.log('MY CLOCK STARTED');
-                }
-            } else {
-                this.chessground.set({
-                    // giving fen here will place castling rooks to their destination in chess960 variants
-                    fen: parts[0],
-                    turnColor: this.turnColor,
-                    check: msg.check,
-                });
-                //TODO:niki:why was there no pocket update here - what case is this?
-                if (this.clockOn && msg.status < 0) {
-                    this.clocks[oppclock].start();
-                    // console.log('OPP CLOCK  STARTED');
-                }
-            }
-        }
-        updateMaterial(this, this.vmaterial0, this.vmaterial1);
-    }
-
-    goPly = (ply: number) => {
-        const step = this.steps[ply];
-        if (step === undefined) return;
-
-        let move : cg.Key[] | undefined = undefined;
-        let capture = false;
-        if (step['move'] !== undefined) {
-            const moveStr = uci2cg(step['move']);
-            move = moveStr.includes('@') ? [moveStr.slice(-2) as cg.Key] : [moveStr.slice(0, 2) as cg.Key, moveStr.slice(2, 4) as cg.Key];
-            // 960 king takes rook castling is not capture
-            // TODO Defer this logic to ffish.js
-            capture = (this.chessground.state.pieces.get(move[move.length - 1]) !== undefined && !!step.san && step.san.slice(0, 2) !== 'O-') || (!!step.san && step.san.slice(1, 2) === 'x');
-        }
-
-        this.chessground.set({
-            fen: step.fen,//TODO:niki:was this fullfen before? did it work? or is step.fen split/trimmed somewhere else (doubtful)?
-            turnColor: step.turnColor,
-            movable: {
-                free: false,
-                color: this.spectator ? undefined : step.turnColor,
-                dests: (this.turnColor === this.mycolor && this.result === "*" && ply === this.steps.length - 1) ? this.dests : undefined,
-                },
-            check: step.check,
-            lastMove: move,
-        });
-        this.fullfen = step.fen;
-<<<<<<< HEAD
-        // this.pockStateStuff.updatePocks(this.fullfen);
-=======
-        updatePockets(this, this.vpocket0, this.vpocket1);
-        updateMaterial(this, this.vmaterial0, this.vmaterial1);
->>>>>>> a628ccb3
-
-        if (this.variant.counting) {
-            this.updateCount(step.fen);
-        }
-
-        if (this.variant.materialPoint) {
-            this.updatePoint(step.fen);
-        }
-
-        if (ply === this.ply + 1) {
-            sound.moveSound(this.variant, capture);
-        }
-        this.ply = ply
-    }
-
-    doSend = (message: JSONObject) => {
-        // console.log("---> doSend():", message);
-        this.sock.send(JSON.stringify(message));
-    }
-
-    sendMove = (orig: cg.Orig, dest: cg.Key, promo: string) => {
-        // pause() will add increment!
-        const oppclock = !this.flip ? 0 : 1
-        const myclock = 1 - oppclock;
-        const movetime = (this.clocks[myclock].running) ? Date.now() - this.clocks[myclock].startTime : 0;
-        this.clocks[myclock].pause((this.base === 0 && this.ply < 2) ? false : true);
-        // console.log("sendMove(orig, dest, prom)", orig, dest, promo);
-
-        const move = cg2uci(orig + dest + promo);
-
-        // console.log("sendMove(move)", move);
-        let bclock, clocks;
-        if (!this.flip) {
-            bclock = this.mycolor === "black" ? 1 : 0;
-        } else {
-            bclock = this.mycolor === "black" ? 0 : 1;
-        }
-        const wclock = 1 - bclock
-
-        const increment = (this.inc > 0 && this.ply >= 2 && !this.byoyomi) ? this.inc * 1000 : 0;
-
-        const bclocktime = (this.mycolor === "black" && this.preaction) ? this.clocktimes.black + increment: this.clocks[bclock].duration;
-        const wclocktime = (this.mycolor === "white" && this.preaction) ? this.clocktimes.white + increment: this.clocks[wclock].duration;
-
-        clocks = {movetime: (this.preaction) ? 0 : movetime, black: bclocktime, white: wclocktime};
-
-        this.lastMaybeSentMsgMove = { type: "move", gameId: this.gameId, move: move, clocks: clocks, ply: this.ply + 1 };
-        this.doSend(this.lastMaybeSentMsgMove as JSONObject);
-
-        if (this.clockOn) this.clocks[oppclock].start();
-    }
-
-    private startCount = () => {
-        this.doSend({ type: "count", gameId: this.gameId, mode: "start" });
-    }
-
-    private stopCount = () => {
-        this.doSend({ type: "count", gameId: this.gameId, mode: "stop" });
-    }
-
-    private updateCount = (fen: cg.FEN) => {
-        [this.vmiscInfoW, this.vmiscInfoB] = updateCount(fen, this.vmiscInfoW, this.vmiscInfoB);
-        const countButton = document.getElementById('count') as HTMLElement;
-        if (countButton) {
-            const [ , , countingSide, countingType ] = getCounting(fen);
-            const myturn = this.mycolor === this.turnColor;
-            if (countingType === 'board')
-                if ((countingSide === 'w' && this.mycolor === 'white') || (countingSide === 'b' && this.mycolor === 'black'))
-                    patch(countButton, h('button#count', { on: { click: () => this.stopCount() }, props: {title: _('Stop counting')}, class: { disabled: !myturn } }, _('Stop')));
-                else
-                    patch(countButton, h('button#count', { on: { click: () => this.startCount() }, props: {title: _('Start counting')}, class: { disabled: !(myturn && countingSide === '') } }, _('Count')));
-            else
-                patch(countButton, h('button#count', { props: {title: _('Start counting')}, class: { disabled: true } }, _('Count')));
-        }
-    }
-
-    private updatePoint = (fen: cg.FEN) => {
-        [this.vmiscInfoW, this.vmiscInfoB] = updatePoint(fen, this.vmiscInfoW, this.vmiscInfoB);
-    }
-
-    private onMove = () => {
-        return (orig: cg.Key, dest: cg.Key, capturedPiece: cg.Piece) => {
-            console.log("   ground.onMove()", orig, dest, capturedPiece);
-            sound.moveSound(this.variant, !!capturedPiece);
-        }
-    }
-
-    private onDrop = () => {
-        return (piece: cg.Piece, dest: cg.Key) => {
-            // console.log("ground.onDrop()", piece, dest);
-            if (dest !== 'a0' && piece.role && dropIsValid(this.dests, piece.role, dest)) {
-                sound.moveSound(this.variant, false);
-            }
-        }
-    }
-
-    private setPremove = (orig: cg.Key, dest: cg.Key, metadata?: cg.SetPremoveMetadata) => {
-        this.premove = { orig, dest, metadata };
-        // console.log("setPremove() to:", orig, dest, meta);
-    }
-
-    private unsetPremove = () => {
-        this.premove = null;
-        this.preaction = false;
-    }
-
-    private setPredrop = (role: cg.Role, key: cg.Key) => {
-        this.predrop = { role, key };
-        // console.log("setPredrop() to:", role, key);
-    }
-
-    private unsetPredrop = () => {
-        this.predrop = null;
-        this.preaction = false;
-    }
-
-    private performPremove = () => {
-        // const { orig, dest, meta } = this.premove;
-        // TODO: promotion?
-        // console.log("performPremove()", orig, dest, meta);
-        this.chessground.playPremove();
-        this.premove = null;
-    }
-
-    private performPredrop = () => {
-        // const { role, key } = this.predrop;
-        // console.log("performPredrop()", role, key);
-        this.chessground.playPredrop(drop => { return dropIsValid(this.dests, drop.role, drop.key); });
-        this.predrop = null;
-    }
-
-    private onUserMove = (orig: cg.Key, dest: cg.Key, meta: cg.MoveMetadata) => {
-        this.preaction = meta.premove;
-        // chessground doesn't knows about ep, so we have to remove ep captured pawn
-        const pieces = this.chessground.state.pieces;
-        // console.log("ground.onUserMove()", orig, dest, meta);
-        let moved = pieces.get(dest);
-        // Fix king to rook 960 castling case
-        if (moved === undefined) moved = {role: 'k-piece', color: this.mycolor} as cg.Piece;
-        if (meta.captured === undefined && moved !== undefined && moved.role === "p-piece" && orig[0] !== dest[0] && this.variant.enPassant) {
-            const pos = util.key2pos(dest),
-            pawnPos: cg.Pos = [pos[0], pos[1] + (this.mycolor === 'white' ? -1 : 1)];
-            const diff: cg.PiecesDiff = new Map();
-            diff.set(util.pos2key(pawnPos), undefined);
-            this.chessground.setPieces(diff);
-            meta.captured = {role: "p-piece", color: moved.color === "white"? "black": "white"/*or could get it from pieces[pawnPos] probably*/};
-        }
-        // increase pocket count
-        if (this.variant.drop && meta.captured) {
-            let role = meta.captured.role;
-            if (meta.captured.promoted)
-                role = (this.variant.promotion === 'shogi' || this.variant.promotion === 'kyoto') ? meta.captured.role.slice(1) as cg.Role : "p-piece";
-
-             // todo:niki: (edit:actually analysis doesn't communicate with server for this. ) i am having doubts how needed this is, if it all gets overriden from fen with server's response anyway.
-            if (this.chessground.state.movable.free) return; // when in editor capturing is not real capturing and pockets should be increase
-            const pocket = this.chessground.state.pockets ? this.chessground.state.pockets[util.opposite(meta.captured.color)] : undefined;
-            if (pocket) {
-                const nb = pocket[role];
-                if (nb !=undefined) { // if there is no slot for this role, we should not add one here
-                    pocket[role]=nb+1;
-                }
-            }
-        }
-
-        //  gating elephant/hawk
-        if (this.variant.gate) {
-            if (!this.promotion.start(moved.role, orig, dest, meta.ctrlKey) && !this.gating.start(this.fullfen, orig, dest)) this.sendMove(orig, dest, '');
-        } else {
-            if (!this.promotion.start(moved.role, orig, dest, meta.ctrlKey)) this.sendMove(orig, dest, '');
-            this.preaction = false;
-        }
-
-        this.clearDialog();
-    }
-
-    private onUserDrop = (role: cg.Role, dest: cg.Key, meta: cg.MoveMetadata) => {
-
-        cancelDropMode(this.chessground.state); // drop of new piece was actually performed - lets set dropmode to not active. Maybe this logic better belongs in chessgroudx?
-        this.preaction = meta.predrop === true;
-        // console.log("ground.onUserDrop()", role, dest, meta);
-        // decrease pocket count
-        if (dropIsValid(this.dests, role, dest)) {
-            this.chessground.state.pockets![this.chessground.state.turnColor]![role]! --;//todo:niki:manual call of refresh probably needed
-            // this.pockTempStuff.handleDrop(role);//todo:niki:this is supposed to decrese count in pocket for given role. from code below follows, there is a case where we can cancel the drop, with that promotion stuff for kyoto. if i understand correctly then somewhere the count decrese should be reverted - where?
-            if (this.variant.promotion === 'kyoto') {
-                if (!this.promotion.start(role, 'a0', dest)) this.sendMove(role2san(role) + "@" as cg.DropOrig, dest, '');
-            } else {
-                this.sendMove(role2san(role) + "@" as cg.DropOrig, dest, '')
-            }
-        } else {//todo:niki:in what cases do we end up in this else? answer: when dropping a pawn on last/first rank is one such case. I wonder if also when canceling to choose a gating or promotion there isn't something like that somewhere reseting the board
-            // console.log("!!! invalid move !!!", role, dest);
-            // restore board
-            this.chessground.set({
-                fen: this.fullfen,
-                lastMove: this.lastmove,
-                turnColor: this.mycolor,
-                animation: { enabled: this.animation },
-                movable: {
-                    dests: this.dests,
-                    showDests: this.showDests,
-                    },
-                }
-            );
-        }
-        this.preaction = false;
-    }
-
-    private onSelect = () => {
-        let lastTime = performance.now();
-        let lastKey: cg.Key = 'a0';
-        let timeout: ReturnType<typeof setTimeout>;
-        return (key: cg.Key) => {
-            if (this.chessground.state.movable.dests === undefined) return;
-
-            const curTime = performance.now();
-
-            // Save state.pieces to help recognise 960 castling (king takes rook) moves
-            // Shouldn't this be implemented in chessground instead?
-            if (this.chess960 && this.variant.gate) {
-                this.prevPieces = new Map(this.chessground.state.pieces);
-            }
-
-            // Janggi pass and Sittuyin in place promotion on Ctrl+click
-            if (timeout && lastKey === key && curTime - lastTime < 500) {
-                if (this.chessground.state.movable.dests.get(key)?.includes(key)) {
-                    const piece = this.chessground.state.pieces.get(key);
-                    if (this.variant.name === 'sittuyin') { // TODO make this more generic
-                        // console.log("Ctrl in place promotion", key);
-                        const pieces: cg.Pieces = new Map();
-                        pieces.set(key, {
-                            color: piece!.color,
-                            role: 'f-piece',
-                            promoted: true
-                        });
-                        this.chessground.setPieces(pieces);
-                        this.sendMove(key, key, 'f');
-                    } else if (this.variant.pass && piece!.role === 'k-piece') {
-                        this.pass();
-                    }
-                }
-                clearTimeout(timeout);
-            } else {
-                timeout = setTimeout(() => {
-                    clearTimeout(timeout);
-                }, 500);
-                lastKey = key;
-                lastTime = curTime;
-            }
-        }
-    }
-
-    private renderExpiration = () => {
-        if (this.spectator) return;
-        let position = (this.turnColor === this.mycolor) ? "bottom": "top";
-        if (this.flip) position = (position === "top") ? "bottom" : "top";
-        let expi = (position === 'top') ? 0 : 1;
-        const timeLeft = Math.max(0, this.expiStart - Date.now() + this.firstmovetime );
-        // console.log("renderExpiration()", position, timeLeft);
-        if (timeLeft === 0 || this.status >= 0) {
-            this.expirations[expi] = patch(this.expirations[expi], h('div#expiration-' + position));
-        } else {
-            const emerg = (this.turnColor === this.mycolor && timeLeft < 8000);
-            if (!rang && emerg) {
-                sound.lowTime();
-                rang = true;
-            }
-            const secs: number = Math.floor(timeLeft / 1000);
-            this.expirations[expi] = patch(this.expirations[expi], h('div#expiration-' + position + '.expiration',
-                {class:
-                    {emerg, 'bar-glider': this.turnColor === this.mycolor}
-                },
-                [ngettext('%1 second to play the first move', '%1 seconds to play the first move', secs)]
-            ));
-        }
-    }
-
-    private showExpiration = () => {
-        if (this.expiStart === 0 || this.spectator) return;
-        this.renderExpiration();
-        setTimeout(this.showExpiration, 250);
-    }
-
-    private onMsgUserConnected = (msg: MsgUserConnected) => {
-        this.model["username"] = msg["username"];
-        if (this.spectator) {
-            this.doSend({ type: "is_user_present", username: this.wplayer, gameId: this.gameId });
-            this.doSend({ type: "is_user_present", username: this.bplayer, gameId: this.gameId });
-
-            // we want to know lastMove and check status
-            this.doSend({ type: "board", gameId: this.gameId });
-        } else {
-            this.firstmovetime = msg.firstmovetime || this.firstmovetime;
-
-            const opp_name = this.model["username"] === this.wplayer ? this.bplayer : this.wplayer;
-            this.doSend({ type: "is_user_present", username: opp_name, gameId: this.gameId });
-
-            const container = document.getElementById('player1') as HTMLElement;
-            patch(container, h('i-side.online#player1', {class: {"icon": true, "icon-online": true, "icon-offline": false}}));
-
-            // prevent sending gameStart message when user just reconecting
-            if (msg.ply === 0) {
-                this.doSend({ type: "ready", gameId: this.gameId });
-            }
-            this.doSend({ type: "board", gameId: this.gameId });
-        }
-    }
-
-    private onMsgSpectators = (msg: MsgSpectators) => {
-        const container = document.getElementById('spectators') as HTMLElement;
-        patch(container, h('under-left#spectators', _('Spectators: ') + msg.spectators));
-    }
-
-    private onMsgUserPresent = (msg: MsgUserPresent) => {
-        // console.log(msg);
-        if (msg.username === this.players[0]) {
-            const container = document.getElementById('player0') as HTMLElement;
-            patch(container, h('i-side.online#player0', {class: {"icon": true, "icon-online": true, "icon-offline": false}}));
-        } else {
-            const container = document.getElementById('player1') as HTMLElement;
-            patch(container, h('i-side.online#player1', {class: {"icon": true, "icon-online": true, "icon-offline": false}}));
-        }
-    }
-
-    private onMsgUserDisconnected = (msg: MsgUserDisconnected) => {
-        // console.log(msg);
-        if (msg.username === this.players[0]) {
-            const container = document.getElementById('player0') as HTMLElement;
-            patch(container, h('i-side.online#player0', {class: {"icon": true, "icon-online": false, "icon-offline": true}}));
-        } else {
-            const container = document.getElementById('player1') as HTMLElement;
-            patch(container, h('i-side.online#player1', {class: {"icon": true, "icon-online": false, "icon-offline": true}}));
-        }
-    }
-
-    private onMsgChat = (msg: MsgChat) => {
-        if ((this.spectator && msg.room === 'spectator') || (!this.spectator && msg.room !== 'spectator') || msg.user.length === 0) {
-            chatMessage(msg.user, msg.message, "roundchat", msg.time);
-        }
-    }
-
-    private onMsgFullChat = (msg: MsgFullChat) => {
-        // To prevent multiplication of messages we have to remove old messages div first
-        patch(document.getElementById('messages') as HTMLElement, h('div#messages-clear'));
-        // then create a new one
-        patch(document.getElementById('messages-clear') as HTMLElement, h('div#messages'));
-        msg.lines.forEach((line) => {
-            if ((this.spectator && line.room === 'spectator') || (!this.spectator && line.room !== 'spectator') || line.user.length === 0) {
-                chatMessage(line.user, line.message, "roundchat", line.time);
-            }
-        });
-    }
-
-    private onMsgMoreTime = (msg: MsgMoreTime) => {
-        chatMessage('', msg.username + _(' +15 seconds'), "roundchat");
-        if (this.spectator) {
-            if (msg.username === this.players[0]) {
-                this.clocks[0].setTime(this.clocks[0].duration + 15 * 1000);
-            } else {
-                this.clocks[1].setTime(this.clocks[1].duration + 15 * 1000);
-            }
-        } else {
-            this.clocks[1].setTime(this.clocks[1].duration + 15 * 1000);
-        }
-    }
-
-    private onMsgDrawOffer = (msg: MsgDrawOffer) => {
-        chatMessage("", msg.message, "roundchat");
-        if (!this.spectator && msg.username !== this.username) this.renderDrawOffer();
-    }
-
-    private onMsgDrawRejected = (msg: MsgDrawRejected) => {
-        chatMessage("", msg.message, "roundchat");
-        this.clearDialog();
-    }
-
-    private onMsgRematchOffer = (msg: MsgRematchOffer) => {
-        chatMessage("", msg.message, "roundchat");
-        if (!this.spectator && msg.username !== this.username) this.renderRematchOffer();
-    }
-
-    private onMsgRematchRejected = (msg: MsgRematchRejected) => {
-        chatMessage("", msg.message, "roundchat");
-        this.clearDialog();
-    }
-
-    private onMsgGameNotFound = (msg: MsgGameNotFound) => {
-        alert(_("Requested game %1 not found!", msg['gameId']));
-        window.location.assign(this.model["home"]);
-    }
-
-    private onMsgShutdown = (msg: MsgShutdown) => {
-        alert(msg.message);
-    }
-
-    private onMsgCtable = (msg: MsgCtable, gameId: string) => {
-        if (msg.ct) {
-            this.ctableContainer = patch(this.ctableContainer, h('div#ctable-container'));
-            this.ctableContainer = patch(this.ctableContainer, crosstableView(msg.ct, gameId));
-        }
-    }
-
-    private onMsgCount = (msg: MsgCount) => {
-        chatMessage("", msg.message, "roundchat");
-        if (msg.message.endsWith("started")) {
-            if (this.turnColor === 'white')
-                this.vmiscInfoW = patch(this.vmiscInfoW, h('div#misc-infow', '0/64'));
-            else
-                this.vmiscInfoB = patch(this.vmiscInfoB, h('div#misc-infob', '0/64'));
-        }
-        else if (msg.message.endsWith("stopped")) {
-            if (this.turnColor === 'white')
-                this.vmiscInfoW = patch(this.vmiscInfoW, h('div#misc-infow', ''));
-            else
-                this.vmiscInfoB = patch(this.vmiscInfoB, h('div#misc-infob', ''));
-        }
-    }
-
-    private onMessage = (evt: MessageEvent) => {
-        // console.log("<+++ onMessage():", evt.data);
-        const msg = JSON.parse(evt.data);
-        switch (msg.type) {
-            case "board":
-                this.onMsgBoard(msg);
-                break;
-            case "crosstable":
-                this.onMsgCtable(msg, this.gameId);
-                break
-            case "gameEnd":
-                this.checkStatus(msg);
-                break;
-            case "gameStart":
-                this.onMsgGameStart(msg);
-                break;
-            case "game_user_connected":
-                this.onMsgUserConnected(msg);
-                break;
-            case "user_present":
-                this.onMsgUserPresent(msg);
-                break;
-            case "spectators":
-                this.onMsgSpectators(msg);
-                break
-            case "user_disconnected":
-                this.onMsgUserDisconnected(msg);
-                break;
-            case "roundchat":
-                this.onMsgChat(msg);
-                break;
-            case "fullchat":
-                this.onMsgFullChat(msg);
-                break;
-            case "new_game":
-                this.onMsgNewGame(msg);
-                break;
-            case "view_rematch":
-                this.onMsgViewRematch(msg);
-                break;
-            case "draw_offer":
-                this.onMsgDrawOffer(msg);
-                break;
-            case "draw_rejected":
-                this.onMsgDrawRejected(msg);
-                break;
-            case "rematch_offer":
-                this.onMsgRematchOffer(msg);
-                break;
-            case "rematch_rejected":
-                this.onMsgRematchRejected(msg);
-                break;
-            case "moretime":
-                this.onMsgMoreTime(msg);
-                break;
-            case "updateTV":
-                this.onMsgUpdateTV(msg);
-                break
-            case "game_not_found":
-                this.onMsgGameNotFound(msg);
-                break
-            case "shutdown":
-                this.onMsgShutdown(msg);
-                break;
-            case "logout":
-                this.doSend({type: "logout"});
-                break;
-            case "setup":
-                this.onMsgSetup(msg);
-                break;
-            case "count":
-                this.onMsgCount(msg);
-                break;
-        }
-    }
-}
+import Sockette from 'sockette';
+
+import { init, h } from 'snabbdom';
+import { VNode } from 'snabbdom/vnode';
+import klass from 'snabbdom/modules/class';
+import attributes from 'snabbdom/modules/attributes';
+import properties from 'snabbdom/modules/props';
+import listeners from 'snabbdom/modules/eventlisteners';
+
+import * as util from 'chessgroundx/util';
+import { Chessground } from 'chessgroundx';
+import { Api } from 'chessgroundx/api';
+import * as cg from 'chessgroundx/types';
+import { cancelDropMode } from 'chessgroundx/drop';
+
+import { JSONObject } from './types';
+import { _, ngettext } from './i18n';
+import { boardSettings } from './boardSettings';
+import { Clock } from './clock';
+import { Gating } from './gating';
+import { Promotion } from './promotion';
+import { updateMaterial } from './material';
+import { sound } from './sound';
+import { role2san, uci2cg, cg2uci, VARIANTS, Variant, getCounting, isHandicap, dropIsValid } from './chess';
+import { crosstableView } from './crosstable';
+import { chatMessage, chatView } from './chat';
+import { createMovelistButtons, updateMovelist, updateResult, selectMove } from './movelist';
+import { renderRdiff } from './profile'
+import { player } from './player';
+import { updateCount, updatePoint } from './info';
+import { notify } from './notification';
+import { Clocks, MsgBoard, MsgChat, MsgCtable, MsgFullChat, MsgGameEnd, MsgGameNotFound, MsgMove, MsgNewGame, MsgShutdown, MsgSpectators, MsgUserConnected, RDiffs, Step } from "./messages";
+import { PyChessModel } from "./main";
+
+const patch = init([klass, attributes, properties, listeners]);
+
+let rang = false;
+
+interface MsgUserDisconnected {
+    username: string;
+}
+
+interface MsgUserPresent {
+    username: string;
+}
+
+interface MsgMoreTime {
+    username: string;
+}
+
+interface MsgDrawOffer {
+	message: string;
+    username: string;
+}
+
+interface MsgDrawRejected {
+	message: string;
+}
+
+interface MsgRematchOffer {
+	message: string;
+    username: string;
+}
+
+interface MsgRematchRejected {
+	message: string;
+}
+
+interface MsgCount {
+	message: string;
+}
+
+interface MsgSetup {
+	fen: cg.FEN;
+	color: cg.Color;
+}
+
+interface MsgGameStart {
+	gameId: string;
+}
+
+interface MsgViewRematch {
+	gameId: string;
+}
+
+interface MsgUpdateTV {
+	gameId: string;
+}
+
+export default class RoundController {
+    model;
+    sock;
+    chessground: Api;
+    fullfen: string;
+    username: string;
+    wplayer: string;
+    bplayer: string;
+    base: number;
+    inc: number;
+    byoyomi: boolean;
+    byoyomiPeriod: number;
+    mycolor: cg.Color;
+    oppcolor: cg.Color;
+    turnColor: cg.Color;
+    clocks: [Clock, Clock];
+    clocktimes: Clocks;
+    expirations: [VNode | HTMLElement, VNode | HTMLElement];
+    expiStart: number;
+    firstmovetime: number;
+    tournamentGame: boolean;
+    clockOn: boolean;
+    gameId: string;
+    variant: Variant;
+    chess960: boolean;
+    hasPockets: boolean;
+    vplayer0: VNode;
+    vplayer1: VNode;
+    vmaterial0: VNode;
+    vmaterial1: VNode;
+    vmiscInfoW: VNode;
+    vmiscInfoB: VNode;
+    vpng: VNode;
+    vmovelist: VNode | HTMLElement;
+    vdialog: VNode;
+    gameControls: VNode;
+    moveControls: VNode;
+    ctableContainer: VNode | HTMLElement;
+    gating: Gating;
+    promotion: Promotion;
+    dests: cg.Dests; // stores all possible moves for all pieces of the player whose turn it is currently
+    promotions: string[];
+    lastmove: cg.Key[];
+    premove: {orig: cg.Key, dest: cg.Key, metadata?: cg.SetPremoveMetadata} | null;
+    predrop: {role: cg.Role, key: cg.Key} | null;
+    preaction: boolean;
+    result: string;
+    flip: boolean;
+    spectator: boolean;
+    settings: boolean;
+    tv: boolean;
+    status: number;
+    steps: Step[];
+    pgn: string;
+    ply: number;
+    players: string[];
+    titles: string[];
+    ratings: string[];
+    animation: boolean;
+    showDests: boolean; // TODO:not sure what is the point of this? doesn't chessground (especially now) have plenty of booleans like this for all kind of dests anyway?
+    blindfold: boolean;
+    handicap: boolean;
+    autoPromote: boolean;
+    materialDifference: boolean;
+    setupFen: string;
+    prevPieces: cg.Pieces;
+    focus: boolean;
+    finishedGame: boolean;
+    lastMaybeSentMsgMove: MsgMove; // Always store the last "move" message that was passed for sending via websocket.
+                          // In case of bad connection, we are never sure if it was sent (thus the name)
+                          // until a "board" message from server is received from server that confirms it.
+                          // So if at any moment connection drops, after reconnect we always resend it.
+                          // If server received and processed it the first time, it will just ignore it
+
+    constructor(el: HTMLElement, model: PyChessModel) {
+        this.focus = !document.hidden;
+        document.addEventListener("visibilitychange", () => {this.focus = !document.hidden});
+        window.addEventListener('blur', () => {this.focus = false});
+        window.addEventListener('focus', () => {this.focus = true});
+
+        const onOpen = (evt: Event) => {
+            console.log("ctrl.onOpen()", evt);
+            if ( this.lastMaybeSentMsgMove  && this.lastMaybeSentMsgMove.ply === this.ply + 1 ) {
+                // if this.ply === this.lastMaybeSentMsgMove.ply it would mean the move message was received by server and it has replied with "board" message, confirming and updating the state, including this.ply
+                // since they are not equal, but also one ply behind, means we should try to re-send it
+                try {
+                    console.log("resending unsent message ", this.lastMaybeSentMsgMove);
+                    this.doSend(this.lastMaybeSentMsgMove);
+                } catch (e) {
+                    console.log("could not even REsend unsent message ", this.lastMaybeSentMsgMove)
+                }
+            }
+
+            this.clocks[0].connecting = false;
+            this.clocks[1].connecting = false;
+
+            const cl = document.body.classList; // removing the "reconnecting" message in lower left corner
+            cl.remove('offline');
+            cl.add('online');
+
+            this.doSend({ type: "game_user_connected", username: this.model["username"], gameId: this.model["gameId"] });
+        };
+
+        const opts = {
+            maxAttempts: 10,
+            onopen: (e: Event) => onOpen(e),
+            onmessage: (e: MessageEvent) => this.onMessage(e),
+            onreconnect: (e: Event | CloseEvent) => {
+
+                this.clocks[0].connecting = true;
+                this.clocks[1].connecting = true;
+                console.log('Reconnecting in round...', e);
+
+                // relevant to the "reconnecting" message in lower left corner
+                document.body.classList.add('offline');
+                document.body.classList.remove('online');
+                document.body.classList.add('reconnected'); // this will trigger the animation once we get "online" class added back on reconnect
+
+                const container = document.getElementById('player1') as HTMLElement;
+                patch(container, h('i-side.online#player1', {class: {"icon": true, "icon-online": false, "icon-offline": true}}));
+                },
+            onmaximum: (e: CloseEvent) => console.log('Stop Attempting!', e),
+            onclose: (e: CloseEvent) => console.log('Closed!', e),
+            onerror: (e: Event) => console.log('Error:', e),
+            };
+
+        const ws = (location.host.indexOf('pychess') === -1) ? 'ws://' : 'wss://';
+        this.sock = new Sockette(ws + location.host + "/wsr", opts);
+
+        this.model = model;
+        this.gameId = model["gameId"] as string;
+        this.variant = VARIANTS[model["variant"]];
+        this.chess960 = model["chess960"] === 'True';
+        this.fullfen = model["fen"];
+        this.username = model["username"];
+        this.wplayer = model["wplayer"];
+        this.bplayer = model["bplayer"];
+        this.base = Number(model["base"]);
+        this.inc = Number(model["inc"]);
+        this.byoyomiPeriod = Number(model["byo"]);
+        this.byoyomi = this.variant.timeControl === 'byoyomi';
+        this.status = Number(model["status"]);
+        this.finishedGame = this.status >= 0;
+        this.tv = model["tv"];
+        this.steps = [];
+        this.pgn = "";
+        this.ply = -1;
+
+        this.flip = false;
+        this.settings = true;
+        this.animation = localStorage.animation === undefined ? true : localStorage.animation === "true";
+        this.showDests = localStorage.showDests === undefined ? true : localStorage.showDests === "true";
+        this.blindfold = localStorage.blindfold === undefined ? false : localStorage.blindfold === "true";
+        this.autoPromote = localStorage.autoPromote === undefined ? false : localStorage.autoPromote === "true";
+        this.materialDifference = localStorage.materialDifference === undefined ? false : localStorage.materialDifference === "true";
+
+        this.spectator = this.username !== this.wplayer && this.username !== this.bplayer;
+        this.hasPockets = this.variant.pocket;
+        this.handicap = this.variant.alternateStart ? Object.keys(this.variant.alternateStart!).some(alt => isHandicap(alt) && this.variant.alternateStart![alt] === this.fullfen) : false;
+
+        // orientation = this.mycolor
+        if (this.spectator) {
+            this.mycolor = 'white';
+            this.oppcolor = 'black';
+        } else {
+            this.mycolor = this.username === this.wplayer ? 'white' : 'black';
+            this.oppcolor = this.username === this.wplayer ? 'black' : 'white';
+        }
+
+        // players[0] is top player, players[1] is bottom player
+        this.players = [
+            this.mycolor === "white" ? this.bplayer : this.wplayer,
+            this.mycolor === "white" ? this.wplayer : this.bplayer
+        ];
+        this.titles = [
+            this.mycolor === "white" ? this.model['btitle'] : this.model['wtitle'],
+            this.mycolor === "white" ? this.model['wtitle'] : this.model['btitle']
+        ];
+        this.ratings = [
+            this.mycolor === "white" ? this.model['brating'] : this.model['wrating'],
+            this.mycolor === "white" ? this.model['wrating'] : this.model['brating']
+        ];
+
+        this.premove = null;
+        this.predrop = null;
+        this.preaction = false;
+
+        this.result = "*";
+        const parts = this.fullfen.split(" ");
+        this.tournamentGame = this.model["tournamentId"] !== '';
+        this.clockOn = (Number(parts[parts.length - 1]) >= 2);
+
+        const fen_placement = parts[0];
+        this.turnColor = parts[1] === "w" ? "white" : "black";
+
+        this.steps.push({
+            'fen': this.fullfen,
+            'move': undefined,
+            'check': false,
+            'turnColor': this.turnColor,
+            });
+
+        const pocket0 = document.getElementById('pocket0') as HTMLElement;
+        const pocket1 = document.getElementById('pocket1') as HTMLElement;
+
+        this.chessground = Chessground(el, pocket0, pocket1,{
+            fen: fen_placement,
+            variant: this.variant.name as cg.Variant,
+            geometry: this.variant.geometry,
+            chess960: this.chess960,
+            notation: (this.variant.name === 'janggi') ? cg.Notation.JANGGI : cg.Notation.DEFAULT, // TODO make this more generic / customisable
+            orientation: this.mycolor,
+            turnColor: this.turnColor,
+            autoCastle: this.variant.name !== 'cambodian', // TODO make more generic
+            animation: { enabled: this.animation },
+
+            addDimensionsCssVars: true,
+
+            pocketRoles: (color: cg.Color):string[] | undefined=>{return this.variant.pocketRoles(color);},
+        });
+
+        if (this.spectator) {
+            this.chessground.set({
+                //viewOnly: false,
+                movable: { free: false },
+                draggable: { enabled: false },
+                premovable: { enabled: false },
+                predroppable: { enabled: false },
+                events: { move: this.onMove() }
+            });
+        } else {
+            this.chessground.set({
+                animation: { enabled: this.animation },
+                movable: {
+                    free: false,
+                    color: this.mycolor,
+                    showDests: this.showDests,
+                    events: {
+                        after: this.onUserMove,
+                        afterNewPiece: this.onUserDrop,
+                    }
+                },
+                premovable: {
+                    enabled: true,
+                    events: {
+                        set: this.setPremove,
+                        unset: this.unsetPremove,
+                        }
+                },
+                predroppable: {
+                    enabled: true,
+                    events: {
+                        set: this.setPredrop,
+                        unset: this.unsetPredrop,
+                        }
+                },
+                events: {
+                    move: this.onMove(),
+                    dropNewPiece: this.onDrop(),
+                    select: this.onSelect(),
+                },
+            });
+        }
+
+        this.gating = new Gating(this);
+        this.promotion = new Promotion(this);
+
+        // initialize users
+        const player0 = document.getElementById('rplayer0') as HTMLElement;
+        const player1 = document.getElementById('rplayer1') as HTMLElement;
+        this.vplayer0 = patch(player0, player('player0', this.titles[0], this.players[0], this.ratings[0], model["level"]));
+        this.vplayer1 = patch(player1, player('player1', this.titles[1], this.players[1], this.ratings[1], model["level"]));
+
+        if (this.variant.materialDifference) {
+            const material0 = document.querySelector('.material-top') as HTMLElement;
+            const material1 = document.querySelector('.material-bottom') as HTMLElement;
+            updateMaterial(this, material0, material1);
+        }
+
+        // initialize expirations
+        this.expirations = [
+            document.getElementById('expiration-top') as HTMLElement,
+            document.getElementById('expiration-bottom') as HTMLElement
+        ];
+
+        // initialize clocks
+        // this.clocktimes = {};
+        const c0 = new Clock(this.base, this.inc, this.byoyomiPeriod, document.getElementById('clock0') as HTMLElement, 'clock0');
+        const c1 = new Clock(this.base, this.inc, this.byoyomiPeriod, document.getElementById('clock1') as HTMLElement, 'clock1');
+        this.clocks = [c0, c1];
+        this.clocks[0].onTick(this.clocks[0].renderTime);
+        this.clocks[1].onTick(this.clocks[1].renderTime);
+
+        const onMoreTime = () => {
+            // TODO: enable when this.flip is true
+            if (this.model['wtitle'] === 'BOT' || this.model['btitle'] === 'BOT' || this.spectator || this.status >= 0 || this.flip) return;
+            this.clocks[0].setTime(this.clocks[0].duration + 15 * 1000);
+            this.doSend({ type: "moretime", gameId: this.gameId });
+            const oppName = (this.model["username"] === this.wplayer) ? this.bplayer : this.wplayer;
+            chatMessage('', oppName + _(' +15 seconds'), "roundchat");
+        }
+
+        if (!this.spectator && model["rated"] !== '1' && this.model['wtitle'] !== 'BOT' && this.model['btitle'] !== 'BOT') {
+            const container = document.getElementById('more-time') as HTMLElement;
+            patch(container, h('div#more-time', [
+                h('button.icon.icon-plus-square', {
+                    props: {type: "button", title: _("Give 15 seconds")},
+                    on: { click: () => onMoreTime() }
+                })
+            ]));
+        }
+
+        // initialize crosstable
+        this.ctableContainer = document.getElementById('ctable-container') as HTMLElement;
+
+        const misc0 = document.getElementById('misc-info0') as HTMLElement;
+        const misc1 = document.getElementById('misc-info1') as HTMLElement;
+
+        // initialize material point and counting indicator
+        if (this.variant.materialPoint || this.variant.counting) {
+            this.vmiscInfoW = this.mycolor === 'white' ? patch(misc1, h('div#misc-infow')) : patch(misc0, h('div#misc-infow'));
+            this.vmiscInfoB = this.mycolor === 'black' ? patch(misc1, h('div#misc-infob')) : patch(misc0, h('div#misc-infob'));
+        }
+
+        const flagCallback = () => {
+            if (this.turnColor === this.mycolor) {
+                this.chessground.stop();
+                // console.log("Flag");
+                this.doSend({ type: "flag", gameId: this.gameId });
+            }
+        }
+
+        const byoyomiCallback = () => {
+            if (this.turnColor === this.mycolor) {
+                // console.log("Byoyomi", this.clocks[1].byoyomiPeriod);
+                const oppclock = !this.flip ? 0 : 1;
+                const myclock = 1 - oppclock;
+                this.doSend({ type: "byoyomi", gameId: this.gameId, color: this.mycolor, period: this.clocks[myclock].byoyomiPeriod });
+            }
+        }
+
+        if (!this.spectator) {
+            if (this.byoyomiPeriod > 0) {
+                this.clocks[1].onByoyomi(byoyomiCallback);
+            }
+            this.clocks[1].onFlag(flagCallback);
+        }
+
+        const container = document.getElementById('game-controls') as HTMLElement;
+        if (!this.spectator) {
+            const pass = this.variant.pass;
+            this.gameControls = patch(container, h('div.btn-controls', [
+                h('button#abort', { on: { click: () => this.abort() }, props: {title: _('Abort')} }, [h('i', {class: {"icon": true, "icon-abort": true} } ), ]),
+                h('button#count', _('Count')),
+                h('button#draw', { on: { click: () => (pass) ? this.pass() : this.draw() }, props: {title: (pass) ? _('Pass') : _("Draw")} }, [(pass) ? _('Pass') : h('i', '½')]),
+                h('button#resign', { on: { click: () => this.resign() }, props: {title: _("Resign")} }, [h('i', {class: {"icon": true, "icon-flag-o": true} } ), ]),
+            ]));
+
+            const manualCount = this.variant.counting === 'makruk' && !(this.model['wtitle'] === 'BOT' || this.model['btitle'] === 'BOT');
+            if (!manualCount)
+                patch(document.getElementById('count') as HTMLElement, h('div'));
+
+        } else {
+            this.gameControls = patch(container, h('div.btn-controls'));
+        }
+
+        createMovelistButtons(this);
+        this.vmovelist = document.getElementById('movelist') as HTMLElement;
+
+        this.vdialog = patch(document.getElementById('offer-dialog')!, h('div#offer-dialog', ""));
+
+        patch(document.getElementById('roundchat') as HTMLElement, chatView(this, "roundchat"));
+
+        boardSettings.ctrl = this;
+        const boardFamily = this.variant.board;
+        const pieceFamily = this.variant.piece;
+        boardSettings.updateBoardStyle(boardFamily);
+        boardSettings.updatePieceStyle(pieceFamily);
+        boardSettings.updateZoom(boardFamily);
+        boardSettings.updateBlindfold();
+    }
+
+    getGround = () => this.chessground;
+
+    private abort = () => {
+        // console.log("Abort");
+        this.doSend({ type: "abort", gameId: this.gameId });
+    }
+
+    private draw = () => {
+        // console.log("Draw");
+        if (confirm(_('Are you sure you want to draw?'))) {
+            this.doSend({ type: "draw", gameId: this.gameId });
+            this.setDialog(_("Draw offer sent"));
+        }
+    }
+
+    private rejectDrawOffer = () => {
+        this.doSend({ type: "reject_draw", gameId: this.gameId });
+        this.clearDialog();
+    }
+
+    private renderDrawOffer = () => {
+        this.vdialog = patch(this.vdialog, h('div#offer-dialog', [
+            h('div', { class: { reject: true }, on: { click: () => this.rejectDrawOffer() } }, h('i.icon.icon-abort.reject')),
+            h('div.text', _("Your opponent offers a draw")),
+            h('div', { class: { accept: true }, on: { click: () => this.draw() } }, h('i.icon.icon-check')),
+        ]));
+    }
+
+    private setDialog = (message: string) => {
+        this.vdialog = patch(this.vdialog, h('div#offer-dialog', [
+            h('div', { class: { reject: false } }),
+            h('div.text', message),
+            h('div', { class: { accept: false } }),
+        ]));
+    }
+
+    private clearDialog = () => {
+        this.vdialog = patch(this.vdialog, h('div#offer-dialog', []));
+    }
+
+    private resign = () => {
+        // console.log("Resign");
+        if (confirm(_('Are you sure you want to resign?'))) {
+            this.doSend({ type: "resign", gameId: this.gameId });
+        }
+    }
+
+    private pass = () => {
+        let passKey: cg.Key = 'a0';
+        const pieces = this.chessground.state.pieces;
+        const dests = this.chessground.state.movable.dests!;
+        for (const [k, p] of pieces) {
+            if (p.role === 'k-piece' && p.color === this.turnColor)
+                if (dests.get(k)?.includes(k)) {
+                    passKey = k;
+                    break;
+                }
+        }
+        if (passKey !== 'a0') {
+            // prevent calling pass() again by selectSquare() -> onSelect()
+            this.chessground.state.movable.dests = undefined;
+            this.chessground.selectSquare(passKey);
+            sound.moveSound(this.variant, false);
+            this.sendMove(passKey, passKey, '');
+        }
+    }
+
+    // Janggi second player (Red) setup
+    private onMsgSetup = (msg: MsgSetup) => {
+        this.setupFen = msg.fen;
+        this.chessground.set({fen: this.setupFen});
+
+        const side = (msg.color === 'white') ? _('Blue (Cho)') : _('Red (Han)');
+        const message = _('Waiting for %1 to choose starting positions of the horses and elephants...', side);
+
+        this.expiStart = 0;
+        this.renderExpiration();
+        this.turnColor = msg.color;
+        this.expiStart = Date.now();
+        setTimeout(this.showExpiration, 350);
+
+        if (this.spectator || msg.color !== this.mycolor) {
+            chatMessage('', message, "roundchat");
+            return;
+        }
+
+        chatMessage('', message, "roundchat");
+
+        const switchLetters = (side: number) => {
+            const white = this.mycolor === 'white';
+            const rank = (white) ? 9 : 0;
+            const horse = (white) ? 'N' : 'n';
+            const elephant = (white) ? 'B' : 'b';
+            const parts = this.setupFen.split(' ')[0].split('/');
+            let [left, right] = parts[rank].split('1')
+            if (side === -1) {
+                left = left.replace(horse, '*').replace(elephant, horse).replace('*', elephant);
+            } else {
+                right = right.replace(horse, '*').replace(elephant, horse).replace('*', elephant);
+            }
+            parts[rank] = left + '1' + right;
+            this.setupFen = parts.join('/') + ' w - - 0 1' ;
+            this.chessground.set({fen: this.setupFen});
+        }
+
+        const sendSetup = () => {
+            patch(document.getElementById('janggi-setup-buttons') as HTMLElement, h('div#empty'));
+            this.doSend({ type: "setup", gameId: this.gameId, color: this.mycolor, fen: this.setupFen });
+        }
+
+        const leftSide = (this.mycolor === 'white') ? -1 : 1;
+        const rightSide = leftSide * -1;
+        patch(document.getElementById('janggi-setup-buttons') as HTMLElement, h('div#janggi-setup-buttons', [
+            h('button#flipLeft', { on: { click: () => switchLetters(leftSide) } }, [h('i', {props: {title: _('Switch pieces')}, class: {"icon": true, "icon-exchange": true} } ), ]),
+            h('button', { on: { click: () => sendSetup() } }, [h('i', {props: {title: _('Ready')}, class: {"icon": true, "icon-check": true} } ), ]),
+            h('button#flipRight', { on: { click: () => switchLetters(rightSide) } }, [h('i', {props: {title: _('Switch pieces')}, class: {"icon": true, "icon-exchange": true} } ), ]),
+        ]));
+    }
+
+    private notifyMsg = (msg: string) => {
+        if (this.status >= 0) return;
+
+        const opp_name = this.model["username"] === this.wplayer ? this.bplayer : this.wplayer;
+        const logoUrl = `${this.model["asset-url"]}/favicon/android-icon-192x192.png`;
+        notify('pychess.org', {body: `${opp_name}\n${msg}`, icon: logoUrl});
+    }
+
+    private onMsgGameStart = (msg: MsgGameStart) => {
+        // console.log("got gameStart msg:", msg);
+        if (msg.gameId !== this.gameId) return;
+        if (!this.spectator) {
+            sound.genericNotify();
+            if (!this.focus) this.notifyMsg('joined the game.');
+        }
+    }
+
+    private onMsgNewGame = (msg: MsgNewGame) => {
+        window.location.assign(this.model["home"] + '/' + msg["gameId"]);
+    }
+
+    private onMsgViewRematch = (msg: MsgViewRematch) => {
+        const btns_after = document.querySelector('.btn-controls.after') as HTMLElement;
+        let rematch_button = h('button.newopp', { on: { click: () => window.location.assign(this.model["home"] + '/' + msg["gameId"]) } }, _("VIEW REMATCH"));
+        let rematch_button_location = btns_after!.insertBefore(document.createElement('div'), btns_after!.firstChild);
+        patch(rematch_button_location, rematch_button);
+    }
+
+    private rematch = () => {
+        this.doSend({ type: "rematch", gameId: this.gameId, handicap: this.handicap });
+        this.setDialog(_("Rematch offer sent"));
+    }
+
+    private rejectRematchOffer = () => {
+        this.doSend({ type: "reject_rematch", gameId: this.gameId });
+        this.clearDialog();
+    }
+
+    private renderRematchOffer = () => {
+        this.vdialog = patch(this.vdialog, h('div#offer-dialog', [
+            h('div', { class: { reject: true }, on: { click: () => this.rejectRematchOffer() } }, h('i.icon.icon-abort.reject')),
+            h('div.text', _("Your opponent offers a rematch")),
+            h('div', { class: { accept: true }, on: { click: () => this.rematch() } }, h('i.icon.icon-check')),
+        ]));
+    }
+
+    private newOpponent = (home: string) => {
+        this.doSend({"type": "leave", "gameId": this.gameId});
+        window.location.assign(home);
+    }
+
+    private analysis = (home: string) => {
+        window.location.assign(home + '/' + this.gameId + '?ply=' + this.ply.toString());
+    }
+
+    private joinTournament = () => {
+        window.location.assign(this.model["home"] + '/tournament/' + this.model["tournamentId"]);
+    }
+
+    private pauseTournament = () => {
+        window.location.assign(this.model["home"] + '/tournament/' + this.model["tournamentId"] + '/pause');
+    }
+
+    private gameOver = (rdiffs: RDiffs) => {
+        let container;
+        container = document.getElementById('wrdiff') as HTMLElement;
+        if (container) patch(container, renderRdiff(rdiffs["wrdiff"]));
+
+        container = document.getElementById('brdiff') as HTMLElement;
+        if (container) patch(container, renderRdiff(rdiffs["brdiff"]));
+
+        // console.log(rdiffs)
+        this.gameControls = patch(this.gameControls, h('div'));
+        let buttons: VNode[] = [];
+        if (!this.spectator) {
+            if (this.tournamentGame) {
+                // TODO: isOver = ?
+                const isOver = false;
+                if (isOver) {
+                    buttons.push(h('button.newopp', { on: { click: () => this.joinTournament() } },
+                        [h('div', {class: {"icon": true, 'icon-play3': true} }, _("VIEW TOURNAMENT"))]));
+                } else {
+                    buttons.push(h('button.newopp', { on: { click: () => this.joinTournament() } },
+                        [h('div', {class: {"icon": true, 'icon-play3': true} }, _("BACK TO TOURNAMENT"))]));
+                    buttons.push(h('button.newopp', { on: { click: () => this.pauseTournament() } },
+                        [h('div', {class: {"icon": true, 'icon-pause2': true} }, _("PAUSE"))]));
+                }
+            } else {
+                buttons.push(h('button.rematch', { on: { click: () => this.rematch() } }, _("REMATCH")));
+                buttons.push(h('button.newopp', { on: { click: () => this.newOpponent(this.model["home"]) } }, _("NEW OPPONENT")));
+            }
+        }
+        buttons.push(h('button.analysis', { on: { click: () => this.analysis(this.model["home"]) } }, _("ANALYSIS BOARD")));
+        patch(this.gameControls, h('div.btn-controls.after', buttons));
+    }
+
+    private checkStatus = (msg: MsgBoard | MsgGameEnd) => {
+        if (msg.gameId !== this.gameId) return;
+        if (msg.status >= 0) {
+            this.status = msg.status;
+            this.result = msg.result;
+            this.clocks[0].pause(false);
+            this.clocks[1].pause(false);
+            this.dests = new Map();
+
+            if (this.result !== "*" && !this.spectator && !this.finishedGame)
+                sound.gameEndSound(msg.result, this.mycolor);
+
+            if ("rdiffs" in msg) this.gameOver(msg.rdiffs);
+            selectMove(this, this.ply);
+
+            updateResult(this);
+
+            if ("ct" in msg && msg.ct) {
+                this.ctableContainer = patch(this.ctableContainer, h('div#ctable-container'));
+                this.ctableContainer = patch(this.ctableContainer, crosstableView(msg.ct, this.gameId));
+            }
+
+            // clean up gating/promotion widget left over the ground while game ended by time out
+            const container = document.getElementById('extension_choice') as HTMLElement;
+            if (container instanceof Element) patch(container, h('extension'));
+
+            if (this.tv) {
+                setInterval(() => {this.doSend({ type: "updateTV", gameId: this.gameId, profileId: this.model["profileid"] });}, 2000);
+            }
+
+            this.clearDialog();
+        }
+    }
+
+    private onMsgUpdateTV = (msg: MsgUpdateTV) => {
+        if (msg.gameId !== this.gameId) {
+            if (this.model["profileid"] !== "") {
+                window.location.assign(this.model["home"] + '/@/' + this.model["profileid"] + '/tv');
+            } else {
+                window.location.assign(this.model["home"] + '/tv');
+            }
+            // TODO: reuse current websocket to fix https://github.com/gbtami/pychess-variants/issues/142
+            // this.doSend({ type: "game_user_connected", username: this.model["username"], gameId: msg.gameId });
+        }
+    }
+
+    private onMsgBoard = (msg: MsgBoard) => {
+        if (msg.gameId !== this.gameId) return;
+
+        // console.log("got board msg:", msg);
+        const latestPly = (this.ply === -1 || msg.ply >= this.ply + 1); // when receiving a board msg with full list of moves (aka steps) after reconnecting
+                                                                        // its ply might be ahead with 2 ply - our move that failed to get confirmed
+                                                                        // because of disconnect and then also opp's reply to it, that we didn't
+                                                                        // receive while offline. Not sure if it could be ahead with more than 2 ply
+        if (latestPly) this.ply = msg.ply;
+
+        if (this.ply === 0 && this.variant.name !== 'janggi') {
+            this.expiStart = Date.now();
+            setTimeout(this.showExpiration, 350);
+        }
+
+        if (this.ply === 1 || this.ply === 2) {
+            this.expiStart = 0;
+            this.renderExpiration();
+            if (this.ply === 1) {
+                this.expiStart = Date.now();
+                setTimeout(this.showExpiration, 350);
+            }
+        }
+
+        this.fullfen = msg.fen;
+
+        if (this.variant.gate) {
+            // When castling with gating is possible 
+            // e1g1, e1g1h, e1g1e, h1e1h, h1e1e all will be offered by moving our king two squares
+            // so we filter out rook takes king moves (h1e1h, h1e1e) from dests
+            for (const orig in msg.dests) {
+                if (orig[1] !== '@') {
+                const movingPiece = this.chessground.state.pieces.get(orig as cg.Key);
+                if (movingPiece !== undefined && movingPiece.role === "r-piece") {
+                    msg.dests[orig] = msg.dests[orig].filter(x => {
+                        const destPiece = this.chessground.state.pieces.get(x);
+                        return destPiece === undefined || destPiece.role !== 'k-piece';
+                    });
+                }
+                }
+            }
+        }
+        const parts = msg.fen.split(" ");
+        this.turnColor = parts[1] === "w" ? "white" : "black";
+
+        this.dests = (msg.status < 0) ? new Map(Object.entries(msg.dests)) : new Map();
+
+        // list of legal promotion moves
+        this.promotions = msg.promo;
+        this.clocktimes = msg.clocks || this.clocktimes;
+
+        this.result = msg.result;
+        this.status = msg.status;
+
+        if (msg.steps.length > 1) {
+            this.steps = [];
+            const container = document.getElementById('movelist') as HTMLElement;
+            patch(container, h('div#movelist'));
+
+            msg.steps.forEach((step) => { 
+                this.steps.push(step);
+                });
+            const full = true;
+            const activate = true;
+            const result = false;
+            updateMovelist(this, full, activate, result);
+        } else {
+            if (msg.ply === this.steps.length) {
+                const step = {
+                    'fen': msg.fen,
+                    'move': msg.lastMove,
+                    'check': msg.check,
+                    'turnColor': this.turnColor,
+                    'san': msg.steps[0].san,
+                    };
+                this.steps.push(step);
+                const full = false;
+                const activate = !this.spectator || latestPly;
+                const result = false;
+                updateMovelist(this, full, activate, result);
+            }
+        }
+
+        this.clockOn = Number(msg.ply) >= 2;
+        if ((!this.spectator && this.clockOn) || this.tournamentGame) {
+            const container = document.getElementById('abort') as HTMLElement;
+            if (container) patch(container, h('div'));
+        }
+
+        let lastMove: cg.Key[] | null = null;
+        if (msg.lastMove !== null) {
+            const lastMoveStr = uci2cg(msg.lastMove);
+            // drop lastMove causing scrollbar flicker,
+            // so we remove from part to avoid that
+            lastMove = lastMoveStr.includes('@') ? [lastMoveStr.slice(-2) as cg.Key] : [lastMoveStr.slice(0, 2) as cg.Key, lastMoveStr.slice(2, 4) as cg.Key];
+        }
+
+        const step = this.steps[this.steps.length - 1];
+        let capture = false;
+        if (step.san !== undefined) {
+            capture = step.san.slice(1, 2) === 'x';
+        }
+
+        if (lastMove !== null && (this.turnColor === this.mycolor || this.spectator)) {
+            if (!this.finishedGame) sound.moveSound(this.variant, capture);
+        } else {
+            lastMove = [];
+        }
+        this.checkStatus(msg);
+        if (!this.spectator && msg.check && !this.finishedGame) {
+            sound.check();
+        }
+
+        if (this.variant.counting) {
+            this.updateCount(msg.fen);
+        }
+
+        if (this.variant.materialPoint) {
+            this.updatePoint(msg.fen);
+        }
+
+        const oppclock = !this.flip ? 0 : 1;
+        const myclock = 1 - oppclock;
+
+        this.clocks[0].pause(false);
+        this.clocks[1].pause(false);
+        if (this.byoyomi && msg.byo) {
+            this.clocks[oppclock].byoyomiPeriod = msg.byo[(this.oppcolor === 'white') ? 0 : 1];
+            this.clocks[myclock].byoyomiPeriod = msg.byo[(this.mycolor === 'white') ? 0 : 1];
+        }
+        this.clocks[oppclock].setTime(this.clocktimes[this.oppcolor]);
+        this.clocks[myclock].setTime(this.clocktimes[this.mycolor]);
+
+        if (this.spectator) {
+            if (latestPly) {
+                this.chessground.set({
+                    fen: this.fullfen/*parts[0]*/,
+                    turnColor: this.turnColor,
+                    check: msg.check,
+                    lastMove: lastMove,
+                });
+                // this.pockStateStuff?.updatePocks(this.fullfen);
+            }
+            if (this.clockOn && msg.status < 0) {
+                if (this.turnColor === this.mycolor) {
+                    this.clocks[myclock].start();
+                } else {
+                    this.clocks[oppclock].start();
+                }
+            }
+        } else {
+            if (this.turnColor === this.mycolor) {
+                if (latestPly) {
+                    this.chessground.set({
+                        fen: this.fullfen,
+                        turnColor: this.turnColor,
+                        movable: {
+                            free: false,
+                            color: this.mycolor,
+                            dests: this.dests,
+                        },
+                        check: msg.check,
+                        lastMove: lastMove,
+                    });
+                    // this.pockStateStuff?.updatePocks(this.fullfen);
+
+                    if (!this.focus) this.notifyMsg(`Played ${step.san}\nYour turn.`);
+
+                    // prevent sending premove/predrop when (auto)reconnecting websocked asks server to (re)sends the same board to us
+                    // console.log("trying to play premove....");
+                    if (this.premove) this.performPremove();
+                    if (this.predrop) this.performPredrop();
+                }
+                if (this.clockOn && msg.status < 0) {
+                    this.clocks[myclock].start();
+                    // console.log('MY CLOCK STARTED');
+                }
+            } else {
+                this.chessground.set({
+                    // giving fen here will place castling rooks to their destination in chess960 variants
+                    fen: parts[0],
+                    turnColor: this.turnColor,
+                    check: msg.check,
+                });
+                //TODO:niki:why was there no pocket update here - what case is this?
+                if (this.clockOn && msg.status < 0) {
+                    this.clocks[oppclock].start();
+                    // console.log('OPP CLOCK  STARTED');
+                }
+            }
+        }
+        updateMaterial(this, this.vmaterial0, this.vmaterial1);
+    }
+
+    goPly = (ply: number) => {
+        const step = this.steps[ply];
+        if (step === undefined) return;
+
+        let move : cg.Key[] | undefined = undefined;
+        let capture = false;
+        if (step['move'] !== undefined) {
+            const moveStr = uci2cg(step['move']);
+            move = moveStr.includes('@') ? [moveStr.slice(-2) as cg.Key] : [moveStr.slice(0, 2) as cg.Key, moveStr.slice(2, 4) as cg.Key];
+            // 960 king takes rook castling is not capture
+            // TODO Defer this logic to ffish.js
+            capture = (this.chessground.state.pieces.get(move[move.length - 1]) !== undefined && !!step.san && step.san.slice(0, 2) !== 'O-') || (!!step.san && step.san.slice(1, 2) === 'x');
+        }
+
+        this.chessground.set({
+            fen: step.fen,//TODO:niki:was this fullfen before? did it work? or is step.fen split/trimmed somewhere else (doubtful)?
+            turnColor: step.turnColor,
+            movable: {
+                free: false,
+                color: this.spectator ? undefined : step.turnColor,
+                dests: (this.turnColor === this.mycolor && this.result === "*" && ply === this.steps.length - 1) ? this.dests : undefined,
+                },
+            check: step.check,
+            lastMove: move,
+        });
+        this.fullfen = step.fen;
+        updateMaterial(this, this.vmaterial0, this.vmaterial1);
+
+        if (this.variant.counting) {
+            this.updateCount(step.fen);
+        }
+
+        if (this.variant.materialPoint) {
+            this.updatePoint(step.fen);
+        }
+
+        if (ply === this.ply + 1) {
+            sound.moveSound(this.variant, capture);
+        }
+        this.ply = ply
+    }
+
+    doSend = (message: JSONObject) => {
+        // console.log("---> doSend():", message);
+        this.sock.send(JSON.stringify(message));
+    }
+
+    sendMove = (orig: cg.Orig, dest: cg.Key, promo: string) => {
+        // pause() will add increment!
+        const oppclock = !this.flip ? 0 : 1
+        const myclock = 1 - oppclock;
+        const movetime = (this.clocks[myclock].running) ? Date.now() - this.clocks[myclock].startTime : 0;
+        this.clocks[myclock].pause((this.base === 0 && this.ply < 2) ? false : true);
+        // console.log("sendMove(orig, dest, prom)", orig, dest, promo);
+
+        const move = cg2uci(orig + dest + promo);
+
+        // console.log("sendMove(move)", move);
+        let bclock, clocks;
+        if (!this.flip) {
+            bclock = this.mycolor === "black" ? 1 : 0;
+        } else {
+            bclock = this.mycolor === "black" ? 0 : 1;
+        }
+        const wclock = 1 - bclock
+
+        const increment = (this.inc > 0 && this.ply >= 2 && !this.byoyomi) ? this.inc * 1000 : 0;
+
+        const bclocktime = (this.mycolor === "black" && this.preaction) ? this.clocktimes.black + increment: this.clocks[bclock].duration;
+        const wclocktime = (this.mycolor === "white" && this.preaction) ? this.clocktimes.white + increment: this.clocks[wclock].duration;
+
+        clocks = {movetime: (this.preaction) ? 0 : movetime, black: bclocktime, white: wclocktime};
+
+        this.lastMaybeSentMsgMove = { type: "move", gameId: this.gameId, move: move, clocks: clocks, ply: this.ply + 1 };
+        this.doSend(this.lastMaybeSentMsgMove as JSONObject);
+
+        if (this.clockOn) this.clocks[oppclock].start();
+    }
+
+    private startCount = () => {
+        this.doSend({ type: "count", gameId: this.gameId, mode: "start" });
+    }
+
+    private stopCount = () => {
+        this.doSend({ type: "count", gameId: this.gameId, mode: "stop" });
+    }
+
+    private updateCount = (fen: cg.FEN) => {
+        [this.vmiscInfoW, this.vmiscInfoB] = updateCount(fen, this.vmiscInfoW, this.vmiscInfoB);
+        const countButton = document.getElementById('count') as HTMLElement;
+        if (countButton) {
+            const [ , , countingSide, countingType ] = getCounting(fen);
+            const myturn = this.mycolor === this.turnColor;
+            if (countingType === 'board')
+                if ((countingSide === 'w' && this.mycolor === 'white') || (countingSide === 'b' && this.mycolor === 'black'))
+                    patch(countButton, h('button#count', { on: { click: () => this.stopCount() }, props: {title: _('Stop counting')}, class: { disabled: !myturn } }, _('Stop')));
+                else
+                    patch(countButton, h('button#count', { on: { click: () => this.startCount() }, props: {title: _('Start counting')}, class: { disabled: !(myturn && countingSide === '') } }, _('Count')));
+            else
+                patch(countButton, h('button#count', { props: {title: _('Start counting')}, class: { disabled: true } }, _('Count')));
+        }
+    }
+
+    private updatePoint = (fen: cg.FEN) => {
+        [this.vmiscInfoW, this.vmiscInfoB] = updatePoint(fen, this.vmiscInfoW, this.vmiscInfoB);
+    }
+
+    private onMove = () => {
+        return (orig: cg.Key, dest: cg.Key, capturedPiece: cg.Piece) => {
+            console.log("   ground.onMove()", orig, dest, capturedPiece);
+            sound.moveSound(this.variant, !!capturedPiece);
+        }
+    }
+
+    private onDrop = () => {
+        return (piece: cg.Piece, dest: cg.Key) => {
+            // console.log("ground.onDrop()", piece, dest);
+            if (dest !== 'a0' && piece.role && dropIsValid(this.dests, piece.role, dest)) {
+                sound.moveSound(this.variant, false);
+            }
+        }
+    }
+
+    private setPremove = (orig: cg.Key, dest: cg.Key, metadata?: cg.SetPremoveMetadata) => {
+        this.premove = { orig, dest, metadata };
+        // console.log("setPremove() to:", orig, dest, meta);
+    }
+
+    private unsetPremove = () => {
+        this.premove = null;
+        this.preaction = false;
+    }
+
+    private setPredrop = (role: cg.Role, key: cg.Key) => {
+        this.predrop = { role, key };
+        // console.log("setPredrop() to:", role, key);
+    }
+
+    private unsetPredrop = () => {
+        this.predrop = null;
+        this.preaction = false;
+    }
+
+    private performPremove = () => {
+        // const { orig, dest, meta } = this.premove;
+        // TODO: promotion?
+        // console.log("performPremove()", orig, dest, meta);
+        this.chessground.playPremove();
+        this.premove = null;
+    }
+
+    private performPredrop = () => {
+        // const { role, key } = this.predrop;
+        // console.log("performPredrop()", role, key);
+        this.chessground.playPredrop(drop => { return dropIsValid(this.dests, drop.role, drop.key); });
+        this.predrop = null;
+    }
+
+    private onUserMove = (orig: cg.Key, dest: cg.Key, meta: cg.MoveMetadata) => {
+        this.preaction = meta.premove;
+        // chessground doesn't knows about ep, so we have to remove ep captured pawn
+        const pieces = this.chessground.state.pieces;
+        // console.log("ground.onUserMove()", orig, dest, meta);
+        let moved = pieces.get(dest);
+        // Fix king to rook 960 castling case
+        if (moved === undefined) moved = {role: 'k-piece', color: this.mycolor} as cg.Piece;
+        if (meta.captured === undefined && moved !== undefined && moved.role === "p-piece" && orig[0] !== dest[0] && this.variant.enPassant) {
+            const pos = util.key2pos(dest),
+            pawnPos: cg.Pos = [pos[0], pos[1] + (this.mycolor === 'white' ? -1 : 1)];
+            const diff: cg.PiecesDiff = new Map();
+            diff.set(util.pos2key(pawnPos), undefined);
+            this.chessground.setPieces(diff);
+            meta.captured = {role: "p-piece", color: moved.color === "white"? "black": "white"/*or could get it from pieces[pawnPos] probably*/};
+        }
+        // increase pocket count
+        if (this.variant.drop && meta.captured) {
+            let role = meta.captured.role;
+            if (meta.captured.promoted)
+                role = (this.variant.promotion === 'shogi' || this.variant.promotion === 'kyoto') ? meta.captured.role.slice(1) as cg.Role : "p-piece";
+
+             // todo:niki: (edit:actually analysis doesn't communicate with server for this. ) i am having doubts how needed this is, if it all gets overriden from fen with server's response anyway.
+            if (this.chessground.state.movable.free) return; // when in editor capturing is not real capturing and pockets should be increase
+            const pocket = this.chessground.state.pockets ? this.chessground.state.pockets[util.opposite(meta.captured.color)] : undefined;
+            if (pocket) {
+                const nb = pocket[role];
+                if (nb !=undefined) { // if there is no slot for this role, we should not add one here
+                    pocket[role]=nb+1;
+                }
+            }
+        }
+
+        //  gating elephant/hawk
+        if (this.variant.gate) {
+            if (!this.promotion.start(moved.role, orig, dest, meta.ctrlKey) && !this.gating.start(this.fullfen, orig, dest)) this.sendMove(orig, dest, '');
+        } else {
+            if (!this.promotion.start(moved.role, orig, dest, meta.ctrlKey)) this.sendMove(orig, dest, '');
+            this.preaction = false;
+        }
+
+        this.clearDialog();
+    }
+
+    private onUserDrop = (role: cg.Role, dest: cg.Key, meta: cg.MoveMetadata) => {
+
+        cancelDropMode(this.chessground.state); // drop of new piece was actually performed - lets set dropmode to not active. Maybe this logic better belongs in chessgroudx?
+        this.preaction = meta.predrop === true;
+        // console.log("ground.onUserDrop()", role, dest, meta);
+        // decrease pocket count
+        if (dropIsValid(this.dests, role, dest)) {
+            this.chessground.state.pockets![this.chessground.state.turnColor]![role]! --;//todo:niki:manual call of refresh probably needed
+            // this.pockTempStuff.handleDrop(role);//todo:niki:this is supposed to decrese count in pocket for given role. from code below follows, there is a case where we can cancel the drop, with that promotion stuff for kyoto. if i understand correctly then somewhere the count decrese should be reverted - where?
+            if (this.variant.promotion === 'kyoto') {
+                if (!this.promotion.start(role, 'a0', dest)) this.sendMove(role2san(role) + "@" as cg.DropOrig, dest, '');
+            } else {
+                this.sendMove(role2san(role) + "@" as cg.DropOrig, dest, '')
+            }
+        } else {//todo:niki:in what cases do we end up in this else? answer: when dropping a pawn on last/first rank is one such case. I wonder if also when canceling to choose a gating or promotion there isn't something like that somewhere reseting the board
+            // console.log("!!! invalid move !!!", role, dest);
+            // restore board
+            this.chessground.set({
+                fen: this.fullfen,
+                lastMove: this.lastmove,
+                turnColor: this.mycolor,
+                animation: { enabled: this.animation },
+                movable: {
+                    dests: this.dests,
+                    showDests: this.showDests,
+                    },
+                }
+            );
+        }
+        this.preaction = false;
+    }
+
+    private onSelect = () => {
+        let lastTime = performance.now();
+        let lastKey: cg.Key = 'a0';
+        let timeout: ReturnType<typeof setTimeout>;
+        return (key: cg.Key) => {
+            if (this.chessground.state.movable.dests === undefined) return;
+
+            const curTime = performance.now();
+
+            // Save state.pieces to help recognise 960 castling (king takes rook) moves
+            // Shouldn't this be implemented in chessground instead?
+            if (this.chess960 && this.variant.gate) {
+                this.prevPieces = new Map(this.chessground.state.pieces);
+            }
+
+            // Janggi pass and Sittuyin in place promotion on Ctrl+click
+            if (timeout && lastKey === key && curTime - lastTime < 500) {
+                if (this.chessground.state.movable.dests.get(key)?.includes(key)) {
+                    const piece = this.chessground.state.pieces.get(key);
+                    if (this.variant.name === 'sittuyin') { // TODO make this more generic
+                        // console.log("Ctrl in place promotion", key);
+                        const pieces: cg.Pieces = new Map();
+                        pieces.set(key, {
+                            color: piece!.color,
+                            role: 'f-piece',
+                            promoted: true
+                        });
+                        this.chessground.setPieces(pieces);
+                        this.sendMove(key, key, 'f');
+                    } else if (this.variant.pass && piece!.role === 'k-piece') {
+                        this.pass();
+                    }
+                }
+                clearTimeout(timeout);
+            } else {
+                timeout = setTimeout(() => {
+                    clearTimeout(timeout);
+                }, 500);
+                lastKey = key;
+                lastTime = curTime;
+            }
+        }
+    }
+
+    private renderExpiration = () => {
+        if (this.spectator) return;
+        let position = (this.turnColor === this.mycolor) ? "bottom": "top";
+        if (this.flip) position = (position === "top") ? "bottom" : "top";
+        let expi = (position === 'top') ? 0 : 1;
+        const timeLeft = Math.max(0, this.expiStart - Date.now() + this.firstmovetime );
+        // console.log("renderExpiration()", position, timeLeft);
+        if (timeLeft === 0 || this.status >= 0) {
+            this.expirations[expi] = patch(this.expirations[expi], h('div#expiration-' + position));
+        } else {
+            const emerg = (this.turnColor === this.mycolor && timeLeft < 8000);
+            if (!rang && emerg) {
+                sound.lowTime();
+                rang = true;
+            }
+            const secs: number = Math.floor(timeLeft / 1000);
+            this.expirations[expi] = patch(this.expirations[expi], h('div#expiration-' + position + '.expiration',
+                {class:
+                    {emerg, 'bar-glider': this.turnColor === this.mycolor}
+                },
+                [ngettext('%1 second to play the first move', '%1 seconds to play the first move', secs)]
+            ));
+        }
+    }
+
+    private showExpiration = () => {
+        if (this.expiStart === 0 || this.spectator) return;
+        this.renderExpiration();
+        setTimeout(this.showExpiration, 250);
+    }
+
+    private onMsgUserConnected = (msg: MsgUserConnected) => {
+        this.model["username"] = msg["username"];
+        if (this.spectator) {
+            this.doSend({ type: "is_user_present", username: this.wplayer, gameId: this.gameId });
+            this.doSend({ type: "is_user_present", username: this.bplayer, gameId: this.gameId });
+
+            // we want to know lastMove and check status
+            this.doSend({ type: "board", gameId: this.gameId });
+        } else {
+            this.firstmovetime = msg.firstmovetime || this.firstmovetime;
+
+            const opp_name = this.model["username"] === this.wplayer ? this.bplayer : this.wplayer;
+            this.doSend({ type: "is_user_present", username: opp_name, gameId: this.gameId });
+
+            const container = document.getElementById('player1') as HTMLElement;
+            patch(container, h('i-side.online#player1', {class: {"icon": true, "icon-online": true, "icon-offline": false}}));
+
+            // prevent sending gameStart message when user just reconecting
+            if (msg.ply === 0) {
+                this.doSend({ type: "ready", gameId: this.gameId });
+            }
+            this.doSend({ type: "board", gameId: this.gameId });
+        }
+    }
+
+    private onMsgSpectators = (msg: MsgSpectators) => {
+        const container = document.getElementById('spectators') as HTMLElement;
+        patch(container, h('under-left#spectators', _('Spectators: ') + msg.spectators));
+    }
+
+    private onMsgUserPresent = (msg: MsgUserPresent) => {
+        // console.log(msg);
+        if (msg.username === this.players[0]) {
+            const container = document.getElementById('player0') as HTMLElement;
+            patch(container, h('i-side.online#player0', {class: {"icon": true, "icon-online": true, "icon-offline": false}}));
+        } else {
+            const container = document.getElementById('player1') as HTMLElement;
+            patch(container, h('i-side.online#player1', {class: {"icon": true, "icon-online": true, "icon-offline": false}}));
+        }
+    }
+
+    private onMsgUserDisconnected = (msg: MsgUserDisconnected) => {
+        // console.log(msg);
+        if (msg.username === this.players[0]) {
+            const container = document.getElementById('player0') as HTMLElement;
+            patch(container, h('i-side.online#player0', {class: {"icon": true, "icon-online": false, "icon-offline": true}}));
+        } else {
+            const container = document.getElementById('player1') as HTMLElement;
+            patch(container, h('i-side.online#player1', {class: {"icon": true, "icon-online": false, "icon-offline": true}}));
+        }
+    }
+
+    private onMsgChat = (msg: MsgChat) => {
+        if ((this.spectator && msg.room === 'spectator') || (!this.spectator && msg.room !== 'spectator') || msg.user.length === 0) {
+            chatMessage(msg.user, msg.message, "roundchat", msg.time);
+        }
+    }
+
+    private onMsgFullChat = (msg: MsgFullChat) => {
+        // To prevent multiplication of messages we have to remove old messages div first
+        patch(document.getElementById('messages') as HTMLElement, h('div#messages-clear'));
+        // then create a new one
+        patch(document.getElementById('messages-clear') as HTMLElement, h('div#messages'));
+        msg.lines.forEach((line) => {
+            if ((this.spectator && line.room === 'spectator') || (!this.spectator && line.room !== 'spectator') || line.user.length === 0) {
+                chatMessage(line.user, line.message, "roundchat", line.time);
+            }
+        });
+    }
+
+    private onMsgMoreTime = (msg: MsgMoreTime) => {
+        chatMessage('', msg.username + _(' +15 seconds'), "roundchat");
+        if (this.spectator) {
+            if (msg.username === this.players[0]) {
+                this.clocks[0].setTime(this.clocks[0].duration + 15 * 1000);
+            } else {
+                this.clocks[1].setTime(this.clocks[1].duration + 15 * 1000);
+            }
+        } else {
+            this.clocks[1].setTime(this.clocks[1].duration + 15 * 1000);
+        }
+    }
+
+    private onMsgDrawOffer = (msg: MsgDrawOffer) => {
+        chatMessage("", msg.message, "roundchat");
+        if (!this.spectator && msg.username !== this.username) this.renderDrawOffer();
+    }
+
+    private onMsgDrawRejected = (msg: MsgDrawRejected) => {
+        chatMessage("", msg.message, "roundchat");
+        this.clearDialog();
+    }
+
+    private onMsgRematchOffer = (msg: MsgRematchOffer) => {
+        chatMessage("", msg.message, "roundchat");
+        if (!this.spectator && msg.username !== this.username) this.renderRematchOffer();
+    }
+
+    private onMsgRematchRejected = (msg: MsgRematchRejected) => {
+        chatMessage("", msg.message, "roundchat");
+        this.clearDialog();
+    }
+
+    private onMsgGameNotFound = (msg: MsgGameNotFound) => {
+        alert(_("Requested game %1 not found!", msg['gameId']));
+        window.location.assign(this.model["home"]);
+    }
+
+    private onMsgShutdown = (msg: MsgShutdown) => {
+        alert(msg.message);
+    }
+
+    private onMsgCtable = (msg: MsgCtable, gameId: string) => {
+        if (msg.ct) {
+            this.ctableContainer = patch(this.ctableContainer, h('div#ctable-container'));
+            this.ctableContainer = patch(this.ctableContainer, crosstableView(msg.ct, gameId));
+        }
+    }
+
+    private onMsgCount = (msg: MsgCount) => {
+        chatMessage("", msg.message, "roundchat");
+        if (msg.message.endsWith("started")) {
+            if (this.turnColor === 'white')
+                this.vmiscInfoW = patch(this.vmiscInfoW, h('div#misc-infow', '0/64'));
+            else
+                this.vmiscInfoB = patch(this.vmiscInfoB, h('div#misc-infob', '0/64'));
+        }
+        else if (msg.message.endsWith("stopped")) {
+            if (this.turnColor === 'white')
+                this.vmiscInfoW = patch(this.vmiscInfoW, h('div#misc-infow', ''));
+            else
+                this.vmiscInfoB = patch(this.vmiscInfoB, h('div#misc-infob', ''));
+        }
+    }
+
+    private onMessage = (evt: MessageEvent) => {
+        // console.log("<+++ onMessage():", evt.data);
+        const msg = JSON.parse(evt.data);
+        switch (msg.type) {
+            case "board":
+                this.onMsgBoard(msg);
+                break;
+            case "crosstable":
+                this.onMsgCtable(msg, this.gameId);
+                break
+            case "gameEnd":
+                this.checkStatus(msg);
+                break;
+            case "gameStart":
+                this.onMsgGameStart(msg);
+                break;
+            case "game_user_connected":
+                this.onMsgUserConnected(msg);
+                break;
+            case "user_present":
+                this.onMsgUserPresent(msg);
+                break;
+            case "spectators":
+                this.onMsgSpectators(msg);
+                break
+            case "user_disconnected":
+                this.onMsgUserDisconnected(msg);
+                break;
+            case "roundchat":
+                this.onMsgChat(msg);
+                break;
+            case "fullchat":
+                this.onMsgFullChat(msg);
+                break;
+            case "new_game":
+                this.onMsgNewGame(msg);
+                break;
+            case "view_rematch":
+                this.onMsgViewRematch(msg);
+                break;
+            case "draw_offer":
+                this.onMsgDrawOffer(msg);
+                break;
+            case "draw_rejected":
+                this.onMsgDrawRejected(msg);
+                break;
+            case "rematch_offer":
+                this.onMsgRematchOffer(msg);
+                break;
+            case "rematch_rejected":
+                this.onMsgRematchRejected(msg);
+                break;
+            case "moretime":
+                this.onMsgMoreTime(msg);
+                break;
+            case "updateTV":
+                this.onMsgUpdateTV(msg);
+                break
+            case "game_not_found":
+                this.onMsgGameNotFound(msg);
+                break
+            case "shutdown":
+                this.onMsgShutdown(msg);
+                break;
+            case "logout":
+                this.doSend({type: "logout"});
+                break;
+            case "setup":
+                this.onMsgSetup(msg);
+                break;
+            case "count":
+                this.onMsgCount(msg);
+                break;
+        }
+    }
+}