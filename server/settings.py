from __future__ import annotations

import base64
import os
import json
import string

from newid import id8

<<<<<<< HEAD
#FORMAT = '%(asctime)-15s %(message)s'
FORMAT = ('\n[%(levelname)s/%(name)s:%(lineno)d] %(asctime)s ' +
           '(%(processName)s/%(threadName)s)\n> %(message)s')
DATEFMT = '%Y-%m-%d %H:%M:%S'
logging.basicConfig(format=FORMAT, datefmt=DATEFMT, level=logging.DEBUG) # todo:niki: this seems to override same line in server.py. i guess just get rid of one of those or something

=======
>>>>>>> b41ef9c5
URI = os.getenv("URI", "http://127.0.0.1:8080")
PROD = os.getenv("PROD") == "true"
# production deploy (yarn prod) uses brotli compressed pychess-variants.js.br
BR_EXTENSION = ".br" if PROD else ""
DEV = not PROD

REDIRECT_PATH = "/oauth"  # path of oauth callback in app
# lichess.org OAuth Apps Callback URL: https://pychess-variants.herokuapp.com/oauth
REDIRECT_URI = URI + REDIRECT_PATH

# client app id and secret from lichess.org
CLIENT_ID = os.getenv("CLIENT_ID", "pychess")
CLIENT_SECRET = os.getenv("CLIENT_SECRET", id8())[:8]

# lichess.org oauth
LICHESS_OAUTH_AUTHORIZE_URL = "https://lichess.org/oauth"
LICHESS_OAUTH_TOKEN_URL = "https://lichess.org/api/token"
LICHESS_ACCOUNT_API_URL = "https://lichess.org/api/account"

# lichess.org API token created by a team leader of
# https://lichess.org/team/pychess-tournaments
LICHESS_API_TOKEN = os.getenv("LICHESS_API_TOKEN")

# secret_key for session encryption
# key must be 32 url-safe base64-encoded bytes
FERNET_KEY = os.getenv("FERNET_KEY", string.ascii_letters[:42] + "_=")
SECRET_KEY = base64.urlsafe_b64decode(FERNET_KEY)
MAX_AGE = 3600 * 24 * 365

MONGO_HOST = os.getenv("MONGO_HOST", "mongodb://127.0.0.1:27017")
MONGO_DB_NAME = "pychess-variants"

BOT_TOKENS = json.loads(os.getenv("BOT_TOKENS", "{}"))
FISHNET_KEYS = json.loads(os.getenv("FISHNET_KEYS", "{}"))

ADMINS = os.getenv("ADMINS", "").split(",")
TOURNAMENT_DIRECTORS = os.getenv("TOURNAMENT_DIRECTORS", "").split(",")

STATIC_ROOT = os.getenv("STATIC_ROOT", "/static")

TWITCH_CLIENT_ID = os.getenv("TWITCH_CLIENT_ID", "")
TWITCH_CLIENT_SECRET = os.getenv("TWITCH_CLIENT_SECRET", "")

DISCORD_TOKEN = os.getenv("DISCORD_TOKEN", "")

SOURCE_VERSION = os.getenv("SOURCE_VERSION", "")
if SOURCE_VERSION != "":
    SOURCE_VERSION = "?v=%s" % SOURCE_VERSION


def static_url(static_file_path):
    return "%s/%s" % (STATIC_ROOT, static_file_path)<|MERGE_RESOLUTION|>--- conflicted
+++ resolved
@@ -7,15 +7,6 @@
 
 from newid import id8
 
-<<<<<<< HEAD
-#FORMAT = '%(asctime)-15s %(message)s'
-FORMAT = ('\n[%(levelname)s/%(name)s:%(lineno)d] %(asctime)s ' +
-           '(%(processName)s/%(threadName)s)\n> %(message)s')
-DATEFMT = '%Y-%m-%d %H:%M:%S'
-logging.basicConfig(format=FORMAT, datefmt=DATEFMT, level=logging.DEBUG) # todo:niki: this seems to override same line in server.py. i guess just get rid of one of those or something
-
-=======
->>>>>>> b41ef9c5
 URI = os.getenv("URI", "http://127.0.0.1:8080")
 PROD = os.getenv("PROD") == "true"
 # production deploy (yarn prod) uses brotli compressed pychess-variants.js.br
