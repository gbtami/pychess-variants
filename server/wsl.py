import asyncio
import json
import logging

import aiohttp
from aiohttp import web
import aiohttp_session

from typedefs import (
    db_key,
    discord_key,
    games_key,
    g_cnt_key,
    invites_key,
    lobbychat_key,
    lobbysockets_key,
    seeks_key,
    twitch_key,
    users_key,
    youtube_key,
    tv_key,
)
from admin import silence
from broadcast import lobby_broadcast, broadcast_streams
from chat import chat_response
from const import ANON_PREFIX, STARTED
from settings import ADMINS, TOURNAMENT_DIRECTORS
from seek import challenge, create_seek, get_seeks, Seek
from utils import join_seek, load_game, online_count, MyWebSocketResponse, remove_seek
from misc import server_state
from tournament_spotlights import tournament_spotlights
from login import logout
from bug.utils_bug import join_seek_bughouse

log = logging.getLogger(__name__)


async def is_playing(request, user, ws):
    # Prevent None user to handle seeks
    if user is None:
        return True
    # Prevent users to start new games if they have an unfinished one
    if user.game_in_progress is not None:
        game = await load_game(request.app, user.game_in_progress)
        if (game is None) or game.status > STARTED:
            user.game_in_progress = None
            return False
        response = {"type": "game_in_progress", "gameId": user.game_in_progress}
        await ws.send_json(response)
        return True
    else:
        return False


async def lobby_socket_handler(request):
    users = request.app[users_key]

    session = await aiohttp_session.get_session(request)
    session_user = session.get("user_name")
    user = await users.get(session_user)

    if (user is not None) and (not user.enabled):
        session.invalidate()
        return web.HTTPFound("/")

    sockets = request.app[lobbysockets_key]
    games = request.app[games_key]
    seeks = request.app[seeks_key]
    db = request.app[db_key]
    invites = request.app[invites_key]
    twitch = request.app[twitch_key]
    youtube = request.app[youtube_key]
    lobbychat = request.app[lobbychat_key]

    ws = MyWebSocketResponse(heartbeat=3.0, receive_timeout=1000.0)

    ws_ready = ws.can_prepare(request)
    if not ws_ready.ok:
        return web.HTTPFound("/")

    await ws.prepare(request)

    log.info("--- NEW lobby WEBSOCKET by %s from %s", session_user, request.remote)

    try:
        async for msg in ws:
            if msg.type == aiohttp.WSMsgType.TEXT:
                if msg.data == "close":
                    log.debug("Got 'close' msg.")
                    break
                elif msg.data == "/n":
                    await ws.send_str("/n")
                else:
                    data = json.loads(msg.data)
                    if not data["type"] == "pong":
                        log.debug("Websocket (%s) message: %s", id(ws), msg)

                    if data["type"] == "get_seeks":
                        response = get_seeks(seeks)
                        await ws.send_json(response)

                    elif data["type"] == "create_ai_challenge":
                        no = await is_playing(request, user, ws)
                        if no:
                            continue

                        variant = data["variant"]
                        engine = users["Fairy-Stockfish"]

                        if data["rm"] or (engine is None) or (not engine.online):
                            # TODO: message that engine is offline, but Random-Mover BOT will play instead
                            engine = users["Random-Mover"]

                        seek = Seek(
                            user,
                            variant,
                            fen=data["fen"],
                            color=data["color"],
                            base=data["minutes"],
                            inc=data["increment"],
                            byoyomi_period=data["byoyomiPeriod"],
                            level=0 if data["rm"] else data["level"],
                            player1=user,
                            rated=False,
                            chess960=data["chess960"],
                        )
                        # print("SEEK", user, variant, data["fen"], data["color"], data["minutes"], data["increment"], data["level"], False, data["chess960"])
                        seeks[seek.id] = seek

                        response = await join_seek(request.app, engine, seek.id)
                        await ws.send_json(response)

                        if response["type"] != "error":
                            gameId = response["gameId"]
                            engine.game_queues[gameId] = asyncio.Queue()
                            await engine.event_queue.put(challenge(seek, response))

                    elif data["type"] == "create_seek":
                        no = await is_playing(request, user, ws)
                        if no:
                            continue

                        print("create_seek", data)
                        seek = await create_seek(db, invites, seeks, user, data, ws)
                        await lobby_broadcast(sockets, get_seeks(seeks))
                        if (seek is not None) and seek.target == "":
                            await request.app[discord_key].send_to_discord(
                                "create_seek", seek.discord_msg
                            )

                    elif data["type"] == "create_invite":
                        no = await is_playing(request, user, ws)
                        if no:
                            continue

                        print("create_invite", data)
                        seek = await create_seek(db, invites, seeks, user, data, ws)

                        response = {"type": "invite_created", "gameId": seek.game_id}
                        await ws.send_json(response)

                    elif data["type"] == "create_host":
                        no = user.username not in TOURNAMENT_DIRECTORS
                        if no:
                            continue

                        print("create_host", data)
                        seek = await create_seek(db, invites, seeks, user, data, ws, True)

                        response = {"type": "host_created", "gameId": seek.game_id}
                        await ws.send_json(response)

                    elif data["type"] == "delete_seek":
                        try:
                            seek = seeks[data["seekID"]]
                            if seek.game_id is not None:
                                # delete game invite
                                del invites[seek.game_id]
                            del seeks[data["seekID"]]
                            del user.seeks[data["seekID"]]
                        except KeyError:
                            # Seek was already deleted
                            log.error("Seek was already deleted", stack_info=True, exc_info=True)
                        await lobby_broadcast(sockets, get_seeks(seeks))

                    elif data["type"] == "accept_seek":
                        if data["seekID"] not in seeks:
                            continue

                        seek = seeks[data["seekID"]]

                        no = await is_playing(request, user, ws)
                        if no:
                            continue

                        # print("accept_seek", seek.as_json)
                        if seek.variant == 'bughouse':
                            response = await join_seek_bughouse(request.app, user, data["seekID"], None, data["joinAs"])
                            await ws.send_json(response)

                            if seek.ws is None: # todo:niki: i dont really understand this if? I guess it is when whoever created the seek disappeared. I should test what happens on refresh maybe, in any case makes sense to leave it as is
                                remove_seek(seeks, seek)
                                await lobby_broadcast(sockets, get_seeks(seeks))
                            else:
                                await seek.ws.send_json(response)
                                bugUsers = set(filter(lambda item: item is not None, [seek.player2, seek.bugPlayer1, seek.bugPlayer2]))
                                for u in bugUsers:
                                    s = next(iter(u.lobby_sockets)) # todo:niki:could be more than one if multiple browsers - could potentially record the one they joined from i guess
                                    await s.send_json(response)
                                await lobby_broadcast(sockets, get_seeks(seeks))
                        else:
                            response = await join_seek(request.app, user, data["seekID"])
                            await ws.send_json(response)

                            if seek.creator.bot:
                                gameId = response["gameId"]
                                seek.creator.game_queues[gameId] = asyncio.Queue()
                                await seek.creator.event_queue.put(challenge(seek, response))
                            else:
                                if seek.ws is None:
                                    remove_seek(seeks, seek)
                                    await lobby_broadcast(sockets, get_seeks(seeks))
                                else:
                                    await seek.ws.send_json(response)

                            # Inform others, new_game() deleted accepted seek allready.
                            await lobby_broadcast(sockets, get_seeks(seeks))

                    elif data["type"] == "lobby_user_connected":
                        # update websocket
                        user.lobby_sockets.add(ws)
                        user.update_online()
                        sockets[user.username] = user.lobby_sockets

                        response = {
                            "type": "lobby_user_connected",
                            "username": user.username,
                        }
                        await ws.send_json(response)

                        response = {"type": "fullchat", "lines": list(lobbychat)}
                        await ws.send_json(response)

                        # send game count
                        response = {"type": "g_cnt", "cnt": request.app[g_cnt_key][0]}
                        await ws.send_json(response)

                        # send user count
                        response = {"type": "u_cnt", "cnt": online_count(users)}
                        if len(user.game_sockets) == 0: # todo:niki: i dont get this logic?
                            await lobby_broadcast(sockets, response)
                        else:
                            await ws.send_json(response)

                        spotlights = tournament_spotlights(request.app)
                        if len(spotlights) > 0:
                            await ws.send_json({"type": "spotlights", "items": spotlights})

                        streams = twitch.live_streams + youtube.live_streams
                        if len(streams) > 0:
                            await ws.send_json({"type": "streams", "items": streams})

<<<<<<< HEAD
                        if request.app["tv"] is not None and request.app["tv"] in games and hasattr(games[request.app["tv"]], "tv_game_json"):
                            await ws.send_json(games[request.app["tv"]].tv_game_json)
=======
                        if request.app[tv_key] is not None and request.app[tv_key] in games:
                            await ws.send_json(games[request.app[tv_key]].tv_game_json)
>>>>>>> 9f1ba87e

                        await user.update_seeks(pending=False)

                    elif data["type"] == "lobbychat":
                        if user.username.startswith(ANON_PREFIX):
                            continue

                        message = data["message"]
                        response = None
                        admin_command = False

                        if user.username in ADMINS:
                            if message.startswith("/silence"):
                                admin_command = True
                                response = silence(message, lobbychat, users)
                                # silence message was already added to lobbychat in silence()

                            elif message.startswith("/stream"):
                                admin_command = True
                                parts = message.split()
                                if len(parts) >= 3:
                                    if parts[1] == "add":
                                        if len(parts) >= 5:
                                            youtube.add(parts[2], parts[3], parts[4])
                                        elif len(parts) >= 4:
                                            youtube.add(parts[2], parts[3])
                                        else:
                                            youtube.add(parts[2])
                                    elif parts[1] == "remove":
                                        youtube.remove(parts[2])
                                    await broadcast_streams(request.app)

                            elif message.startswith("/delete"):
                                admin_command = True
                                parts = message.split()
                                if len(parts) == 2 and len(parts[1]) == 5:
                                    await db.puzzle.delete_one({"_id": parts[1]})

                            elif message.startswith("/ban"):
                                admin_command = True
                                parts = message.split()
                                if len(parts) == 2 and parts[1] in users and parts[1] not in ADMINS:
                                    banned_user = await users.get(parts[1])
                                    banned_user.enabled = False
                                    await db.user.find_one_and_update(
                                        {"_id": parts[1]}, {"$set": {"enabled": False}}
                                    )
                                    await logout(None, banned_user)

                            elif message == "/state":
                                admin_command = True
                                server_state(request.app)

                            else:
                                response = chat_response(
                                    "lobbychat", user.username, data["message"]
                                )
                                lobbychat.append(response)

                        elif user.anon and user.username != "Discord-Relay":
                            pass

                        else:
                            if user.silence == 0:
                                response = chat_response(
                                    "lobbychat", user.username, data["message"]
                                )
                                lobbychat.append(response)

                        if response is not None:
                            await lobby_broadcast(sockets, response)

                        if user.silence == 0 and not admin_command:
                            await request.app[discord_key].send_to_discord(
                                "lobbychat", data["message"], user.username
                            )

                    elif data["type"] == "logout":
                        await ws.close()

                    elif data["type"] == "disconnect":
                        # Used only to test socket disconnection...
                        await ws.close(code=1009)

            elif msg.type == aiohttp.WSMsgType.CLOSED:
                log.debug(
                    "--- Lobby websocket %s msg.type == aiohttp.WSMsgType.CLOSED",
                    id(ws),
                )
                break

            elif msg.type == aiohttp.WSMsgType.ERROR:
                log.error("--- Lobby ws %s msg.type == aiohttp.WSMsgType.ERROR", id(ws))
                break

            else:
                log.debug("--- Lobby ws other msg.type %s %s", msg.type, msg)

    except OSError as e:
        # disconnected
        log.error(e, stack_info=True, exc_info=True)
        pass

    except Exception:
        log.exception("ERROR: Exception in lobby_socket_handler() owned by %s ", session_user)

    finally:
        log.debug("--- wsl.py fianlly: await ws.close() %s", session_user)
        await ws.close()

        if user is not None:
            if ws in user.lobby_sockets:
                user.lobby_sockets.remove(ws)
                user.update_online()

            # online user counter will be updated in quit_lobby also!
            if len(user.lobby_sockets) == 0:
                if user.username in sockets:
                    del sockets[user.username]

                # not connected to lobby socket and not connected to game socket
                if len(user.game_sockets) == 0:
                    response = {"type": "u_cnt", "cnt": online_count(users)}
                    await lobby_broadcast(sockets, response)

                # response = {"type": "lobbychat", "user": "", "message": "%s left the lobby" % user.username}
                # await lobby_broadcast(sockets, response)

            await user.update_seeks(pending=True)

    return ws<|MERGE_RESOLUTION|>--- conflicted
+++ resolved
@@ -260,13 +260,8 @@
                         if len(streams) > 0:
                             await ws.send_json({"type": "streams", "items": streams})
 
-<<<<<<< HEAD
-                        if request.app["tv"] is not None and request.app["tv"] in games and hasattr(games[request.app["tv"]], "tv_game_json"):
-                            await ws.send_json(games[request.app["tv"]].tv_game_json)
-=======
-                        if request.app[tv_key] is not None and request.app[tv_key] in games:
+                        if request.app[tv_key] is not None and request.app[tv_key] in games and hasattr(games[request.app["tv"]], "tv_game_json"):
                             await ws.send_json(games[request.app[tv_key]].tv_game_json)
->>>>>>> 9f1ba87e
 
                         await user.update_seeks(pending=False)
 
