--- conflicted
+++ resolved
@@ -1,5 +1,4 @@
 NEWS = {
-<<<<<<< HEAD
     "fools": "2022.04.01",
     "analysis": "2022.03.25",
     "variants": "2022.03.13",
@@ -7,16 +6,4 @@
     "Loserschess": "2022.01.01",
     "newvariants": "2022.01.02",
     "Nookie_wins_the_First_Antichess960_Shield_Arena": "2021.12.17",
-=======
-    "Serving_a_New_Variant": "2022-02-01",
-    "Merry_Chakmas": "2021-12-24",
-    "Cold_Winter": "2021-12-21",
-    "Hot_Summer": "2021-09-02",
-    "Empire_Chess_and_Orda_Mirror_Have_Arrived": "2021-07-30",
-    "Shinobi_Arrives_in_Time_For_the_Sakura_Blossoms": "2021-04-21",
-    "The_Winner_Is_Tasshaq": "2021.03.28",
-    "New_Weapons_Arrived": "2021.03.03",
-    "Short_History_Of_Pychess": "2021.02.27",
-    "Dobutsu_Tournament": "2021.02.04",
->>>>>>> 4d60af33
 }