--- conflicted
+++ resolved
@@ -56,11 +56,6 @@
                 break
 
 
-<<<<<<< HEAD
-    except OSError as e:
-        # disconnected
-        log.error(e, exc_info=True)
-=======
 async def process_message(app_state: PychessGlobalAppState, user, ws, data):
     if data["type"] == "get_players":
         await handle_get_players(app_state, ws, user, data)
@@ -229,7 +224,6 @@
 
     elif user.anon:
         pass
->>>>>>> cef0946e
 
     else:
         if user.silence == 0:
