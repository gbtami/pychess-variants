from settings import static_url

SCHEDULE_MAX_DAYS = 7
TOURNAMENT_SPOTLIGHTS_MAX = 4

# Max number of lobby chat lines (deque limit)
MAX_CHAT_LINES = 100

# Minimum number of rated games needed
HIGHSCORE_MIN_GAMES = 10

# Show the number of spectators only after this limit
MAX_NAMED_SPECTATORS = 20

# tournament status
T_CREATED, T_STARTED, T_ABORTED, T_FINISHED, T_ARCHIVED = range(5)

# tournament frequency
HOURLY, DAILY, WEEKLY, MONTHLY, YEARLY, MARATHON, SHIELD = "h", "d", "w", "m", "y", "a", "s"

# tournament pairing
ARENA, RR, SWISS = range(3)

# translations
LANGUAGES = [
    "de",
    "en",
    "es",
    "gl_ES",
    "fr",
    "hu",
    "it",
    "ja",
    "ko",
    "nl",
    "pl",
    "pt",
    "ru",
    "th",
    "tr",
    "zh_CN",
    "zh_TW",
]

# fishnet work types
MOVE, ANALYSIS = 0, 1

# game types
CASUAL, RATED, IMPORTED = 0, 1, 2

# game status
(
    CREATED,
    STARTED,
    ABORTED,
    MATE,
    RESIGN,
    STALEMATE,
    TIMEOUT,
    DRAW,
    FLAG,
    ABANDONE,
    CHEAT,
    BYEGAME,
    INVALIDMOVE,
    UNKNOWNFINISH,
    VARIANTEND,
    CLAIM,
) = range(-2, 14)

LOSERS = {
    "abandone": ABANDONE,
    "abort": ABORTED,
    "resign": RESIGN,
    "flag": FLAG,
}

GRANDS = ("xiangqi", "manchu", "grand", "grandhouse", "shako", "janggi")

CONSERVATIVE_CAPA_FEN = "arnbqkbnrc/pppppppppp/10/10/10/10/PPPPPPPPPP/ARNBQKBNRC w KQkq - 0 1"

VARIANTS = (
    "chess",
    "chess960",
    "crazyhouse",
    "crazyhouse960",
    "placement",
    "atomic",
    "atomic960",
    "makruk",
    "makpong",
    "cambodian",
    "sittuyin",
    "asean",
    "shogi",
    "minishogi",
    "kyotoshogi",
    "dobutsu",
    # Gorogoro is superseded by Gorogoro Plus
    # "gorogoro",
    "gorogoroplus",
    "torishogi",
    "xiangqi",
    "manchu",
    "janggi",
    "minixiangqi",
    "capablanca",
    "capablanca960",
    "capahouse",
    "capahouse960",
    # We support to import/store/analyze these variants
    # but don't support to add them to leaderboard page
    # "gothic",
    # "gothhouse",
    # "embassy",
    "seirawan",
    "seirawan960",
    "shouse",
    "grand",
    "grandhouse",
    "shogun",
    "shako",
    "hoppelpoppel",
    "orda",
    "synochess",
    "shinobi",
    "empire",
    "ordamirror",
    "chak",
    "chennis",
<<<<<<< HEAD
    "chushogi",
=======
    "mansindam",
>>>>>>> 7cdd9b74
)

VARIANT_ICONS = {
    "makruk": "Q",
    "makpong": "O",
    "sittuyin": ":",
    "shogi": "K",
    "janggi": "=",
    "xiangqi": "|",
    "chess": "M",
    "crazyhouse": "+",
    "placement": "S",
    "capablanca": "P",
    "capahouse": "&",
    "seirawan": "L",
    "seirawan960": "}",
    "shouse": "$",
    "grand": "(",
    "grandhouse": "*",
    "gothic": "P",
    "gothhouse": "&",
    "embassy": "P",
    "embassyhouse": "&",
    "minishogi": "6",
    "dobutsu": "8",
    "gorogoro": "🐱",
    "gorogoroplus": "🐱",
    "torishogi": "🐦",
    "cambodian": "!",
    "shako": "9",
    "minixiangqi": "7",
    "chess960": "V",
    "capablanca960": ",",
    "capahouse960": "'",
    "crazyhouse960": "%",
    "kyotoshogi": ")",
    "shogun": "-",
    "orda": "R",
    "synochess": "_",
    "hoppelpoppel": "`",
    "manchu": "{",
    "atomic": "~",
    "atomic960": "\\",
    "shinobi": "🐢",
    "empire": "♚",
    "ordamirror": "◩",
    "asean": "♻",
    "chak": "🐬",
    "chennis": "🎾",
<<<<<<< HEAD
    "chushogi": "🦁",
=======
    "mansindam": "℘",
>>>>>>> 7cdd9b74
}

VARIANT_960_TO_PGN = {
    "chess": "Chess960",
    "capablanca": "Caparandom",
    "capahouse": "Capahouse960",
    "crazyhouse": "Crazyhouse",  # to let lichess import work
    "atomic": "Atomic",  # to let lichess import work
    "seirawan": "Seirawan960",
    # some early game is accidentally saved as 960 in mongodb
    "shogi": "Shogi",
    "sittuyin": "Sittuyin",
    "makruk": "Makruk",
    "placement": "Placement",
    "grand": "Grand",
}

CATEGORIES = {
    "chess": (
        "chess",
        "chess960",
        "crazyhouse",
        "crazyhouse960",
        "placement",
        "atomic",
        "atomic960",
    ),
    "fairy": (
        "capablanca",
        "capablanca960",
        "capahouse",
        "capahouse960",
        "seirawan",
        "seirawan960",
        "shouse",
        "grand",
        "grandhouse",
        "shako",
        "shogun",
        "hoppelpoppel",
    ),
    "army": ("orda", "synochess", "shinobi", "empire", "ordamirror", "chak", "chennis"),
    "makruk": ("makruk", "makpong", "cambodian", "sittuyin", "asean"),
    "shogi": (
        "shogi",
        "minishogi",
        "kyotoshogi",
        "dobutsu",
        "gorogoroplus",
        "torishogi",
        "chushogi",
    ),
    "xiangqi": ("xiangqi", "manchu", "janggi", "minixiangqi"),
}

VARIANT_GROUPS = {}
for categ in CATEGORIES:
    for variant in CATEGORIES[categ]:
        VARIANT_GROUPS[variant] = categ

TROPHIES = {
    "top1": (static_url("images/trophy/Big-Gold-Cup.png"), "Champion!"),
    "top10": (static_url("images/trophy/Big-Silver-Cup.png"), "Top 10!"),
    "top50": (static_url("images/trophy/Fancy-Gold-Cup.png"), "Top 50!"),
    "top100": (static_url("images/trophy/Gold-Cup.png"), "Top 100!"),
    "shield": (static_url("images/trophy/shield-gold.png"), "Shield"),
    # some example custom trophy from lichess
    "acwc19": (static_url("images/trophy/acwc19.png"), "World Champion 2019"),
    "3wc21": (static_url("images/trophy/3wc21.png"), "World Champion 2021"),
}


def variant_display_name(variant):
    if variant == "seirawan":
        return "S-CHESS"
    elif variant == "seirawan960":
        return "S-CHESS960"
    elif variant == "shouse":
        return "S-HOUSE"
    elif variant == "cambodian":
        return "OUK CHAKTRANG"
    elif variant == "ordamirror":
        return "ORDA MIRROR"
    elif variant == "gorogoroplus":
        return "GOROGORO+"
    elif variant == "kyotoshogi":
        return "KYOTO SHOGI"
    elif variant == "torishogi":
        return "TORI SHOGI"
    elif variant == "chushogi":
        return "CHU SHOGI"
    else:
        return variant.upper()


#  Deferred translations!


def _(message):
    return message


TRANSLATED_PAIRING_SYSTEM_NAMES = {
    0: _("Arena"),
    1: _("Round-Robin"),
    2: _("Swiss"),
}

TRANSLATED_FREQUENCY_NAMES = {
    "h": _("Hourly"),
    "d": _("Daily"),
    "w": _("Weekly"),
    "m": _("Monthly"),
    "y": _("Yearly"),
    "a": _("Marathon"),
    "s": _("Shield"),
    "S": _("SEAturday"),
}

TRANSLATED_VARIANT_NAMES = {
    "chess": _("Chess"),
    "chess960": _("Chess960"),
    "crazyhouse": _("Crazyhouse"),
    "crazyhouse960": _("Crazyhouse960"),
    "placement": _("Placement"),
    "atomic": _("Atomic"),
    "atomic960": _("Atomic960"),
    "makruk": _("Makruk"),
    "makpong": _("Makpong"),
    "cambodian": _("Ouk Chaktrang"),
    "sittuyin": _("Sittuyin"),
    "asean": _("ASEAN"),
    "shogi": _("Shogi"),
    "minishogi": _("Minishogi"),
    "kyotoshogi": _("Kyoto Shogi"),
    "dobutsu": _("Dobutsu"),
    # Gorogoro is superseded by Gorogoro Plus
    # "gorogoro",
    "gorogoroplus": _("Gorogoro+"),
    "torishogi": _("Tori Shogi"),
    "xiangqi": _("Xiangqi"),
    "manchu": _("Manchu"),
    "janggi": _("Janggi"),
    "minixiangqi": _("Minixiangqi"),
    "capablanca": _("Capablanca"),
    "capablanca960": _("Capablanca960"),
    "capahouse": _("Capahouse"),
    "capahouse960": _("Capahouse960"),
    # We support to import/store/analyze these variants
    # but don't support to add them to leaderboard page
    # "gothic",
    # "gothhouse",
    # "embassy",
    "seirawan": _("S-Chess"),
    "seirawan960": _("S-Chess960"),
    "shouse": _("S-House"),
    "grand": _("Grand"),
    "grandhouse": _("Grandhouse"),
    "shogun": _("Shogun"),
    "shako": _("Shako"),
    "hoppelpoppel": _("Hoppel-Poppel"),
    "orda": _("Orda Chess"),
    "synochess": _("Synochess"),
    "shinobi": _("Shinobi"),
    "empire": _("Empire"),
    "ordamirror": _("Orda Mirror"),
    "chak": _("Chak"),
    "chennis": _("Chennis"),
<<<<<<< HEAD
    "chushogi": _("Chu Shogi"),
=======
    "mansindam": _("mansindam"),
>>>>>>> 7cdd9b74
}

del _<|MERGE_RESOLUTION|>--- conflicted
+++ resolved
@@ -128,11 +128,8 @@
     "ordamirror",
     "chak",
     "chennis",
-<<<<<<< HEAD
     "chushogi",
-=======
     "mansindam",
->>>>>>> 7cdd9b74
 )
 
 VARIANT_ICONS = {
@@ -182,11 +179,8 @@
     "asean": "♻",
     "chak": "🐬",
     "chennis": "🎾",
-<<<<<<< HEAD
     "chushogi": "🦁",
-=======
     "mansindam": "℘",
->>>>>>> 7cdd9b74
 }
 
 VARIANT_960_TO_PGN = {
@@ -355,11 +349,8 @@
     "ordamirror": _("Orda Mirror"),
     "chak": _("Chak"),
     "chennis": _("Chennis"),
-<<<<<<< HEAD
     "chushogi": _("Chu Shogi"),
-=======
     "mansindam": _("mansindam"),
->>>>>>> 7cdd9b74
 }
 
 del _