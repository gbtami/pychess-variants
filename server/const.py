from settings import static_url

SCHEDULE_MAX_DAYS = 7
TOURNAMENT_SPOTLIGHTS_MAX = 3

# Max number of lobby chat lines (deque limit)
MAX_CHAT_LINES = 100

# Minimum number of rated games needed
HIGHSCORE_MIN_GAMES = 10

# Show the number of spectators only after this limit
MAX_NAMED_SPECTATORS = 20

# tournament status
T_CREATED, T_STARTED, T_ABORTED, T_FINISHED, T_ARCHIVED = range(5)

# tournament frequency
HOURLY, DAILY, WEEKLY, MONTHLY, YEARLY, MARATHON, SHIELD = "h", "d", "w", "m", "y", "a", "s"

# tournament pairing
ARENA, RR, SWISS = range(3)

# translations
LANGUAGES = [
    "de",
    "en",
    "es",
    "gl_ES",
    "fr",
    "hu",
    "it",
    "ja",
    "ko",
    "nl",
    "pl",
    "pt",
    "ru",
    "th",
    "tr",
    "zh_CN",
    "zh_TW",
]

# fishnet work types
MOVE, ANALYSIS = 0, 1

# game types
CASUAL, RATED, IMPORTED = 0, 1, 2

# game status
(
    CREATED,
    STARTED,
    ABORTED,
    MATE,
    RESIGN,
    STALEMATE,
    TIMEOUT,
    DRAW,
    FLAG,
    ABANDONE,
    CHEAT,
    BYEGAME,
    INVALIDMOVE,
    UNKNOWNFINISH,
    VARIANTEND,
    CLAIM,
) = range(-2, 14)

LOSERS = {
    "abandone": ABANDONE,
    "abort": ABORTED,
    "resign": RESIGN,
    "flag": FLAG,
}

GRANDS = ("xiangqi", "manchu", "grand", "grandhouse", "shako", "janggi")

CONSERVATIVE_CAPA_FEN = "arnbqkbnrc/pppppppppp/10/10/10/10/PPPPPPPPPP/ARNBQKBNRC w KQkq - 0 1"

VARIANTS = (
    "chess",
    "chess960",
    "crazyhouse",
    "crazyhouse960",
    "placement",
    "atomic",
    "atomic960",
    "duck",
    "makruk",
    "makpong",
    "cambodian",
    "sittuyin",
    "asean",
    "shogi",
    "minishogi",
    "kyotoshogi",
    "dobutsu",
    # Gorogoro is superseded by Gorogoro Plus
    # "gorogoro",
    "gorogoroplus",
    "torishogi",
    "xiangqi",
    "manchu",
    "janggi",
    "minixiangqi",
    "capablanca",
    "capablanca960",
    "capahouse",
    "capahouse960",
    # We support to import/store/analyze these variants
    # but don't support to add them to leaderboard page
    # "gothic",
    # "gothhouse",
    # "embassy",
    "seirawan",
    "seirawan960",
    "shouse",
    "grand",
    "grandhouse",
    "shogun",
    "shako",
    "hoppelpoppel",
    "orda",
    "synochess",
    "shinobi",
<<<<<<< HEAD
    "shinobiplus",
=======
    # "shinobiplus",
>>>>>>> cd436a05
    "empire",
    "ordamirror",
    "chak",
    "chennis",
    "spartan",
)

VARIANT_ICONS = {
    "makruk": "Q",
    "makpong": "O",
    "sittuyin": ":",
    "shogi": "K",
    "janggi": "=",
    "xiangqi": "|",
    "chess": "M",
    "crazyhouse": "+",
    "placement": "S",
    "capablanca": "P",
    "capahouse": "&",
    "seirawan": "L",
    "seirawan960": "}",
    "shouse": "$",
    "grand": "(",
    "grandhouse": "*",
    "gothic": "P",
    "gothhouse": "&",
    "embassy": "P",
    "embassyhouse": "&",
    "minishogi": "6",
    "dobutsu": "8",
    "gorogoro": "🐱",
    "gorogoroplus": "🐱",
    "torishogi": "🐦",
    "cambodian": "!",
    "shako": "9",
    "minixiangqi": "7",
    "chess960": "V",
    "capablanca960": ",",
    "capahouse960": "'",
    "crazyhouse960": "%",
    "kyotoshogi": ")",
    "shogun": "-",
    "orda": "R",
    "synochess": "_",
    "hoppelpoppel": "`",
    "manchu": "{",
    "atomic": "~",
    "atomic960": "\\",
    "shinobi": "🐢",
    "shinobiplus": "🐢",
    "empire": "♚",
    "ordamirror": "◩",
    "asean": "♻",
    "chak": "🐬",
    "chennis": "🎾",
    "duck": "🦆",
    "spartan": "⍺",
}

VARIANT_960_TO_PGN = {
    "chess": "Chess960",
    "capablanca": "Caparandom",
    "capahouse": "Capahouse960",
    "crazyhouse": "Crazyhouse",  # to let lichess import work
    "atomic": "Atomic",  # to let lichess import work
    "seirawan": "Seirawan960",
    # some early game is accidentally saved as 960 in mongodb
    "shogi": "Shogi",
    "sittuyin": "Sittuyin",
    "makruk": "Makruk",
    "placement": "Placement",
    "grand": "Grand",
}

CATEGORIES = {
    "chess": (
        "chess",
        "chess960",
        "crazyhouse",
        "crazyhouse960",
        "placement",
        "atomic",
        "atomic960",
        "duck",
    ),
    "fairy": (
        "capablanca",
        "capablanca960",
        "capahouse",
        "capahouse960",
        "seirawan",
        "seirawan960",
        "shouse",
        "grand",
        "grandhouse",
        "shako",
        "shogun",
        "hoppelpoppel",
    ),
    "army": (
        "orda",
        "synochess",
        "shinobi",
        "empire",
        "ordamirror",
        "chak",
        "chennis",
        "shinobiplus",
        "spartan",
    ),
    "makruk": ("makruk", "makpong", "cambodian", "sittuyin", "asean"),
    "shogi": (
        "shogi",
        "minishogi",
        "kyotoshogi",
        "dobutsu",
        "gorogoroplus",
        "torishogi",
    ),
    "xiangqi": ("xiangqi", "manchu", "janggi", "minixiangqi"),
}

VARIANT_GROUPS = {}
for categ in CATEGORIES:
    for variant in CATEGORIES[categ]:
        VARIANT_GROUPS[variant] = categ

TROPHIES = {
    "top1": (static_url("images/trophy/Big-Gold-Cup.png"), "Champion!"),
    "top10": (static_url("images/trophy/Big-Silver-Cup.png"), "Top 10!"),
    "top50": (static_url("images/trophy/Fancy-Gold-Cup.png"), "Top 50!"),
    "top100": (static_url("images/trophy/Gold-Cup.png"), "Top 100!"),
    "shield": (static_url("images/trophy/shield-gold.png"), "Shield"),
    # some example custom trophy from lichess
    "acwc19": (static_url("images/trophy/acwc19.png"), "World Champion 2019"),
    "3wc21": (static_url("images/trophy/3wc21.png"), "World Champion 2021"),
}


def variant_display_name(variant):
    if variant == "seirawan":
        return "S-CHESS"
    elif variant == "seirawan960":
        return "S-CHESS960"
    elif variant == "shouse":
        return "S-HOUSE"
    elif variant == "cambodian":
        return "OUK CHAKTRANG"
    elif variant == "ordamirror":
        return "ORDA MIRROR"
    elif variant == "gorogoroplus":
        return "GOROGORO+"
    elif variant == "kyotoshogi":
        return "KYOTO SHOGI"
    elif variant == "torishogi":
        return "TORI SHOGI"
    elif variant == "duck":
        return "DUCK CHESS"
    else:
        return variant.upper()


#  Deferred translations!


def _(message):
    return message


TRANSLATED_PAIRING_SYSTEM_NAMES = {
    0: _("Arena"),
    1: _("Round-Robin"),
    2: _("Swiss"),
}

TRANSLATED_FREQUENCY_NAMES = {
    "h": _("Hourly"),
    "d": _("Daily"),
    "w": _("Weekly"),
    "m": _("Monthly"),
    "y": _("Yearly"),
    "a": _("Marathon"),
    "s": _("Shield"),
    "S": _("SEAturday"),
}

TRANSLATED_VARIANT_NAMES = {
    "chess": _("Chess"),
    "chess960": _("Chess960"),
    "crazyhouse": _("Crazyhouse"),
    "crazyhouse960": _("Crazyhouse960"),
    "placement": _("Placement"),
    "atomic": _("Atomic"),
    "atomic960": _("Atomic960"),
    "duck": _("Duck Chess"),
    "makruk": _("Makruk"),
    "makpong": _("Makpong"),
    "cambodian": _("Ouk Chaktrang"),
    "sittuyin": _("Sittuyin"),
    "asean": _("ASEAN"),
    "shogi": _("Shogi"),
    "minishogi": _("Minishogi"),
    "kyotoshogi": _("Kyoto Shogi"),
    "dobutsu": _("Dobutsu"),
    # Gorogoro is superseded by Gorogoro Plus
    # "gorogoro",
    "gorogoroplus": _("Gorogoro+"),
    "torishogi": _("Tori Shogi"),
    "xiangqi": _("Xiangqi"),
    "manchu": _("Manchu"),
    "janggi": _("Janggi"),
    "minixiangqi": _("Minixiangqi"),
    "capablanca": _("Capablanca"),
    "capablanca960": _("Capablanca960"),
    "capahouse": _("Capahouse"),
    "capahouse960": _("Capahouse960"),
    # We support to import/store/analyze these variants
    # but don't support to add them to leaderboard page
    # "gothic",
    # "gothhouse",
    # "embassy",
    "seirawan": _("S-Chess"),
    "seirawan960": _("S-Chess960"),
    "shouse": _("S-House"),
    "grand": _("Grand"),
    "grandhouse": _("Grandhouse"),
    "shogun": _("Shogun"),
    "shako": _("Shako"),
    "hoppelpoppel": _("Hoppel-Poppel"),
    "orda": _("Orda Chess"),
    "synochess": _("Synochess"),
    "shinobi": _("Shinobi"),
    "shinobiplus": _("Shinobi+"),
    "empire": _("Empire"),
    "ordamirror": _("Orda Mirror"),
    "chak": _("Chak"),
    "chennis": _("Chennis"),
    "spartan": _("Spartan"),
}

del _<|MERGE_RESOLUTION|>--- conflicted
+++ resolved
@@ -125,11 +125,7 @@
     "orda",
     "synochess",
     "shinobi",
-<<<<<<< HEAD
-    "shinobiplus",
-=======
     # "shinobiplus",
->>>>>>> cd436a05
     "empire",
     "ordamirror",
     "chak",
