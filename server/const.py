--- conflicted
+++ resolved
@@ -121,11 +121,8 @@
     "3check960",
     "placement",
     "duck",
-<<<<<<< HEAD
+    "alice",
     "fogofwar",
-=======
-    "alice",
->>>>>>> 02f4167e
     "makruk",
     "makpong",
     "cambodian",
@@ -242,11 +239,8 @@
     "3check960": "☷",
     "bughouse": "¢",
     "bughouse960": "⌀",
-<<<<<<< HEAD
+    "alice": "🪞",
     "fogofwar": "🌫",
-=======
-    "alice": "🪞",
->>>>>>> 02f4167e
 }
 
 VARIANT_960_TO_PGN = {
@@ -283,11 +277,8 @@
         "3check",
         "3check960",
         "duck",
-<<<<<<< HEAD
+        "alice",
         "fogofwar",
-=======
-        "alice",
->>>>>>> 02f4167e
     ),
     "fairy": (
         "capablanca",
@@ -374,13 +365,10 @@
         return "THREE-CHECK"
     elif variant == "dragon":
         return "DRAGON CHESS"
-<<<<<<< HEAD
+    elif variant == "alice":
+        return "ALICE CHESS"
     elif variant == "fogofwar":
         return "FOG OF WAR"
-=======
-    elif variant == "alice":
-        return "ALICE CHESS"
->>>>>>> 02f4167e
     else:
         return variant.upper()
 
@@ -420,6 +408,7 @@
     "atomic960": _("Atomic960"),
     "duck": _("Duck Chess"),
     "alice": _("Alice Chess"),
+    "fogofwar": _("Fog of War"),
     "makruk": _("Makruk"),
     "makpong": _("Makpong"),
     "cambodian": _("Ouk Chaktrang"),
@@ -473,7 +462,6 @@
     "3check": _("Three check"),
     "3check960": _("Three check 960"),
     "mansindam": _("Mansindam"),
-    "fogofwar": _("Fog of War"),
 }
 
 del _