--- conflicted
+++ resolved
@@ -385,14 +385,11 @@
     "chak": _("Chak"),
     "chennis": _("Chennis"),
     "spartan": _("Spartan"),
-<<<<<<< HEAD
-    "mansindam": _("mansindam"),
-=======
     "kingofthehill": _("King of the Hill"),
     "kingofthehill960": _("King of the Hill 960"),
     "3check": _("Three check"),
     "3check960": _("Three check 960"),
->>>>>>> 54436c07
+    "mansindam": _("mansindam"),
 }
 
 del _