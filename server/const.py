from settings import static_url

# Max number of lobby chat lines (deque limit)
MAX_CHAT_LINES = 100

# Minimum number of rated games needed
HIGHSCORE_MIN_GAMES = 5

# Show the number of spectators only after this limit
MAX_NAMED_SPECTATORS = 20

# tournament status
T_CREATED, T_STARTED, T_ABORTED, T_FINISHED, T_ARCHIVED = range(5)

# tournament frequency
DAILY, WEEKLY, MONTHLY, YEARLY, MARATHON, SHIELD = "d", "w", "m", "y", "a", "s"

# tournament pairing
ARENA, RR, SWISS = range(3)

# translations
LANGUAGES = ["de", "en", "es", "gl_ES", "fr", "hu", "it", "ja", "ko", "nl", "pl", "pt", "ru", "th", "tr", "zh"]

# fishnet work types
MOVE, ANALYSIS = 0, 1

# game types
CASUAL, RATED, IMPORTED = 0, 1, 2

# game status
CREATED, STARTED, ABORTED, MATE, RESIGN, STALEMATE, TIMEOUT, DRAW, FLAG, \
    ABANDONE, CHEAT, BYEGAME, INVALIDMOVE, UNKNOWNFINISH, VARIANTEND, CLAIM = range(-2, 14)

LOSERS = {
    "abandone": ABANDONE,
    "abort": ABORTED,
    "resign": RESIGN,
    "flag": FLAG,
}

GRANDS = ("xiangqi", "manchu", "grand", "grandhouse", "shako", "janggi")

CONSERVATIVE_CAPA_FEN = "arnbqkbnrc/pppppppppp/10/10/10/10/PPPPPPPPPP/ARNBQKBNRC w KQkq - 0 1"

VARIANTS = (
    "chess",
    "chess960",
    "crazyhouse",
    "crazyhouse960",
    "placement",
    "atomic",
    "atomic960",
    "makruk",
    "makpong",
    "cambodian",
    "sittuyin",
    "asean",
    "shogi",
    "minishogi",
    "kyotoshogi",
    "dobutsu",
    "gorogoro",
    "torishogi",
    "xiangqi",
    "manchu",
    "janggi",
    "minixiangqi",
    "capablanca",
    "capablanca960",
    "capahouse",
    "capahouse960",
    # We support to import/store/analyze these variants
    # but don't support to add them to leaderboard page
    # "gothic",
    # "gothhouse",
    # "embassy",
    "seirawan",
    "seirawan960",
    "shouse",
    "grand",
    "grandhouse",
    "shogun",
    "shako",
    "hoppelpoppel",
    "orda",
    "synochess",
    "shinobi",
    "empire",
    "ordamirror",
    "pandemonium",
)

VARIANT_ICONS = {
    "makruk": "Q",
    "makpong": "O",
    "sittuyin": ":",
    "shogi": "K",
    "janggi": "=",
    "xiangqi": "|",
    "chess": "M",
    "crazyhouse": "+",
    "placement": "S",
    "capablanca": "P",
    "capahouse": "&",
    "seirawan": "L",
    "seirawan960": "}",
    "shouse": "$",
    "grand": "(",
    "grandhouse": "*",
    "gothic": "P",
    "gothhouse": "&",
    "embassy": "P",
    "minishogi": "6",
    "dobutsu": "8",
    "gorogoro": "🐱",
    "torishogi": "🐦",
    "cambodian": "!",
    "shako": "9",
    "minixiangqi": "7",
    "chess960": "V",
    "capablanca960": ",",
    "capahouse960": "'",
    "crazyhouse960": "%",
    "kyotoshogi": ")",
    "shogun": "-",
    "orda": "R",
    "synochess": "_",
    "hoppelpoppel": "`",
    "manchu": "{",
    "atomic": "~",
    "atomic960": "\\",
    "shinobi": "🐢",
    "empire": "♚",
    "ordamirror": "◩",
<<<<<<< HEAD
    "pandemonium": "F",
=======
    "asean": "♻",
>>>>>>> 194478b1
}

VARIANT_960_TO_PGN = {
    "chess": "Chess960",
    "capablanca": "Caparandom",
    "capahouse": "Capahouse960",
    "crazyhouse": "Crazyhouse",  # to let lichess import work
    "atomic": "Atomic",          # to let lichess import work
    "seirawan": "Seirawan960",
    # some early game is accidentally saved as 960 in mongodb
    "shogi": "Shogi",
    "sittuyin": "Sittuyin",
    "makruk": "Makruk",
    "placement": "Placement",
    "grand": "Grand",
}

CATEGORIES = {
    "chess": ("chess", "chess960", "crazyhouse", "crazyhouse960", "placement", "atomic", "atomic960"),
    "fairy": ("capablanca", "capablanca960", "capahouse", "capahouse960", "seirawan", "seirawan960", "shouse", "grand", "grandhouse", "shako", "shogun", "hoppelpoppel"),
    "army": ("orda", "synochess", "shinobi", "empire", "ordamirror"),
    "makruk": ("makruk", "makpong", "cambodian", "sittuyin", "asean"),
    "shogi": ("shogi", "minishogi", "kyotoshogi", "dobutsu", "gorogoro", "torishogi"),
    "xiangqi": ("xiangqi", "manchu", "janggi", "minixiangqi"),
}

VARIANT_GROUPS = {}
for categ in CATEGORIES:
    for variant in CATEGORIES[categ]:
        VARIANT_GROUPS[variant] = categ

TROPHIES = {
    "top1": (static_url("images/trophy/Big-Gold-Cup.png"), "Champion!"),
    "top10": (static_url("images/trophy/Big-Silver-Cup.png"), "Top 10!"),
    "top50": (static_url("images/trophy/Fancy-Gold-Cup.png"), "Top 50!"),
    "top100": (static_url("images/trophy/Gold-Cup.png"), "Top 100!"),
    "shield": (static_url("images/trophy/shield-gold.png"), "Shield"),
}


def variant_display_name(variant):
    if variant == "seirawan":
        return "S-CHESS"
    elif variant == "seirawan960":
        return "S-CHESS960"
    elif variant == "shouse":
        return "S-HOUSE"
    elif variant == "cambodian":
        return "OUK CHATRANG"
    elif variant == "ordamirror":
        return "ORDA MIRROR"
    elif variant == "kyotoshogi":
        return "KYOTO SHOGI"
    elif variant == "torishogi":
        return "TORI SHOGI"
    else:
        return variant.upper()


def pairing_system_name(system):
    if system == 0:
        return "Arena"
    elif system == 1:
        return "Round-Robin"
    elif system == 2:
        return "Swiss"
    else:
        return ""<|MERGE_RESOLUTION|>--- conflicted
+++ resolved
@@ -132,11 +132,8 @@
     "shinobi": "🐢",
     "empire": "♚",
     "ordamirror": "◩",
-<<<<<<< HEAD
     "pandemonium": "F",
-=======
     "asean": "♻",
->>>>>>> 194478b1
 }
 
 VARIANT_960_TO_PGN = {
