--- conflicted
+++ resolved
@@ -179,11 +179,8 @@
     "asean": "♻",
     "chak": "🐬",
     "chennis": "🎾",
-<<<<<<< HEAD
     "mansindam": "℘",
-=======
     "duck": "🦆",
->>>>>>> aed2ff73
 }
 
 VARIANT_960_TO_PGN = {
@@ -225,6 +222,7 @@
         "shako",
         "shogun",
         "hoppelpoppel",
+        "mansindam",
     ),
     "army": ("orda", "synochess", "shinobi", "empire", "ordamirror", "chak", "chennis"),
     "makruk": ("makruk", "makpong", "cambodian", "sittuyin", "asean"),
