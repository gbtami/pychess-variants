from settings import static_url

SCHEDULE_MAX_DAYS = 7
TOURNAMENT_SPOTLIGHTS_MAX = 3

# Max number of lobby chat lines (deque limit)
MAX_CHAT_LINES = 100

# Minimum number of rated games needed
HIGHSCORE_MIN_GAMES = 10

# Show the number of spectators only after this limit
MAX_NAMED_SPECTATORS = 20

# tournament status
T_CREATED, T_STARTED, T_ABORTED, T_FINISHED, T_ARCHIVED = range(5)

# tournament frequency
HOURLY, DAILY, WEEKLY, MONTHLY, YEARLY, MARATHON, SHIELD = "h", "d", "w", "m", "y", "a", "s"

# tournament pairing
ARENA, RR, SWISS = range(3)

# translations
LANGUAGES = [
    "de",
    "en",
    "es",
    "gl_ES",
    "fr",
    "hu",
    "it",
    "ja",
    "ko",
    "nl",
    "pl",
    "pt",
    "ru",
    "th",
    "tr",
    "zh_CN",
    "zh_TW",
]

# fishnet work types
MOVE, ANALYSIS = 0, 1

# game types
CASUAL, RATED, IMPORTED = 0, 1, 2

# game status
(
    CREATED,
    STARTED,
    ABORTED,
    MATE,
    RESIGN,
    STALEMATE,
    TIMEOUT,
    DRAW,
    FLAG,
    ABANDONE,
    CHEAT,
    BYEGAME,
    INVALIDMOVE,
    UNKNOWNFINISH,
    VARIANTEND,
    CLAIM,
) = range(-2, 14)

LOSERS = {
    "abandone": ABANDONE,
    "abort": ABORTED,
    "resign": RESIGN,
    "flag": FLAG,
}

GRANDS = ("xiangqi", "manchu", "grand", "grandhouse", "shako", "janggi")

CONSERVATIVE_CAPA_FEN = "arnbqkbnrc/pppppppppp/10/10/10/10/PPPPPPPPPP/ARNBQKBNRC w KQkq - 0 1"

VARIANTS = (
    "chess",
    "chess960",
    "crazyhouse",
    "crazyhouse960",
    "placement",
    "atomic",
    "atomic960",
    "duck",
    "makruk",
    "makpong",
    "cambodian",
    "sittuyin",
    "asean",
    "shogi",
    "minishogi",
    "kyotoshogi",
    "dobutsu",
    # Gorogoro is superseded by Gorogoro Plus
    # "gorogoro",
    "gorogoroplus",
    "torishogi",
    "xiangqi",
    "manchu",
    "janggi",
    "minixiangqi",
    "capablanca",
    "capablanca960",
    "capahouse",
    "capahouse960",
    # We support to import/store/analyze these variants
    # but don't support to add them to leaderboard page
    # "gothic",
    # "gothhouse",
    # "embassy",
    "seirawan",
    "seirawan960",
    "shouse",
    "grand",
    "grandhouse",
    "shogun",
    "shako",
    "hoppelpoppel",
    "orda",
    "synochess",
    "shinobi",
    "shinobiplus",
    "empire",
    "ordamirror",
    "chak",
    "chennis",
    "spartan",
)

VARIANT_ICONS = {
    "makruk": "Q",
    "makpong": "O",
    "sittuyin": ":",
    "shogi": "K",
    "janggi": "=",
    "xiangqi": "|",
    "chess": "M",
    "crazyhouse": "+",
    "placement": "S",
    "capablanca": "P",
    "capahouse": "&",
    "seirawan": "L",
    "seirawan960": "}",
    "shouse": "$",
    "grand": "(",
    "grandhouse": "*",
    "gothic": "P",
    "gothhouse": "&",
    "embassy": "P",
    "embassyhouse": "&",
    "minishogi": "6",
    "dobutsu": "8",
    "gorogoro": "🐱",
    "gorogoroplus": "🐱",
    "torishogi": "🐦",
    "cambodian": "!",
    "shako": "9",
    "minixiangqi": "7",
    "chess960": "V",
    "capablanca960": ",",
    "capahouse960": "'",
    "crazyhouse960": "%",
    "kyotoshogi": ")",
    "shogun": "-",
    "orda": "R",
    "synochess": "_",
    "hoppelpoppel": "`",
    "manchu": "{",
    "atomic": "~",
    "atomic960": "\\",
    "shinobi": "🐢",
    "shinobiplus": "🐢",
    "empire": "♚",
    "ordamirror": "◩",
    "asean": "♻",
    "chak": "🐬",
    "chennis": "🎾",
    "duck": "🦆",
    "spartan": "⍺",
}

VARIANT_960_TO_PGN = {
    "chess": "Chess960",
    "capablanca": "Caparandom",
    "capahouse": "Capahouse960",
    "crazyhouse": "Crazyhouse",  # to let lichess import work
    "atomic": "Atomic",  # to let lichess import work
    "seirawan": "Seirawan960",
    # some early game is accidentally saved as 960 in mongodb
    "shogi": "Shogi",
    "sittuyin": "Sittuyin",
    "makruk": "Makruk",
    "placement": "Placement",
    "grand": "Grand",
}

CATEGORIES = {
    "chess": (
        "chess",
        "chess960",
        "crazyhouse",
        "crazyhouse960",
        "placement",
        "atomic",
        "atomic960",
        "duck",
    ),
    "fairy": (
        "capablanca",
        "capablanca960",
        "capahouse",
        "capahouse960",
        "seirawan",
        "seirawan960",
        "shouse",
        "grand",
        "grandhouse",
        "shako",
        "shogun",
        "hoppelpoppel",
    ),
<<<<<<< HEAD
    "army": (
        "orda",
        "synochess",
        "shinobi",
        "empire",
        "ordamirror",
        "chak",
        "chennis",
        "shinobiplus",
    ),
=======
    "army": ("orda", "synochess", "shinobi", "empire", "ordamirror", "chak", "chennis", "spartan"),
>>>>>>> 07c85887
    "makruk": ("makruk", "makpong", "cambodian", "sittuyin", "asean"),
    "shogi": (
        "shogi",
        "minishogi",
        "kyotoshogi",
        "dobutsu",
        "gorogoroplus",
        "torishogi",
    ),
    "xiangqi": ("xiangqi", "manchu", "janggi", "minixiangqi"),
}

VARIANT_GROUPS = {}
for categ in CATEGORIES:
    for variant in CATEGORIES[categ]:
        VARIANT_GROUPS[variant] = categ

TROPHIES = {
    "top1": (static_url("images/trophy/Big-Gold-Cup.png"), "Champion!"),
    "top10": (static_url("images/trophy/Big-Silver-Cup.png"), "Top 10!"),
    "top50": (static_url("images/trophy/Fancy-Gold-Cup.png"), "Top 50!"),
    "top100": (static_url("images/trophy/Gold-Cup.png"), "Top 100!"),
    "shield": (static_url("images/trophy/shield-gold.png"), "Shield"),
    # some example custom trophy from lichess
    "acwc19": (static_url("images/trophy/acwc19.png"), "World Champion 2019"),
    "3wc21": (static_url("images/trophy/3wc21.png"), "World Champion 2021"),
}


def variant_display_name(variant):
    if variant == "seirawan":
        return "S-CHESS"
    elif variant == "seirawan960":
        return "S-CHESS960"
    elif variant == "shouse":
        return "S-HOUSE"
    elif variant == "cambodian":
        return "OUK CHAKTRANG"
    elif variant == "ordamirror":
        return "ORDA MIRROR"
    elif variant == "gorogoroplus":
        return "GOROGORO+"
    elif variant == "kyotoshogi":
        return "KYOTO SHOGI"
    elif variant == "torishogi":
        return "TORI SHOGI"
    elif variant == "duck":
        return "DUCK CHESS"
    else:
        return variant.upper()


#  Deferred translations!


def _(message):
    return message


TRANSLATED_PAIRING_SYSTEM_NAMES = {
    0: _("Arena"),
    1: _("Round-Robin"),
    2: _("Swiss"),
}

TRANSLATED_FREQUENCY_NAMES = {
    "h": _("Hourly"),
    "d": _("Daily"),
    "w": _("Weekly"),
    "m": _("Monthly"),
    "y": _("Yearly"),
    "a": _("Marathon"),
    "s": _("Shield"),
    "S": _("SEAturday"),
}

TRANSLATED_VARIANT_NAMES = {
    "chess": _("Chess"),
    "chess960": _("Chess960"),
    "crazyhouse": _("Crazyhouse"),
    "crazyhouse960": _("Crazyhouse960"),
    "placement": _("Placement"),
    "atomic": _("Atomic"),
    "atomic960": _("Atomic960"),
    "duck": _("Duck Chess"),
    "makruk": _("Makruk"),
    "makpong": _("Makpong"),
    "cambodian": _("Ouk Chaktrang"),
    "sittuyin": _("Sittuyin"),
    "asean": _("ASEAN"),
    "shogi": _("Shogi"),
    "minishogi": _("Minishogi"),
    "kyotoshogi": _("Kyoto Shogi"),
    "dobutsu": _("Dobutsu"),
    # Gorogoro is superseded by Gorogoro Plus
    # "gorogoro",
    "gorogoroplus": _("Gorogoro+"),
    "torishogi": _("Tori Shogi"),
    "xiangqi": _("Xiangqi"),
    "manchu": _("Manchu"),
    "janggi": _("Janggi"),
    "minixiangqi": _("Minixiangqi"),
    "capablanca": _("Capablanca"),
    "capablanca960": _("Capablanca960"),
    "capahouse": _("Capahouse"),
    "capahouse960": _("Capahouse960"),
    # We support to import/store/analyze these variants
    # but don't support to add them to leaderboard page
    # "gothic",
    # "gothhouse",
    # "embassy",
    "seirawan": _("S-Chess"),
    "seirawan960": _("S-Chess960"),
    "shouse": _("S-House"),
    "grand": _("Grand"),
    "grandhouse": _("Grandhouse"),
    "shogun": _("Shogun"),
    "shako": _("Shako"),
    "hoppelpoppel": _("Hoppel-Poppel"),
    "orda": _("Orda Chess"),
    "synochess": _("Synochess"),
    "shinobi": _("Shinobi"),
    "shinobiplus": _("Shinobi+"),
    "empire": _("Empire"),
    "ordamirror": _("Orda Mirror"),
    "chak": _("Chak"),
    "chennis": _("Chennis"),
    "spartan": _("Spartan"),
}

del _<|MERGE_RESOLUTION|>--- conflicted
+++ resolved
@@ -225,7 +225,6 @@
         "shogun",
         "hoppelpoppel",
     ),
-<<<<<<< HEAD
     "army": (
         "orda",
         "synochess",
@@ -235,10 +234,8 @@
         "chak",
         "chennis",
         "shinobiplus",
+        "spartan",
     ),
-=======
-    "army": ("orda", "synochess", "shinobi", "empire", "ordamirror", "chak", "chennis", "spartan"),
->>>>>>> 07c85887
     "makruk": ("makruk", "makpong", "cambodian", "sittuyin", "asean"),
     "shogi": (
         "shogi",
