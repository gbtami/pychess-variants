# -*- coding: utf-8 -*-
import logging
import re
import random

log = logging.getLogger(__name__)

try:
    import pyffish as sf
except ImportError as e:
    log.error(e, stack_info=True, exc_info=True)
    print("No pyffish module installed!")

from ataxx import ATAXX_FENS
from const import CATEGORIES

WHITE, BLACK = False, True
FILES = ["a", "b", "c", "d", "e", "f", "g", "h", "i", "j"]

STANDARD_FEN = "rnbqkbnr/pppppppp/8/8/8/8/PPPPPPPP/RNBQKBNR w KQkq - 0 1"

log = logging.getLogger(__name__)


def file_of(piece: str, rank: str) -> int:
    """
    Returns the 0-based file of the specified piece in the rank.
    Returns -1 if the piece is not in the rank.
    """
    pos = rank.find(piece)
    if pos >= 0:
        return sum(int(p) if p.isdigit() else 1 for p in rank[:pos])
    else:
        return -1


def modded_variant(variant: str, chess960: bool, initial_fen: str) -> str:
    """Some variants need to be treated differently by pyffish."""
    if not chess960 and variant in ("capablanca", "capahouse") and initial_fen:
        """
        E-file king in a Capablanca/Capahouse variant.
        The game will be treated as an Embassy game for the purpose of castling.
        The king starts on the e-file if it is on the e-file in the starting rank and can castle.
        """
        parts = initial_fen.split()
        ranks = parts[0].split("/")
        if (
            parts[2] != "-"
            and (("K" not in parts[2] and "Q" not in parts[2]) or file_of("K", ranks[7]) == 4)
            and (("k" not in parts[2] and "q" not in parts[2]) or file_of("k", ranks[0]) == 4)
        ):
            return "embassyhouse" if "house" in variant else "embassy"
    return variant


class FairyBoard:
    def __init__(
        self, variant: str, initial_fen="", chess960=False, count_started=0, disabled_fen=""
    ):
        self.variant = modded_variant(variant, chess960, initial_fen)
        self.chess960 = chess960
        self.sfen = False
        self.show_promoted = variant in ("makruk", "makpong", "cambodian", "bughouse")
        self.nnue = initial_fen == ""
        self.initial_fen = (
<<<<<<< HEAD
            initial_fen if initial_fen else FairyBoard.start_fen(variant, chess960, disabled_fen)
=======
            initial_fen
            if initial_fen
            else self.start_fen(variant, chess960 or variant == "ataxx", disabled_fen)
>>>>>>> a22e6fd3
        )
        self.move_stack: list[str] = []
        self.ply = 0
        self.color = WHITE if self.initial_fen.split()[1] == "w" else BLACK
        self.fen = self.initial_fen
        self.manual_count = count_started != 0
        self.count_started = count_started

        if self.variant == "janggi":
            self.notation = sf.NOTATION_JANGGI
        elif self.variant in CATEGORIES["shogi"]:
            self.notation = sf.NOTATION_SHOGI_HODGES_NUMBER
        elif self.variant in (
            "xiangqi",
            "minixiangqi",
        ):  # XIANGQI_WXF can't handle Manchu banner!
            self.notation = sf.NOTATION_XIANGQI_WXF
        else:
            self.notation = sf.NOTATION_SAN

    @staticmethod
    def start_fen(variant, chess960=False, disabled_fen=""):
        if chess960:
            new_fen = FairyBoard.shuffle_start(variant)
            while new_fen == disabled_fen:
                new_fen = FairyBoard.shuffle_start(variant)
            return new_fen
        return sf.start_fen(variant)

    @property
    def initial_sfen(self):
        return sf.get_fen(self.variant, self.initial_fen, [], False, True)

    def push(self, move):
        try:
            log.debug("move= %s, fen= %s", move, self.fen)
            self.move_stack.append(move)
            self.ply += 1
            self.color = not self.color
            self.fen = sf.get_fen(
                self.variant,
                self.fen,
                [move],
                self.chess960,
                self.sfen,
                self.show_promoted,
                self.count_started,
            )
        except Exception:
            self.pop()
            log.error(
                "ERROR: sf.get_fen() failed on %s %s %s %s %s %s %s",
                self.variant,
                self.fen,
                move,
                self.chess960,
                self.sfen,
                self.show_promoted,
                self.count_started, stack_info=True, exc_info=True
            )
            raise

    def pop(self):
        self.move_stack.pop()
        self.ply -= 1
        self.color = not self.color
        self.fen = sf.get_fen(
            self.variant,
            self.initial_fen,
            self.move_stack,
            self.chess960,
            self.sfen,
            self.show_promoted,
            self.count_started,
        )

    def get_san(self, move):
        return sf.get_san(self.variant, self.fen, move, self.chess960, self.notation)

    def legal_moves(self):
        # move legality can depend on history, e.g., passing and bikjang
        return sf.legal_moves(self.variant, self.initial_fen, self.move_stack, self.chess960)

    def legal_moves_no_history(self):
        # move legality can depend on history, e.g., passing and bikjang
        return sf.legal_moves(self.variant, self.fen, [], self.chess960)

    def is_checked(self):
        return sf.gives_check(self.variant, self.fen, [], self.chess960)

    def insufficient_material(self):
        return sf.has_insufficient_material(self.variant, self.fen, [], self.chess960)

    def is_immediate_game_end(self):
        immediate_end, result = sf.is_immediate_game_end(
            self.variant, self.initial_fen, self.move_stack, self.chess960
        )
        return immediate_end, result

    def is_optional_game_end(self):
        return sf.is_optional_game_end(
            self.variant,
            self.initial_fen,
            self.move_stack,
            self.chess960,
            self.count_started,
        )

    def is_claimable_draw(self):
        optional_end, result = self.is_optional_game_end()
        return optional_end and result == 0

    def game_result(self):
        return sf.game_result(self.variant, self.initial_fen, self.move_stack, self.chess960)

    def game_result_no_history(self):
        return sf.game_result(self.variant, self.fen, [], self.chess960)

    def print_pos(self):
        print()
        uni_pieces = {
            "R": "♜",
            "N": "♞",
            "B": "♝",
            "Q": "♛",
            "K": "♚",
            "P": "♟",
            "r": "♖",
            "n": "♘",
            "b": "♗",
            "q": "♕",
            "k": "♔",
            "p": "♙",
            ".": "·",
            "/": "\n",
        }
        fen = self.fen
        if "[" in fen:
            board, rest = fen.split("[")
        else:
            board = fen.split()[0]
        board = board.replace("+", "")
        board = re.sub(r"\d", (lambda m: "." * int(m.group(0))), board)
        print("", " ".join(uni_pieces.get(p, p) for p in board))

    def janggi_setup(self, color):
        if color == "b":
            left = random.choice(("nb", "bn"))
            right = random.choice(("nb", "bn"))
            fen = "r%sa1a%sr/4k4/1c5c1/p1p1p1p1p/9/9/P1P1P1P1P/1C5C1/4K4/RNBA1ABNR w - - 0 1" % (
                left,
                right,
            )
        else:
            left = random.choice(("NB", "BN"))
            right = random.choice(("NB", "BN"))
            parts = self.initial_fen.split("/")
            parts[-1] = "R%sA1A%sR w - - 0 1" % (left, right)
            fen = "/".join(parts)
        print("-------new FEN", fen)
        self.initial_fen = fen
        self.fen = self.initial_fen

    @staticmethod
    def shuffle_start(variant):
        """Create random initial position.
        The king is placed somewhere between the two rooks.
        The bishops are placed on opposite-colored squares.
        Same for queen and archbishop in caparandom."""

        if self.variant == "ataxx":
            return random.choice(ATAXX_FENS)

        castl = ""
        capa = variant in ("capablanca", "capahouse")
        seirawan = variant in ("seirawan", "shouse")

        # https://www.chessvariants.com/contests/10/crc.html
        # we don't skip spositions that have unprotected pawns
        if capa:
            board = [""] * 10
            positions = [0, 1, 2, 3, 4, 5, 6, 7, 8, 9]
            bright = [1, 3, 5, 7, 9]
            dark = [0, 2, 4, 6, 8]

            # 1. select queen or the archbishop to be placed first
            piece = random.choice("qa")

            # 2. place the selected 1st piece upon a bright square
            piece_pos = random.choice(bright)
            board[piece_pos] = piece
            positions.remove(piece_pos)
            bright.remove(piece_pos)

            # 3. place the selected 2nd piece upon a dark square
            piece_pos = random.choice(dark)
            board[piece_pos] = "q" if piece == "a" else "a"
            positions.remove(piece_pos)
            dark.remove(piece_pos)
        else:
            board = [""] * 8
            positions = [0, 1, 2, 3, 4, 5, 6, 7]
            bright = [1, 3, 5, 7]
            dark = [0, 2, 4, 6]

        # 4. one bishop has to be placed upon a bright square
        piece_pos = random.choice(bright)
        board[piece_pos] = "b"
        positions.remove(piece_pos)
        if seirawan:
            castl += FILES[piece_pos]

        # 5. one bishop has to be placed upon a dark square
        piece_pos = random.choice(dark)
        board[piece_pos] = "b"
        positions.remove(piece_pos)
        if seirawan:
            castl += FILES[piece_pos]

        if capa:
            # 6. one chancellor has to be placed upon a free square
            piece_pos = random.choice(positions)
            board[piece_pos] = "c"
            positions.remove(piece_pos)
        else:
            piece_pos = random.choice(positions)
            board[piece_pos] = "q"
            positions.remove(piece_pos)
            if seirawan:
                castl += FILES[piece_pos]

        # 7. one knight has to be placed upon a free square
        piece_pos = random.choice(positions)
        board[piece_pos] = "n"
        positions.remove(piece_pos)
        if seirawan:
            castl += FILES[piece_pos]

        # 8. one knight has to be placed upon a free square
        piece_pos = random.choice(positions)
        board[piece_pos] = "n"
        positions.remove(piece_pos)
        if seirawan:
            castl += FILES[piece_pos]

        # 9. set the king upon the center of three free squares left
        piece_pos = positions[1]
        board[piece_pos] = "k"

        # 10. set the rooks upon the both last free squares left
        piece_pos = positions[0]
        board[piece_pos] = "r"
        castl += "q" if seirawan else FILES[piece_pos]

        piece_pos = positions[2]
        board[piece_pos] = "r"
        castl += "k" if seirawan else FILES[piece_pos]

        fen = "".join(board)
        if capa:
            body = "/pppppppppp/10/10/10/10/PPPPPPPPPP/"
        else:
            body = "/pppppppp/8/8/8/8/PPPPPPPP/"

        if variant in ("crazyhouse", "capahouse", "bughouse"):
            holdings = "[]"
        elif seirawan:
            holdings = "[HEhe]"
        else:
            holdings = ""

        checks = "3+3 " if self.variant == "3check" else ""

        fen = (
            fen
            + body
            + fen.upper()
            + holdings
            + " w "
            + castl.upper()
            + castl
            + " - "
            + checks
            + "0 1"
        )
        return fen


if __name__ == "__main__":
    sf.set_option("VariantPath", "variants.ini")

    board = FairyBoard("shogi")
    print(board.fen)
    board.print_pos()
    print(board.legal_moves())

    board = FairyBoard("placement")
    print(board.fen)
    board.print_pos()
    print(board.legal_moves())

    board = FairyBoard("makruk")
    print(board.fen)
    board.print_pos()
    print(board.legal_moves())

    board = FairyBoard("sittuyin")
    print(board.fen)
    board.print_pos()
    print(board.legal_moves())

    board = FairyBoard("capablanca")
    print(board.fen)
    for move in (
        "e2e4",
        "d7d5",
        "e4d5",
        "c8i2",
        "d5d6",
        "i2j1",
        "d6d7",
        "j1e6",
        "d7e8c",
    ):
        print("push move", move)
        board.push(move)
        board.print_pos()
        print(board.fen)
    print(board.legal_moves())

    FEN = "r8r/1nbqkcabn1/ppppppp1pp/10/9P/10/10/PPPPPPPPp1/1NBQKC2N1/R5RAB1[p] b - - 0 5"
    board = FairyBoard("grandhouse", initial_fen=FEN)
    print(board.fen)
    board.print_pos()
    print(board.legal_moves())

    board = FairyBoard("minishogi")
    print(board.fen)
    board.print_pos()
    print(board.legal_moves())

    board = FairyBoard("kyotoshogi")
    print(board.fen)
    board.print_pos()
    print(board.legal_moves())

    print("--- SHOGUN ---")
    print(FairyBoard.start_fen("shogun"))
    board = FairyBoard("shogun")
    for move in ("c2c4", "b8c6", "b2b4", "b7b5", "c4b5", "c6b8"):
        print("push move", move, board.get_san(move))
        if board.move_stack:
            print(
                "is_checked(), insuff material, draw?",
                board.is_checked(),
                board.insufficient_material(),
                board.is_claimable_draw(),
            )
        board.push(move)
        board.print_pos()
        print(board.fen)
        print(board.legal_moves())

    FEN = "rnb+fkbnr/pppppppp/8/8/8/8/PPPPPPPP/RNB+FKBNR w KQkq - 0 1"
    board = FairyBoard("shogun", initial_fen=FEN)
    for move in (
        "c2c4",
        "h7h6",
        "c4c5",
        "h6h5",
        "c5c6+",
        "h8h6",
        "c6b7",
        "g7g6",
        "b7a8",
        "c8a6",
        "a8b7",
        "b8c6",
        "d1b3",
        "a6e2+",
        "b3b6",
        "e7e6",
        "b6c7",
        "P@h4",
        "c7c8",
        "e2c4",
        "f1c4",
        "h6h8",
        "c4e6+",
        "g8h6",
        "b2b4",
        "h8g8",
        "b4b5",
        "g6g5",
        "b5c6",
        "f8e7",
        "c6c7",
        "d7e6",
        "c8b8",
        "B@b6",
    ):
        print("push move", move, board.get_san(move))
        if board.move_stack:
            print(
                "is_checked(), insuff material, draw?",
                board.is_checked(),
                board.insufficient_material(),
                board.is_claimable_draw(),
            )
        board.push(move)
        board.print_pos()
        print(board.fen)
        print(board.legal_moves())

    board = FairyBoard("shouse")
    for move in (
        "e2e4",
        "E@d4",
        "g1f3",
        "e7e6",
        "b1c3",
        "H@b6",
        "d2d3",
        "f8b4",
        "c1e3",
        "d4b5",
        "e3b6",
        "a7b6",
        "d1d2e",
        "B@c6",
        "f1e2",
        "b5h5",
    ):
        print("push move", move, board.get_san(move))
        if board.move_stack:
            print(
                "is_checked(), insuff material, draw?",
                board.is_checked(),
                board.insufficient_material(),
                board.is_claimable_draw(),
            )
        board.push(move)
        board.print_pos()
        print(board.fen)
        print(board.legal_moves())

    board = FairyBoard("empire")
    print(board.fen)
    board.print_pos()
    print(board.legal_moves())
    print([board.get_san(move) for move in board.legal_moves()])

    board = FairyBoard("ordamirror")
    print(board.fen)
    board.print_pos()
    print(board.legal_moves())
    print([board.get_san(move) for move in board.legal_moves()])

    print(sf.version())
    print(sf.info())
    print(sf.variants())<|MERGE_RESOLUTION|>--- conflicted
+++ resolved
@@ -63,13 +63,9 @@
         self.show_promoted = variant in ("makruk", "makpong", "cambodian", "bughouse")
         self.nnue = initial_fen == ""
         self.initial_fen = (
-<<<<<<< HEAD
-            initial_fen if initial_fen else FairyBoard.start_fen(variant, chess960, disabled_fen)
-=======
             initial_fen
             if initial_fen
-            else self.start_fen(variant, chess960 or variant == "ataxx", disabled_fen)
->>>>>>> a22e6fd3
+            else FairyBoard.start_fen(variant, chess960, disabled_fen) or variant == "ataxx", disabled_fen)
         )
         self.move_stack: list[str] = []
         self.ply = 0
