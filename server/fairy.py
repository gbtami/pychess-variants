from __future__ import annotations

# -*- coding: utf-8 -*-
from ataxx import ATAXX_FENS
from const import CATEGORIES

import logging
import re
import random

log = logging.getLogger(__name__)

try:
    import pyffish as sf
<<<<<<< HEAD
except ImportError as e:
    log.error(e, stack_info=True, exc_info=True)
    print("No pyffish module installed!")

from const import CATEGORIES
=======
except ImportError:
    log.error("No pyffish module installed!", exc_info=True)
>>>>>>> b41ef9c5

WHITE, BLACK = False, True
FILES = ["a", "b", "c", "d", "e", "f", "g", "h", "i", "j"]

STANDARD_FEN = "rnbqkbnr/pppppppp/8/8/8/8/PPPPPPPP/RNBQKBNR w KQkq - 0 1"

log = logging.getLogger(__name__)


def file_of(piece: str, rank: str) -> int:
    """
    Returns the 0-based file of the specified piece in the rank.
    Returns -1 if the piece is not in the rank.
    """
    pos = rank.find(piece)
    if pos >= 0:
        return sum(int(p) if p.isdigit() else 1 for p in rank[:pos])
    else:
        return -1


def modded_variant(variant: str, chess960: bool, initial_fen: str) -> str:
    """Some variants need to be treated differently by pyffish."""
    if not chess960 and variant in ("capablanca", "capahouse") and initial_fen:
        """
        E-file king in a Capablanca/Capahouse variant.
        The game will be treated as an Embassy game for the purpose of castling.
        The king starts on the e-file if it is on the e-file in the starting rank and can castle.
        """
        parts = initial_fen.split()
        ranks = parts[0].split("/")
        if (
            parts[2] != "-"
            and (("K" not in parts[2] and "Q" not in parts[2]) or file_of("K", ranks[7]) == 4)
            and (("k" not in parts[2] and "q" not in parts[2]) or file_of("k", ranks[0]) == 4)
        ):
            return "embassyhouse" if "house" in variant else "embassy"
    return variant


class FairyBoard:
    def __init__(
        self, variant: str, initial_fen="", chess960=False, count_started=0, disabled_fen=""
    ):
        self.variant = modded_variant(variant, chess960, initial_fen)
        self.chess960 = chess960
        self.sfen = False
        self.show_promoted = variant in ("makruk", "makpong", "cambodian", "bughouse")
        self.nnue = initial_fen == ""
        self.initial_fen = (
<<<<<<< HEAD
            initial_fen if initial_fen else FairyBoard.start_fen(variant, chess960, disabled_fen)
=======
            initial_fen
            if initial_fen
            else FairyBoard.start_fen(variant, chess960 or variant == "ataxx", disabled_fen)
>>>>>>> b41ef9c5
        )
        self.move_stack: list[str] = []
        self.ply = 0
        self.color = WHITE if self.initial_fen.split()[1] == "w" else BLACK
        self.fen = self.initial_fen
        self.manual_count = count_started != 0
        self.count_started = count_started

        if self.variant == "janggi":
            self.notation = sf.NOTATION_JANGGI
        elif self.variant in CATEGORIES["shogi"]:
            self.notation = sf.NOTATION_SHOGI_HODGES_NUMBER
        elif self.variant in (
            "xiangqi",
            "minixiangqi",
        ):  # XIANGQI_WXF can't handle Manchu banner!
            self.notation = sf.NOTATION_XIANGQI_WXF
        else:
            self.notation = sf.NOTATION_SAN

    @staticmethod
    def start_fen(variant, chess960=False, disabled_fen=""):
        if chess960:
            new_fen = FairyBoard.shuffle_start(variant)
            while new_fen == disabled_fen:
                new_fen = FairyBoard.shuffle_start(variant)
            return new_fen
        return sf.start_fen(variant)

    @property
    def initial_sfen(self):
        return sf.get_fen(self.variant, self.initial_fen, [], False, True)

    def push(self, move):
        try:
<<<<<<< HEAD
            log.debug("move= %s, fen= %s", move, self.fen)
=======
            # log.debug("move=%s, fen=%s", move, self.fen)
>>>>>>> b41ef9c5
            self.move_stack.append(move)
            self.ply += 1
            self.color = not self.color
            self.fen = sf.get_fen(
                self.variant,
                self.fen,
                [move],
                self.chess960,
                self.sfen,
                self.show_promoted,
                self.count_started,
            )
        except Exception:
            self.pop()
            log.error(
                "ERROR: sf.get_fen() failed on %s %s %s %s %s %s %s",
                self.variant,
                self.fen,
                move,
                self.chess960,
                self.sfen,
                self.show_promoted,
<<<<<<< HEAD
                self.count_started, stack_info=True, exc_info=True
=======
                self.count_started,
                exc_info=True,
>>>>>>> b41ef9c5
            )
            raise

    def pop(self):
        self.move_stack.pop()
        self.ply -= 1
        self.color = not self.color
        self.fen = sf.get_fen(
            self.variant,
            self.initial_fen,
            self.move_stack,
            self.chess960,
            self.sfen,
            self.show_promoted,
            self.count_started,
        )

    def get_san(self, move):
        return sf.get_san(self.variant, self.fen, move, self.chess960, self.notation)

    def legal_moves(self):
        # move legality can depend on history, e.g., passing and bikjang
        return sf.legal_moves(self.variant, self.initial_fen, self.move_stack, self.chess960)

    def legal_moves_no_history(self):
        # move legality can depend on history, e.g., passing and bikjang
        return sf.legal_moves(self.variant, self.fen, [], self.chess960)

    def is_checked(self):
        return sf.gives_check(self.variant, self.fen, [], self.chess960)

    def insufficient_material(self):
        return sf.has_insufficient_material(self.variant, self.fen, [], self.chess960)

    def is_immediate_game_end(self):
        immediate_end, result = sf.is_immediate_game_end(
            self.variant, self.initial_fen, self.move_stack, self.chess960
        )
        return immediate_end, result

    def is_optional_game_end(self):
        return sf.is_optional_game_end(
            self.variant,
            self.initial_fen,
            self.move_stack,
            self.chess960,
            self.count_started,
        )

    def is_claimable_draw(self):
        optional_end, result = self.is_optional_game_end()
        return optional_end and result == 0

    def game_result(self):
        return sf.game_result(self.variant, self.initial_fen, self.move_stack, self.chess960)

    def game_result_no_history(self):
        return sf.game_result(self.variant, self.fen, [], self.chess960)

    def print_pos(self):
        print()
        uni_pieces = {
            "R": "♜",
            "N": "♞",
            "B": "♝",
            "Q": "♛",
            "K": "♚",
            "P": "♟",
            "r": "♖",
            "n": "♘",
            "b": "♗",
            "q": "♕",
            "k": "♔",
            "p": "♙",
            ".": "·",
            "/": "\n",
        }
        fen = self.fen
        if "[" in fen:
            board, rest = fen.split("[")
        else:
            board = fen.split()[0]
        board = board.replace("+", "")
        board = re.sub(r"\d", (lambda m: "." * int(m.group(0))), board)
        print("", " ".join(uni_pieces.get(p, p) for p in board))

    def janggi_setup(self, color):
        if color == "b":
            left = random.choice(("nb", "bn"))
            right = random.choice(("nb", "bn"))
            fen = "r%sa1a%sr/4k4/1c5c1/p1p1p1p1p/9/9/P1P1P1P1P/1C5C1/4K4/RNBA1ABNR w - - 0 1" % (
                left,
                right,
            )
        else:
            left = random.choice(("NB", "BN"))
            right = random.choice(("NB", "BN"))
            parts = self.initial_fen.split("/")
            parts[-1] = "R%sA1A%sR w - - 0 1" % (left, right)
            fen = "/".join(parts)
        print("-------new FEN", fen)
        self.initial_fen = fen
        self.fen = self.initial_fen

    @staticmethod
    def shuffle_start(variant):
        """Create random initial position.
        The king is placed somewhere between the two rooks.
        The bishops are placed on opposite-colored squares.
        Same for queen and archbishop in caparandom."""

        if variant == "ataxx":
            return random.choice(ATAXX_FENS)

        castl = ""
        capa = variant in ("capablanca", "capahouse")
        seirawan = variant in ("seirawan", "shouse")

        # https://www.chessvariants.com/contests/10/crc.html
        # we don't skip spositions that have unprotected pawns
        if capa:
            board = [""] * 10
            positions = [0, 1, 2, 3, 4, 5, 6, 7, 8, 9]
            bright = [1, 3, 5, 7, 9]
            dark = [0, 2, 4, 6, 8]

            # 1. select queen or the archbishop to be placed first
            piece = random.choice("qa")

            # 2. place the selected 1st piece upon a bright square
            piece_pos = random.choice(bright)
            board[piece_pos] = piece
            positions.remove(piece_pos)
            bright.remove(piece_pos)

            # 3. place the selected 2nd piece upon a dark square
            piece_pos = random.choice(dark)
            board[piece_pos] = "q" if piece == "a" else "a"
            positions.remove(piece_pos)
            dark.remove(piece_pos)
        else:
            board = [""] * 8
            positions = [0, 1, 2, 3, 4, 5, 6, 7]
            bright = [1, 3, 5, 7]
            dark = [0, 2, 4, 6]

        # 4. one bishop has to be placed upon a bright square
        piece_pos = random.choice(bright)
        board[piece_pos] = "b"
        positions.remove(piece_pos)
        if seirawan:
            castl += FILES[piece_pos]

        # 5. one bishop has to be placed upon a dark square
        piece_pos = random.choice(dark)
        board[piece_pos] = "b"
        positions.remove(piece_pos)
        if seirawan:
            castl += FILES[piece_pos]

        if capa:
            # 6. one chancellor has to be placed upon a free square
            piece_pos = random.choice(positions)
            board[piece_pos] = "c"
            positions.remove(piece_pos)
        else:
            piece_pos = random.choice(positions)
            board[piece_pos] = "q"
            positions.remove(piece_pos)
            if seirawan:
                castl += FILES[piece_pos]

        # 7. one knight has to be placed upon a free square
        piece_pos = random.choice(positions)
        board[piece_pos] = "n"
        positions.remove(piece_pos)
        if seirawan:
            castl += FILES[piece_pos]

        # 8. one knight has to be placed upon a free square
        piece_pos = random.choice(positions)
        board[piece_pos] = "n"
        positions.remove(piece_pos)
        if seirawan:
            castl += FILES[piece_pos]

        # 9. set the king upon the center of three free squares left
        piece_pos = positions[1]
        board[piece_pos] = "k"

        # 10. set the rooks upon the both last free squares left
        piece_pos = positions[0]
        board[piece_pos] = "r"
        castl += "q" if seirawan else FILES[piece_pos]

        piece_pos = positions[2]
        board[piece_pos] = "r"
        castl += "k" if seirawan else FILES[piece_pos]

        fen = "".join(board)
        if capa:
            body = "/pppppppppp/10/10/10/10/PPPPPPPPPP/"
        else:
            body = "/pppppppp/8/8/8/8/PPPPPPPP/"

<<<<<<< HEAD
        if variant in ("crazyhouse", "capahouse", "bughouse"):
=======
        if variant in ("crazyhouse", "capahouse"):
>>>>>>> b41ef9c5
            holdings = "[]"
        elif seirawan:
            holdings = "[HEhe]"
        else:
            holdings = ""

        checks = "3+3 " if variant == "3check" else ""

        fen = (
            fen
            + body
            + fen.upper()
            + holdings
            + " w "
            + castl.upper()
            + castl
            + " - "
            + checks
            + "0 1"
        )
        return fen


if __name__ == "__main__":
    sf.set_option("VariantPath", "variants.ini")

    board = FairyBoard("shogi")
    print(board.fen)
    board.print_pos()
    print(board.legal_moves())

    board = FairyBoard("placement")
    print(board.fen)
    board.print_pos()
    print(board.legal_moves())

    board = FairyBoard("makruk")
    print(board.fen)
    board.print_pos()
    print(board.legal_moves())

    board = FairyBoard("sittuyin")
    print(board.fen)
    board.print_pos()
    print(board.legal_moves())

    board = FairyBoard("capablanca")
    print(board.fen)
    for move in (
        "e2e4",
        "d7d5",
        "e4d5",
        "c8i2",
        "d5d6",
        "i2j1",
        "d6d7",
        "j1e6",
        "d7e8c",
    ):
        print("push move", move)
        board.push(move)
        board.print_pos()
        print(board.fen)
    print(board.legal_moves())

    FEN = "r8r/1nbqkcabn1/ppppppp1pp/10/9P/10/10/PPPPPPPPp1/1NBQKC2N1/R5RAB1[p] b - - 0 5"
    board = FairyBoard("grandhouse", initial_fen=FEN)
    print(board.fen)
    board.print_pos()
    print(board.legal_moves())

    board = FairyBoard("minishogi")
    print(board.fen)
    board.print_pos()
    print(board.legal_moves())

    board = FairyBoard("kyotoshogi")
    print(board.fen)
    board.print_pos()
    print(board.legal_moves())

    print("--- SHOGUN ---")
    print(FairyBoard.start_fen("shogun"))
    board = FairyBoard("shogun")
    for move in ("c2c4", "b8c6", "b2b4", "b7b5", "c4b5", "c6b8"):
        print("push move", move, board.get_san(move))
        if board.move_stack:
            print(
                "is_checked(), insuff material, draw?",
                board.is_checked(),
                board.insufficient_material(),
                board.is_claimable_draw(),
            )
        board.push(move)
        board.print_pos()
        print(board.fen)
        print(board.legal_moves())

    FEN = "rnb+fkbnr/pppppppp/8/8/8/8/PPPPPPPP/RNB+FKBNR w KQkq - 0 1"
    board = FairyBoard("shogun", initial_fen=FEN)
    for move in (
        "c2c4",
        "h7h6",
        "c4c5",
        "h6h5",
        "c5c6+",
        "h8h6",
        "c6b7",
        "g7g6",
        "b7a8",
        "c8a6",
        "a8b7",
        "b8c6",
        "d1b3",
        "a6e2+",
        "b3b6",
        "e7e6",
        "b6c7",
        "P@h4",
        "c7c8",
        "e2c4",
        "f1c4",
        "h6h8",
        "c4e6+",
        "g8h6",
        "b2b4",
        "h8g8",
        "b4b5",
        "g6g5",
        "b5c6",
        "f8e7",
        "c6c7",
        "d7e6",
        "c8b8",
        "B@b6",
    ):
        print("push move", move, board.get_san(move))
        if board.move_stack:
            print(
                "is_checked(), insuff material, draw?",
                board.is_checked(),
                board.insufficient_material(),
                board.is_claimable_draw(),
            )
        board.push(move)
        board.print_pos()
        print(board.fen)
        print(board.legal_moves())

    board = FairyBoard("shouse")
    for move in (
        "e2e4",
        "E@d4",
        "g1f3",
        "e7e6",
        "b1c3",
        "H@b6",
        "d2d3",
        "f8b4",
        "c1e3",
        "d4b5",
        "e3b6",
        "a7b6",
        "d1d2e",
        "B@c6",
        "f1e2",
        "b5h5",
    ):
        print("push move", move, board.get_san(move))
        if board.move_stack:
            print(
                "is_checked(), insuff material, draw?",
                board.is_checked(),
                board.insufficient_material(),
                board.is_claimable_draw(),
            )
        board.push(move)
        board.print_pos()
        print(board.fen)
        print(board.legal_moves())

    board = FairyBoard("empire")
    print(board.fen)
    board.print_pos()
    print(board.legal_moves())
    print([board.get_san(move) for move in board.legal_moves()])

    board = FairyBoard("ordamirror")
    print(board.fen)
    board.print_pos()
    print(board.legal_moves())
    print([board.get_san(move) for move in board.legal_moves()])

    print(sf.version())
    print(sf.info())
    print(sf.variants())<|MERGE_RESOLUTION|>--- conflicted
+++ resolved
@@ -12,16 +12,8 @@
 
 try:
     import pyffish as sf
-<<<<<<< HEAD
-except ImportError as e:
-    log.error(e, stack_info=True, exc_info=True)
-    print("No pyffish module installed!")
-
-from const import CATEGORIES
-=======
 except ImportError:
     log.error("No pyffish module installed!", exc_info=True)
->>>>>>> b41ef9c5
 
 WHITE, BLACK = False, True
 FILES = ["a", "b", "c", "d", "e", "f", "g", "h", "i", "j"]
@@ -72,13 +64,9 @@
         self.show_promoted = variant in ("makruk", "makpong", "cambodian", "bughouse")
         self.nnue = initial_fen == ""
         self.initial_fen = (
-<<<<<<< HEAD
-            initial_fen if initial_fen else FairyBoard.start_fen(variant, chess960, disabled_fen)
-=======
             initial_fen
             if initial_fen
             else FairyBoard.start_fen(variant, chess960 or variant == "ataxx", disabled_fen)
->>>>>>> b41ef9c5
         )
         self.move_stack: list[str] = []
         self.ply = 0
@@ -114,11 +102,7 @@
 
     def push(self, move):
         try:
-<<<<<<< HEAD
-            log.debug("move= %s, fen= %s", move, self.fen)
-=======
             # log.debug("move=%s, fen=%s", move, self.fen)
->>>>>>> b41ef9c5
             self.move_stack.append(move)
             self.ply += 1
             self.color = not self.color
@@ -141,12 +125,8 @@
                 self.chess960,
                 self.sfen,
                 self.show_promoted,
-<<<<<<< HEAD
-                self.count_started, stack_info=True, exc_info=True
-=======
                 self.count_started,
                 exc_info=True,
->>>>>>> b41ef9c5
             )
             raise
 
@@ -352,11 +332,7 @@
         else:
             body = "/pppppppp/8/8/8/8/PPPPPPPP/"
 
-<<<<<<< HEAD
         if variant in ("crazyhouse", "capahouse", "bughouse"):
-=======
-        if variant in ("crazyhouse", "capahouse"):
->>>>>>> b41ef9c5
             holdings = "[]"
         elif seirawan:
             holdings = "[HEhe]"
