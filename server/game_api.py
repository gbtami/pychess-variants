from __future__ import annotations

import asyncio
import json
import logging
from datetime import datetime
from functools import partial

import aiohttp_session
from aiohttp import web
from aiohttp_sse import sse_response

from compress import get_decode_method, C2V, V2C, C2R
from const import GRANDS, STARTED, MATE, VARIANTS, INVALIDMOVE, VARIANTEND, CLAIM
from convert import zero2grand
from settings import ADMINS
from tournaments import get_tournament_name
from utils import pgn
from pychess_global_app_state_utils import get_app_state

log = logging.getLogger(__name__)

GAME_PAGE_SIZE = 12


async def get_variant_stats(request):
    app_state = get_app_state(request.app)

    cur_period = datetime.now().isoformat()[:7]

    if "/humans" in request.path:
        stats = app_state.stats_humans
    else:
        stats = app_state.stats

    if cur_period in stats:
        series = stats[cur_period]
    else:
        pipeline = [
            {
                "$group": {
                    "_id": {
                        "period": {"$dateToString": {"format": "%Y-%m", "date": "$d"}},
                        "v": "$v",
                        "960": "$z",
                    },
                    "count": {"$sum": 1},
                }
            },
            {"$sort": {"_id": 1}},
        ]
        if "/humans" in request.path:
            pipeline.insert(
                0,
                {
                    "$match": {
                        "us": {"$not": {"$elemMatch": {"$in": ["Fairy-Stockfish", "Random-Mover"]}}}
                    }
                },
            )
        cursor = app_state.db.game.aggregate(pipeline)

        variant_counts = {variant: [] for variant in VARIANTS}

        period = ""
        async for doc in cursor:
            # print(doc)
            if doc["_id"]["period"] < "2019-07":
                continue
            if doc["_id"]["period"] != period:
                period = doc["_id"]["period"]
                # skip current period
                if period == cur_period:
                    break

                for variant in VARIANTS:
                    variant_counts[variant].append(0)

            is_960 = doc["_id"].get("960", False)
            variant = C2V[doc["_id"]["v"]] + ("960" if is_960 else "")
            cnt = doc["count"]
            try:
                variant_counts[variant][-1] = cnt
            except KeyError:
                log.error("support of variant discontinued!")

        series = [{"name": variant, "data": variant_counts[variant]} for variant in VARIANTS]

        stats[cur_period] = series

    return web.json_response(series, dumps=partial(json.dumps, default=datetime.isoformat))


async def get_tournament_games(request):
    app_state = get_app_state(request.app)
    tournamentId = request.match_info.get("tournamentId")

    if tournamentId is not None and tournamentId not in app_state.tournaments:
        await asyncio.sleep(3)
        return web.json_response({})

    cursor = app_state.db.game.find({"tid": tournamentId})
    game_doc_list = []

    variant = app_state.tournaments[tournamentId].variant
    decode_method = get_decode_method(variant)

    async for doc in cursor:
        doc["v"] = C2V[doc["v"]]
        doc["r"] = C2R[doc["r"]]
        game_doc_list.append(
            {
                "id": doc["_id"],
                "variant": variant,
                "is960": doc.get("z", 0),
                "users": doc["us"],
                "result": doc["r"],
                "fen": doc.get("if"),
                "moves": [*map(decode_method, doc["m"])],
            }
        )

    return web.json_response(game_doc_list, dumps=partial(json.dumps, default=datetime.isoformat))


async def get_user_games(request):
    app_state = get_app_state(request.app)
    profileId = request.match_info.get("profileId")

    if profileId is not None and profileId not in app_state.users:
        await asyncio.sleep(3)
        return web.json_response({})

    # Who made the request?
    session = await aiohttp_session.get_session(request)
    session_user = session.get("user_name")
    user = await app_state.users.get(session_user)
    if user.anon:
        await asyncio.sleep(3)
        return web.json_response({})

    filter_cond = {}
    # print("URL", request.rel_url)
    level = request.rel_url.query.get("x")
    variant = request.path[request.path.rfind("/") + 1 :]

    # produce UCI move list for puzzle generator
    uci_moves = "/json" in request.path

    if "/win" in request.path:
        filter_cond["$or"] = [
            {"r": "a", "us.0": profileId},
            {"r": "b", "us.1": profileId},
        ]
    elif "/loss" in request.path:
        # level8win requests Fairy-Stockfish lost games
        if level is not None:
            filter_cond["$and"] = [
                {"$or": [{"r": "a", "us.1": profileId}, {"r": "b", "us.0": profileId}]},
                {"x": int(level)},
                {"$or": [{"if": None}, {"v": "j"}]},  # Janggi games always have initial FEN!
                {
                    "$or": [
                        {"s": MATE},
                        {"s": VARIANTEND},
                        {"s": INVALIDMOVE},
                        {"s": CLAIM},
                    ]
                },
            ]
        else:
            filter_cond["$or"] = [
                {"r": "a", "us.1": profileId},
                {"r": "b", "us.0": profileId},
            ]
    elif "/rated" in request.path:
        filter_cond["$or"] = [{"y": 1, "us.1": profileId}, {"y": 1, "us.0": profileId}]
    elif "/playing" in request.path:
        filter_cond["$and"] = [
            {"$or": [{"c": True, "us.1": profileId}, {"c": True, "us.0": profileId}]},
            {"s": STARTED},
        ]
    elif "/import" in request.path:
        filter_cond["by"] = profileId
        filter_cond["y"] = 2
    elif ("/perf" in request.path or uci_moves) and variant in VARIANTS:
        if variant.endswith("960"):
            v = V2C[variant[:-3]]
            z = 1
        else:
            v = V2C[variant]
            z = 0
        filter_cond["$or"] = [
            {"v": v, "z": z, "us.1": profileId},
            {"v": v, "z": z, "us.0": profileId},
        ]
    elif "/me" in request.path:
        session = await aiohttp_session.get_session(request)
        session_user = session.get("user_name")
        filter_cond["$or"] = [
            {"us.0": session_user, "us.1": profileId},
            {"us.1": session_user, "us.0": profileId},
        ]
    else:
        filter_cond["us"] = profileId

    if "/import" not in request.path:
        new_filter_cond = {
            "$and": [
                filter_cond,
                {"y": {"$ne": 2}},
            ]
        }
        filter_cond = new_filter_cond

    page_num = request.rel_url.query.get("p", 0)

    game_doc_list = []
    if profileId is not None:
        # print("FILTER:", filter_cond)
        cursor = app_state.db.game.find(filter_cond)
        if uci_moves:
            cursor.sort("d", -1)
        else:
            cursor.sort("d", -1).skip(int(page_num) * GAME_PAGE_SIZE).limit(GAME_PAGE_SIZE)
        async for doc in cursor:
            # filter out private games
            if (
                "p" in doc
                and doc["p"] == 1
                and session_user != doc["us"][0]
                and session_user != doc["us"][1]
            ):
                continue

            try:
                doc["v"] = C2V[doc["v"]]
            except KeyError:
                log.error("Unknown variant %r", doc, exc_info=True)
                continue

            doc["r"] = C2R[doc["r"]]
            doc["wt"] = (
                app_state.users[doc["us"][0]].title if doc["us"][0] in app_state.users else ""
            )
            doc["bt"] = (
                app_state.users[doc["us"][1]].title if doc["us"][1] in app_state.users else ""
            )

<<<<<<< HEAD
            if len(doc["us"]) > 2:
                doc["wtB"] = (
                    app_state.users[doc["us"][2]].title if doc["us"][2] in app_state.users else ""
                )
                doc["btB"] = (
                    app_state.users[doc["us"][3]].title if doc["us"][3] in app_state.users else ""
                )

            if doc["v"] in ("bughouse", "bughouse960"):
                mA = [m for idx, m in enumerate(doc["m"]) if doc["o"][idx] == 0]
                mB = [m for idx, m in enumerate(doc["m"]) if doc["o"][idx] == 1]
                doc["lm"] = decode_moves((mA[-1],), doc["v"])[-1] if len(mA) > 0 else ""
                doc["lmB"] = decode_moves((mB[-1],), doc["v"])[-1] if len(mB) > 0 else ""
            else:
                doc["lm"] = decode_moves((doc["m"][-1],), doc["v"])[-1] if len(doc["m"]) > 0 else ""
=======
            variant = doc["v"]
            decode_method = get_decode_method(variant)

            doc["lm"] = decode_method(doc["m"][-1]) if len(doc["m"]) > 0 else ""
>>>>>>> 6e7601e5
            if doc["v"] in GRANDS and doc["lm"] != "":
                doc["lm"] = zero2grand(doc["lm"])

            tournament_id = doc.get("tid")
            if tournament_id is not None:
                doc["tn"] = await get_tournament_name(request, tournament_id)

            if uci_moves:
                game_doc_list.append(
                    {
                        "id": doc["_id"],
                        "variant": doc["v"],
                        "is960": doc.get("z", 0),
                        "users": doc["us"],
                        "result": doc["r"],
                        "fen": doc.get("f"),
                        "moves": [*map(decode_method, doc["m"])],
                    }
                )
            else:
                game_doc_list.append(doc)

    return web.json_response(game_doc_list, dumps=partial(json.dumps, default=datetime.isoformat))


async def cancel_invite(request):
    app_state = get_app_state(request.app)
    gameId = request.match_info.get("gameId")

    if gameId in app_state.invites:
        seek_id = app_state.invites[gameId].id
        seek = app_state.seeks[seek_id]
        creator = seek.creator
        try:
            del app_state.invites[gameId]
            del app_state.seeks[seek_id]
            del creator.seeks[seek_id]
        except KeyError:
            log.error("Seek was already deleted!", exc_info=True)

    return web.HTTPFound("/")


async def subscribe_invites(request):
    app_state = get_app_state(request.app)
    try:
        async with sse_response(request) as response:
            queue = asyncio.Queue()
            app_state.invite_channels.add(queue)
            while not response.task.done():
                payload = await queue.get()
                await response.send(payload)
                queue.task_done()
    except ConnectionResetError as e:
        log.error(e, exc_info=True)
    finally:
        app_state.invite_channels.remove(queue)
    return response


async def subscribe_games(request):
    app_state = get_app_state(request.app)
    queue = asyncio.Queue()
    app_state.game_channels.add(queue)
    try:
        async with sse_response(request) as response:
            while not response.task.done():
                payload = await queue.get()
                await response.send(payload)
                queue.task_done()
    except (ConnectionResetError, asyncio.CancelledError) as e:
        log.error(e, exc_info=True)
    finally:
        app_state.game_channels.remove(queue)
    return response


def get_games(request):
    app_state = get_app_state(request.app)
    games = app_state.games.values()
    # TODO: filter last 10 by variant
    return web.json_response(
        [
            {
                "gameId": game.id,
                "variant": game.variant,
                "fen": game.board.fen,
                "lastMove": game.lastmove,
                "tp": game.turn_player,
                "w": game.wplayer.username,
                "wTitle": game.wplayer.title,
                "b": game.bplayer.username,
                "bTitle": game.bplayer.title,
                "chess960": game.chess960,
                "base": game.base,
                "inc": game.inc,
                "byoyomi": game.byoyomi_period,
                "level": game.level,
            }
            for game in games
            if game.status == STARTED and not game.corr
        ][-20:]
    )


async def export(request):
    app_state = get_app_state(request.app)
    profileId = request.match_info.get("profileId")
    if profileId is not None and profileId not in app_state.users:
        await asyncio.sleep(3)
        return web.Response(text="")

    tournamentId = request.match_info.get("tournamentId")
    # Who made the request?
    session = await aiohttp_session.get_session(request)
    session_user = session.get("user_name")

    game_list = []
    game_counter = 0
    failed = 0
    cursor = None

    if profileId is not None:
        cursor = app_state.db.game.find({"us": profileId})
    elif tournamentId is not None:
        cursor = app_state.db.game.find({"tid": tournamentId})
    elif session_user in ADMINS:
        yearmonth = request.match_info.get("yearmonth")
        print("---", yearmonth[:4], yearmonth[4:])
        filter_cond = {
            "$and": [
                {"$expr": {"$eq": [{"$year": "$d"}, int(yearmonth[:4])]}},
                {"$expr": {"$eq": [{"$month": "$d"}, int(yearmonth[4:])]}},
            ]
        }
        cursor = app_state.db.game.find(filter_cond)

    if cursor is not None:
        async for doc in cursor:
            try:
                # print(game_counter)
                # log.info("%s %s %s" % (doc["d"].strftime("%Y.%m.%d"), doc["_id"], C2V[doc["v"]]))
                pgn_text = pgn(doc)
                if pgn_text is not None:
                    game_list.append(pgn_text)
                game_counter += 1
            except Exception:
                failed += 1
                log.error(
                    "Failed to load game %s %s %s (early games may contain invalid moves)",
                    doc["_id"],
                    C2V[doc["v"]],
                    doc["d"].strftime("%Y.%m.%d"),
                    exc_info=True,
                )
                continue
        print("failed/all:", failed, game_counter)
    pgn_text = "\n".join(game_list)
    return web.Response(text=pgn_text, content_type="text/pgn")<|MERGE_RESOLUTION|>--- conflicted
+++ resolved
@@ -10,7 +10,7 @@
 from aiohttp import web
 from aiohttp_sse import sse_response
 
-from compress import get_decode_method, C2V, V2C, C2R
+from compress import get_decode_method, C2V, V2C, C2R, decode_move_standard
 from const import GRANDS, STARTED, MATE, VARIANTS, INVALIDMOVE, VARIANTEND, CLAIM
 from convert import zero2grand
 from settings import ADMINS
@@ -247,7 +247,6 @@
                 app_state.users[doc["us"][1]].title if doc["us"][1] in app_state.users else ""
             )
 
-<<<<<<< HEAD
             if len(doc["us"]) > 2:
                 doc["wtB"] = (
                     app_state.users[doc["us"][2]].title if doc["us"][2] in app_state.users else ""
@@ -259,16 +258,13 @@
             if doc["v"] in ("bughouse", "bughouse960"):
                 mA = [m for idx, m in enumerate(doc["m"]) if doc["o"][idx] == 0]
                 mB = [m for idx, m in enumerate(doc["m"]) if doc["o"][idx] == 1]
-                doc["lm"] = decode_moves((mA[-1],), doc["v"])[-1] if len(mA) > 0 else ""
-                doc["lmB"] = decode_moves((mB[-1],), doc["v"])[-1] if len(mB) > 0 else ""
+                doc["lm"] = decode_move_standard(mA[-1]) if len(mA) > 0 else ""
+                doc["lmB"] = decode_move_standard(mB[-1]) if len(mB) > 0 else ""
             else:
-                doc["lm"] = decode_moves((doc["m"][-1],), doc["v"])[-1] if len(doc["m"]) > 0 else ""
-=======
-            variant = doc["v"]
-            decode_method = get_decode_method(variant)
-
-            doc["lm"] = decode_method(doc["m"][-1]) if len(doc["m"]) > 0 else ""
->>>>>>> 6e7601e5
+                variant = doc["v"]
+                decode_method = get_decode_method(variant)
+
+                doc["lm"] = decode_method(doc["m"][-1]) if len(doc["m"]) > 0 else ""
             if doc["v"] in GRANDS and doc["lm"] != "":
                 doc["lm"] = zero2grand(doc["lm"])
 
