import asyncio
import json
import logging
from datetime import datetime
from functools import partial

from aiohttp import web
import aiohttp_session
from aiohttp_sse import sse_response

from const import GRANDS, STARTED, MATE, VARIANTS, INVALIDMOVE, VARIANTEND, CLAIM
from compress import decode_moves, C2V, V2C, C2R
from convert import zero2grand
from utils import pgn
from settings import ADMINS
from tournaments import get_tournament_name

log = logging.getLogger(__name__)

GAME_PAGE_SIZE = 12


async def get_variant_stats(request):
    cur_period = datetime.now().isoformat()[:7]

    if "/humans" in request.path:
        stats = "stats_humans"
    else:
        stats = "stats"

    if cur_period in request.app[stats]:
        series = request.app[stats][cur_period]
    else:
        db = request.app["db"]

        pipeline = [
            {
                "$group": {
                    "_id": {
                        "period": {"$dateToString": {"format": "%Y-%m", "date": "$d"}},
                        "v": "$v",
                        "960": "$z",
                    },
                    "count": {"$sum": 1},
                }
            },
            {"$sort": {"_id": 1}},
        ]
        if "/humans" in request.path:
            pipeline.insert(
                0,
                {
                    "$match": {
                        "us": {"$not": {"$elemMatch": {"$in": ["Fairy-Stockfish", "Random-Mover"]}}}
                    }
                },
            )
        cursor = db.game.aggregate(pipeline)

        variant_counts = {variant: [] for variant in VARIANTS}

        period = ""
        async for doc in cursor:
            # print(doc)
            if doc["_id"]["period"] < "2019-07":
                continue
            if doc["_id"]["period"] != period:
                period = doc["_id"]["period"]
                # skip current period
                if period == cur_period:
                    break

                for variant in VARIANTS:
                    variant_counts[variant].append(0)

            is_960 = doc["_id"].get("960", False)
            variant = C2V[doc["_id"]["v"]] + ("960" if is_960 else "")
            cnt = doc["count"]
            try:
                variant_counts[variant][-1] = cnt
            except KeyError:
                log.error("support of variant discontinued!", stack_info=True, exc_info=True)
                # support of variant discontinued
                pass

        series = [{"name": variant, "data": variant_counts[variant]} for variant in VARIANTS]

        request.app[stats][cur_period] = series

    return web.json_response(series, dumps=partial(json.dumps, default=datetime.isoformat))


async def get_tournament_games(request):
    tournaments = request.app["tournaments"]
    db = request.app["db"]
    tournamentId = request.match_info.get("tournamentId")

    if tournamentId is not None and tournamentId not in tournaments:
        await asyncio.sleep(3)
        return web.json_response({})

    cursor = db.game.find({"tid": tournamentId})
    game_doc_list = []

    async for doc in cursor:
        doc["v"] = C2V[doc["v"]]
        doc["r"] = C2R[doc["r"]]
        game_doc_list.append(
            {
                "id": doc["_id"],
                "variant": doc["v"],
                "is960": doc.get("z", 0),
                "users": doc["us"],
                "result": doc["r"],
                "fen": doc.get("if"),
                "moves": decode_moves(doc["m"], doc["v"]),
            }
        )

    return web.json_response(game_doc_list, dumps=partial(json.dumps, default=datetime.isoformat))


async def get_user_games(request):
    users = request.app["users"]
    db = request.app["db"]
    profileId = request.match_info.get("profileId")

    if profileId is not None and profileId not in users:
        await asyncio.sleep(3)
        return web.json_response({})

    # Who made the request?
    session = await aiohttp_session.get_session(request)
    session_user = session.get("user_name")

    filter_cond = {}
    # print("URL", request.rel_url)
    level = request.rel_url.query.get("x")
    variant = request.path[request.path.rfind("/") + 1 :]

    # produce UCI move list for puzzle generator
    uci_moves = "/json" in request.path

    if "/win" in request.path:
        filter_cond["$or"] = [
            {"r": "a", "us.0": profileId},
            {"r": "b", "us.1": profileId},
        ]
    elif "/loss" in request.path:
        # level8win requests Fairy-Stockfish lost games
        if level is not None:
            filter_cond["$and"] = [
                {"$or": [{"r": "a", "us.1": profileId}, {"r": "b", "us.0": profileId}]},
                {"x": int(level)},
                {"$or": [{"if": None}, {"v": "j"}]},  # Janggi games always have initial FEN!
                {
                    "$or": [
                        {"s": MATE},
                        {"s": VARIANTEND},
                        {"s": INVALIDMOVE},
                        {"s": CLAIM},
                    ]
                },
            ]
        else:
            filter_cond["$or"] = [
                {"r": "a", "us.1": profileId},
                {"r": "b", "us.0": profileId},
            ]
    elif "/rated" in request.path:
        filter_cond["$or"] = [{"y": 1, "us.1": profileId}, {"y": 1, "us.0": profileId}]
    elif "/playing" in request.path:
        filter_cond["$and"] = [
            {"$or": [{"c": True, "us.1": profileId}, {"c": True, "us.0": profileId}]},
            {"s": STARTED},
        ]
    elif "/import" in request.path:
        filter_cond["by"] = profileId
        filter_cond["y"] = 2
    elif ("/perf" in request.path or uci_moves) and variant in VARIANTS:
        if variant.endswith("960"):
            v = V2C[variant[:-3]]
            z = 1
        else:
            v = V2C[variant]
            z = 0
        filter_cond["$or"] = [
            {"v": v, "z": z, "us.1": profileId},
            {"v": v, "z": z, "us.0": profileId},
        ]
    elif "/me" in request.path:
        session = await aiohttp_session.get_session(request)
        session_user = session.get("user_name")
        filter_cond["$or"] = [
            {"us.0": session_user, "us.1": profileId},
            {"us.1": session_user, "us.0": profileId},
        ]
    else:
        filter_cond["us"] = profileId

    if "/import" not in request.path:
        new_filter_cond = {
            "$and": [
                filter_cond,
                {"y": {"$ne": 2}},
            ]
        }
        filter_cond = new_filter_cond

    page_num = request.rel_url.query.get("p", 0)

    game_doc_list = []
    if profileId is not None:
        # print("FILTER:", filter_cond)
        cursor = db.game.find(filter_cond)
        if uci_moves:
            cursor.sort("d", -1)
        else:
            cursor.sort("d", -1).skip(int(page_num) * GAME_PAGE_SIZE).limit(GAME_PAGE_SIZE)
        async for doc in cursor:
            # filter out private games
            if (
                "p" in doc
                and doc["p"] == 1
                and session_user != doc["us"][0]
                and session_user != doc["us"][1]
            ):
                continue

            try:
                doc["v"] = C2V[doc["v"]]
            except KeyError as e:
                log.error(e, stack_info=True, exc_info=True)
                continue

            doc["r"] = C2R[doc["r"]]
            doc["wt"] = users[doc["us"][0]].title if doc["us"][0] in users else ""
            doc["bt"] = users[doc["us"][1]].title if doc["us"][1] in users else ""

            if len(doc["us"]) > 2:
                doc["wtB"] = users[doc["us"][2]].title if doc["us"][2] in users else ""
                doc["btB"] = users[doc["us"][3]].title if doc["us"][3] in users else ""

            if doc["v"] in ("bughouse", "bughouse960"):
                mA = [m for idx, m in enumerate(doc["m"]) if doc["o"][idx] == 0]
                mB = [m for idx, m in enumerate(doc["m"]) if doc["o"][idx] == 1]
                doc["lm"] = decode_moves((mA[-1],), doc["v"])[-1] if len(mA) > 0 else ""
                doc["lmB"] = decode_moves((mB[-1],), doc["v"])[-1] if len(mB) > 0 else ""
            else:
                doc["lm"] = decode_moves((doc["m"][-1],), doc["v"])[-1] if len(doc["m"]) > 0 else ""
            if doc["v"] in GRANDS and doc["lm"] != "":
                doc["lm"] = zero2grand(doc["lm"])

            tournament_id = doc.get("tid")
            if tournament_id is not None:
                doc["tn"] = await get_tournament_name(request, tournament_id)

            if uci_moves:
                game_doc_list.append(
                    {
                        "id": doc["_id"],
                        "variant": doc["v"],
                        "is960": doc.get("z", 0),
                        "users": doc["us"],
                        "result": doc["r"],
                        "fen": doc.get("f"),
                        "moves": decode_moves(doc["m"], doc["v"]),
                    }
                )
            else:
                game_doc_list.append(doc)

    return web.json_response(game_doc_list, dumps=partial(json.dumps, default=datetime.isoformat))


async def cancel_invite(request):
    gameId = request.match_info.get("gameId")
    seeks = request.app["seeks"]
    invites = request.app["invites"]

    if gameId in invites:
        seek_id = invites[gameId].id
        seek = seeks[seek_id]
        creator = seek.creator
        try:
            del invites[gameId]
            del seeks[seek_id]
            del creator.seeks[seek_id]
        except KeyError:
            log.error("Seek was already deleted!", stack_info=True, exc_info=True)
            # Seek was already deleted
            pass

    return web.HTTPFound("/")


async def subscribe_invites(request):
    try:
        async with sse_response(request) as response:
            app = request.app
            queue = asyncio.Queue()
            app["invite_channels"].add(queue)
            while not response.task.done():
                payload = await queue.get()
                await response.send(payload)
                queue.task_done()
<<<<<<< HEAD
        except ConnectionResetError as e:
            log.error(e, stack_info=True, exc_info=True)
        finally:
            app["invite_channels"].remove(queue)
=======
    except ConnectionResetError:
        pass
    finally:
        app["invite_channels"].remove(queue)
>>>>>>> c8fc40d8
    return response


async def subscribe_games(request):
    try:
        async with sse_response(request) as response:
            app = request.app
            queue = asyncio.Queue()
            app["game_channels"].add(queue)
            while not response.task.done():
                payload = await queue.get()
                await response.send(payload)
                queue.task_done()
<<<<<<< HEAD
        except ConnectionResetError as e:
            log.error(e, stack_info=True, exc_info=True)
        finally:
            app["game_channels"].remove(queue)
=======
    except (ConnectionResetError, asyncio.CancelledError):
        pass
    finally:
        app["game_channels"].remove(queue)
>>>>>>> c8fc40d8
    return response


def get_games(request):
    games = request.app["games"].values()
    # TODO: filter last 10 by variant
    return web.json_response(
        [
            {
                "gameId": game.id,
                "variant": game.variant,
                "fen": game.board.fen,
                "lastMove": game.lastmove,
                "tp": game.turn_player,
                "w": game.wplayer.username,
                "wTitle": game.wplayer.title,
                "b": game.bplayer.username,
                "bTitle": game.bplayer.title,
                "chess960": game.chess960,
                "base": game.base,
                "inc": game.inc,
                "byoyomi": game.byoyomi_period,
                "level": game.level,
            }
            for game in games
            if game.status == STARTED and not game.corr
        ][-20:]
    )


async def export(request):
    db = request.app["db"]
    users = request.app["users"]
    profileId = request.match_info.get("profileId")
    if profileId is not None and profileId not in users:
        await asyncio.sleep(3)
        return web.Response(text="")

    tournamentId = request.match_info.get("tournamentId")
    # Who made the request?
    session = await aiohttp_session.get_session(request)
    session_user = session.get("user_name")

    game_list = []
    game_counter = 0
    failed = 0
    cursor = None

    if profileId is not None:
        cursor = db.game.find({"us": profileId})
    elif tournamentId is not None:
        cursor = db.game.find({"tid": tournamentId})
    elif session_user in ADMINS:
        yearmonth = request.match_info.get("yearmonth")
        print("---", yearmonth[:4], yearmonth[4:])
        filter_cond = {
            "$and": [
                {"$expr": {"$eq": [{"$year": "$d"}, int(yearmonth[:4])]}},
                {"$expr": {"$eq": [{"$month": "$d"}, int(yearmonth[4:])]}},
            ]
        }
        cursor = db.game.find(filter_cond)

    if cursor is not None:
        async for doc in cursor:
            try:
                # print(game_counter)
                # log.info("%s %s %s" % (doc["d"].strftime("%Y.%m.%d"), doc["_id"], C2V[doc["v"]]))
                pgn_text = pgn(doc)
                if pgn_text is not None:
                    game_list.append(pgn_text)
                game_counter += 1
            except Exception:
                failed += 1
                log.error(
                    "Failed to load game %s %s %s (early games may contain invalid moves)",
                    doc["_id"],
                    C2V[doc["v"]],
                    doc["d"].strftime("%Y.%m.%d"),
                    stack_info=True, exc_info=True
                )
                continue
        print("failed/all:", failed, game_counter)
    pgn_text = "\n".join(game_list)
    return web.Response(text=pgn_text, content_type="text/pgn")<|MERGE_RESOLUTION|>--- conflicted
+++ resolved
@@ -304,17 +304,10 @@
                 payload = await queue.get()
                 await response.send(payload)
                 queue.task_done()
-<<<<<<< HEAD
-        except ConnectionResetError as e:
-            log.error(e, stack_info=True, exc_info=True)
-        finally:
-            app["invite_channels"].remove(queue)
-=======
-    except ConnectionResetError:
-        pass
+    except ConnectionResetError as e:
+        log.error(e, stack_info=True, exc_info=True)
     finally:
         app["invite_channels"].remove(queue)
->>>>>>> c8fc40d8
     return response
 
 
@@ -328,17 +321,10 @@
                 payload = await queue.get()
                 await response.send(payload)
                 queue.task_done()
-<<<<<<< HEAD
-        except ConnectionResetError as e:
-            log.error(e, stack_info=True, exc_info=True)
-        finally:
-            app["game_channels"].remove(queue)
-=======
-    except (ConnectionResetError, asyncio.CancelledError):
-        pass
+    except (ConnectionResetError, asyncio.CancelledError) as e:
+        log.error(e, stack_info=True, exc_info=True)
     finally:
         app["game_channels"].remove(queue)
->>>>>>> c8fc40d8
     return response
 
 
