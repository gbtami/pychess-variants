from misc import time_control_str
from newid import new_id

MAX_USER_SEEKS = 10


class Seek:
    gen_id = 0

<<<<<<< HEAD
    def __init__(self, user, variant, fen="", color="r", base=5, inc=3, byoyomi_period=0, level=6, rated=False, chess960=False, alternate_start="", target="", ws=None, game_id=None, empty=False):
        self.user = user
=======
    def __init__(self, creator, variant, fen="", color="r", base=5, inc=3, byoyomi_period=0, level=6, rated=False, chess960=False, alternate_start="", target="", player1=None, player2=None, ws=None, game_id=None):
        self.creator = creator
>>>>>>> 0f4bb7fe
        self.variant = variant
        self.color = color
        self.fen = "" if fen is None else fen
        self.rated = rated
        self.rating = creator.get_rating(variant, chess960).rating_prov[0]
        self.base = base
        self.inc = inc
        self.byoyomi_period = byoyomi_period
        self.level = 0 if creator.username == "Random-Mover" else level
        self.chess960 = chess960
        self.alternate_start = alternate_start
        self.target = target
        self.player1 = player1
        self.player2 = player2
        self.ws = ws
        self.empty = empty

        Seek.gen_id += 1
        self.id = self.gen_id
        self.game_id = game_id

    @property
    def as_json(self):
        return {
            "seekID": self.id,
            "user": self.creator.username,
            "bot": self.creator.bot,
            "title": self.creator.title,
            "variant": self.variant,
            "chess960": self.chess960,
            "alternateStart": self.alternate_start,
            "target": self.target,
            "player1": self.player1.username if self.player1 is not None else "",
            "player2": self.player2.username if self.player2 is not None else "",
            "fen": self.fen,
            "color": self.color,
            "rated": self.rated,
            "rating": self.rating,
            "base": self.base,
            "inc": self.inc,
            "byoyomi": self.byoyomi_period,
            "gameId": self.game_id if self.game_id is not None else "",
            "empty": self.empty,
        }

    @property
    def discord_msg(self):
        tc = time_control_str(self.base, self.inc, self.byoyomi_period)
        tail960 = "960" if self.chess960 else ""
        return "%s: **%s%s** %s" % (self.creator.username, self.variant, tail960, tc)


async def create_seek(db, invites, seeks, user, data, ws=None, empty=False):
    """ Seek can be
        - invite (has reserved new game id strored in app['invites'], and target is 'Invite-friend')
        - challenge (has another username as target)
        - normal seek (no target)

<<<<<<< HEAD
        Empty seek is a seek where the seeker doesn't play
        Currently there is no limit for them since they're used for tournament organisation purposes
        They can only be created by trusted users
    """
    if len(user.seeks) >= MAX_USER_SEEKS or not empty:
=======
        An empty seek is a seek where its creator doesn't play automatically
        Since they're only used for tournament purposes, there is no limit for their creation
        Empty seeks can only be created by a tournament director
    """
    if len(user.seeks) >= MAX_USER_SEEKS and not empty:
>>>>>>> 0f4bb7fe
        return

    target = data.get("target")
    if target == "Invite-friend":
        game_id = await new_id(db.game)
    else:
        game_id = None

    seek = Seek(
        user, data["variant"],
        fen=data["fen"],
        color=data["color"],
        base=data["minutes"],
        inc=data["increment"],
        byoyomi_period=data["byoyomiPeriod"],
        rated=data.get("rated"),
        chess960=data.get("chess960"),
        alternate_start=data.get("alternateStart"),
        target=target,
        player1=None if empty else user,
        player2=None,
        ws=ws,
        game_id=game_id,
        empty=empty)

    seeks[seek.id] = seek
    user.seeks[seek.id] = seek

    if target == "Invite-friend":
        invites[game_id] = seek

    return seek


def get_seeks(seeks):
    return {"type": "get_seeks", "seeks": [seek.as_json for seek in seeks.values()]}


def challenge(seek, gameId):
    return '{"type":"challenge", "challenge": {"id":"%s", "challenger":{"name":"%s", "rating":1500,"title":""},"variant":{"key":"%s"},"rated":"true","timeControl":{"type":"clock","limit":300,"increment":0},"color":"random","speed":"rapid","perf":{"name":"Rapid"}, "level":%s, "chess960":%s}}\n' % (gameId, seek.creator.username, seek.variant, seek.level, str(seek.chess960).lower())<|MERGE_RESOLUTION|>--- conflicted
+++ resolved
@@ -7,13 +7,8 @@
 class Seek:
     gen_id = 0
 
-<<<<<<< HEAD
-    def __init__(self, user, variant, fen="", color="r", base=5, inc=3, byoyomi_period=0, level=6, rated=False, chess960=False, alternate_start="", target="", ws=None, game_id=None, empty=False):
-        self.user = user
-=======
     def __init__(self, creator, variant, fen="", color="r", base=5, inc=3, byoyomi_period=0, level=6, rated=False, chess960=False, alternate_start="", target="", player1=None, player2=None, ws=None, game_id=None):
         self.creator = creator
->>>>>>> 0f4bb7fe
         self.variant = variant
         self.color = color
         self.fen = "" if fen is None else fen
@@ -29,7 +24,6 @@
         self.player1 = player1
         self.player2 = player2
         self.ws = ws
-        self.empty = empty
 
         Seek.gen_id += 1
         self.id = self.gen_id
@@ -56,7 +50,6 @@
             "inc": self.inc,
             "byoyomi": self.byoyomi_period,
             "gameId": self.game_id if self.game_id is not None else "",
-            "empty": self.empty,
         }
 
     @property
@@ -72,19 +65,11 @@
         - challenge (has another username as target)
         - normal seek (no target)
 
-<<<<<<< HEAD
         Empty seek is a seek where the seeker doesn't play
         Currently there is no limit for them since they're used for tournament organisation purposes
         They can only be created by trusted users
     """
-    if len(user.seeks) >= MAX_USER_SEEKS or not empty:
-=======
-        An empty seek is a seek where its creator doesn't play automatically
-        Since they're only used for tournament purposes, there is no limit for their creation
-        Empty seeks can only be created by a tournament director
-    """
     if len(user.seeks) >= MAX_USER_SEEKS and not empty:
->>>>>>> 0f4bb7fe
         return
 
     target = data.get("target")
@@ -107,8 +92,7 @@
         player1=None if empty else user,
         player2=None,
         ws=ws,
-        game_id=game_id,
-        empty=empty)
+        game_id=game_id)
 
     seeks[seek.id] = seek
     user.seeks[seek.id] = seek
