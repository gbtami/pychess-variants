from __future__ import annotations
import asyncio
import json
import logging
from datetime import datetime, timezone
from functools import partial
from time import monotonic

from aiohttp import web

from const import ANALYSIS
from const import TYPE_CHECKING

if TYPE_CHECKING:
    from pychess_global_app_state import PychessGlobalAppState
from pychess_global_app_state_utils import get_app_state
from settings import FISHNET_KEYS
from utils import load_game, play_move

log = logging.getLogger(__name__)

REQUIRED_FISHNET_VERSION = "1.16.23"
MOVE_WORK_TIME_OUT = 5.0


async def get_work(app_state: PychessGlobalAppState, data):
    fm = app_state.fishnet_monitor
    key = data["fishnet"]["apikey"]
    worker = FISHNET_KEYS[key]

    fishnet_work_queue = app_state.fishnet_queue

    # priority can be "move" or "analysis"
    try:
        (priority, work_id) = fishnet_work_queue.get_nowait()
        try:
            fishnet_work_queue.task_done()
        except ValueError:
            log.error(
                "task_done() called more times than there were items placed in the queue in fishnet.py get_work()", stack_info=True, exc_info=True
            )

        work = app_state.fishnet_works[work_id]
        if priority == ANALYSIS:
            fm[worker].append(
                "%s %s %s %s of %s moves"
                % (
                    datetime.now(timezone.utc),
                    work_id,
                    "request",
                    "analysis",
                    work["moves"].count(" ") + 1,
                )
            )

            # delete previous analysis
            gameId = work["game_id"]
            game = await load_game(app_state, gameId)
            if game is None:
                return web.Response(status=204)

            for step in game.steps:
                if "analysis" in step:
                    del step["analysis"]

            if "username" in work:
                response = {
                    "type": "roundchat",
                    "user": "",
                    "room": "spectator",
                    "message": "Work for fishnet sent...",
                }
<<<<<<< HEAD
                await users[work["username"]].send_game_message(work["game_id"], response)
=======
                await app_state.users[work["username"]].send_game_message(work["game_id"], response)
>>>>>>> b41ef9c5
        else:
            fm[worker].append(
                "%s %s %s %s for level %s"
                % (
                    datetime.now(timezone.utc),
                    work_id,
                    "request",
                    "move",
                    work["work"]["level"],
                )
            )

        return web.json_response(work, status=202)
    except asyncio.QueueEmpty:
        # There was no new work in the queue. Ok
        # Now let see are there any long time pending work in app[fishnet_works_key]
        # (in case when worker grabbed it from queue but not responded after MOVE_WORK_TIME_OUT secs)
        now = monotonic()
        for work_id in app_state.fishnet_works:
            work = app_state.fishnet_works[work_id]
            if work["work"]["type"] == "move" and (now - work["time"] > MOVE_WORK_TIME_OUT):
                fm[worker].append(
                    "%s %s %s %s for level %s"
                    % (
                        datetime.now(timezone.utc),
                        work_id,
                        "request",
                        "move AGAIN",
                        work["work"]["level"],
                    )
                )
                return web.json_response(work, status=202)
        return web.Response(status=204)


async def fishnet_acquire(request):
    data = await request.json()

    app_state = get_app_state(request.app)
    key = data["fishnet"]["apikey"]
    version = data["fishnet"]["version"]
    en = data["stockfish"]["name"]
    nnue = data["stockfish"].get("nnue", "")

    if (key not in FISHNET_KEYS) or version < REQUIRED_FISHNET_VERSION:
        return web.Response(status=404)

    worker = FISHNET_KEYS[key]
    app_state.fishnet_versions[worker] = "%s %s" % (version, en)

    if key not in app_state.workers:
        app_state.workers.add(key)
        app_state.fishnet_monitor[worker].append(
            "%s %s %s" % (datetime.now(timezone.utc), "-", "joined")
        )
        app_state.fishnet_monitor[worker].append(nnue)
        app_state.users["Fairy-Stockfish"].online = True

    response = await get_work(app_state, data)
    return response


async def fishnet_analysis(request):
    work_id = request.match_info.get("workId")
    data = await request.json()

    app_state = get_app_state(request.app)
    key = data["fishnet"]["apikey"]
    worker = FISHNET_KEYS[key]

    if key not in FISHNET_KEYS:
        return web.Response(status=404)

    work = app_state.fishnet_works[work_id]
    app_state.fishnet_monitor[worker].append(
        "%s %s %s" % (datetime.now(timezone.utc), work_id, "analysis")
    )

    gameId = work["game_id"]
    game = await load_game(app_state, gameId)

    username = work["username"]

    length = len(data["analysis"])
    for j, analysis in enumerate(reversed(data["analysis"])):
        i = length - j - 1
        if analysis is not None:
            try:
                if "analysis" not in game.steps[i]:
                    # TODO: save PV only for inaccuracy, mistake and blunder
                    # see https://github.com/lichess-org/lila/blob/master/modules/analyse/src/main/Advice.scala
                    game.steps[i]["analysis"] = {
                        "s": analysis["score"],
                        "d": analysis["depth"],
                        "p": analysis["pv"],
                    }
                else:
                    continue
            except KeyError:
                game.steps[i]["analysis"] = {
                    "s": analysis["score"],
                }

            ply = str(i)
            # response = {"type": "roundchat", "user": bot_name, "room": "spectator", "message": ply + " " + json.dumps(analysis)}
            # await user_ws.send_json(response)

            response = {
                "type": "analysis",
                "ply": ply,
                "color": "w" if i % 2 == 0 else "b",
                "ceval": game.steps[i]["analysis"],
            }
<<<<<<< HEAD
            await users[username].send_game_message(gameId, response)
=======
            await app_state.users[username].send_game_message(gameId, response)
>>>>>>> b41ef9c5

    # remove completed work
    if all(data["analysis"]):
        del app_state.fishnet_works[work_id]
        new_data = {"a": [step["analysis"] for step in game.steps]}
        await app_state.db.game.find_one_and_update({"_id": game.id}, {"$set": new_data})

    return web.Response(status=204)


async def fishnet_move(request):
    work_id = request.match_info.get("workId")
    data = await request.json()

    app_state = get_app_state(request.app)
    key = data["fishnet"]["apikey"]
    worker = FISHNET_KEYS[key]

    if key not in FISHNET_KEYS:
        return web.Response(status=404)

    app_state.fishnet_monitor[worker].append(
        "%s %s %s" % (datetime.now(timezone.utc), work_id, "move")
    )

    if work_id not in app_state.fishnet_works:
        response = await get_work(app_state, data)
        return response

    work = app_state.fishnet_works[work_id]
    gameId = work["game_id"]

    # remove work from works
    del app_state.fishnet_works[work_id]

    game = await load_game(app_state, gameId)
    if game is None:
        return web.Response(status=204)

    user = app_state.users["Fairy-Stockfish"]
    move = data["move"]["bestmove"]

    await play_move(app_state, user, game, move)

    response = await get_work(app_state, data)
    return response


async def fishnet_abort(request):
    work_id = request.match_info.get("workId")
    data = await request.json()

    app_state = get_app_state(request.app)
    key = data["fishnet"]["apikey"]
    worker = FISHNET_KEYS[key]

    if key not in FISHNET_KEYS:
        return web.Response(status=404)

    app_state.fishnet_monitor[worker].append(
        "%s %s %s" % (datetime.now(timezone.utc), work_id, "abort")
    )

    # remove fishnet client
    try:
        app_state.workers.remove(data["fishnet"]["apikey"])
    except KeyError:
        log.debug("Worker %s was already removed", key)

    # re-schedule the job
    app_state.fishnet_queue.put_nowait((ANALYSIS, work_id))

    if len(app_state.workers) == 0:
        app_state.users["Fairy-Stockfish"].online = False
        # TODO: msg to work user

    return web.Response(status=204)


async def fishnet_validate_key(request):
    key = request.match_info.get("key")
    if key not in FISHNET_KEYS:
        return web.Response(status=404)

    return web.Response()


async def fishnet_monitor(request):
    app_state = get_app_state(request.app)
    workers = {
        worker + " v" + app_state.fishnet_versions[worker]: list(app_state.fishnet_monitor[worker])
        for worker in app_state.fishnet_monitor
        if app_state.fishnet_monitor[worker]
    }
    return web.json_response(workers, dumps=partial(json.dumps, default=datetime.isoformat))<|MERGE_RESOLUTION|>--- conflicted
+++ resolved
@@ -70,11 +70,7 @@
                     "room": "spectator",
                     "message": "Work for fishnet sent...",
                 }
-<<<<<<< HEAD
-                await users[work["username"]].send_game_message(work["game_id"], response)
-=======
                 await app_state.users[work["username"]].send_game_message(work["game_id"], response)
->>>>>>> b41ef9c5
         else:
             fm[worker].append(
                 "%s %s %s %s for level %s"
@@ -188,11 +184,7 @@
                 "color": "w" if i % 2 == 0 else "b",
                 "ceval": game.steps[i]["analysis"],
             }
-<<<<<<< HEAD
-            await users[username].send_game_message(gameId, response)
-=======
             await app_state.users[username].send_game_message(gameId, response)
->>>>>>> b41ef9c5
 
     # remove completed work
     if all(data["analysis"]):
