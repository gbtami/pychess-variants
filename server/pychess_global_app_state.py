from __future__ import annotations

import asyncio
import collections
import gettext
import logging
import queue
from typing import List, Set

from aiohttp import web
import os
from datetime import timedelta, timezone, datetime, date
from operator import neg

import jinja2
from pythongettext.msgfmt import Msgfmt, PoSyntaxError
from sortedcollections import ValueSortedDict

from ai import BOT_task
from const import (
    NONE_USER,
    VARIANTS,
    LANGUAGES,
    MONTHLY,
    ARENA,
    WEEKLY,
    SHIELD,
    T_CREATED,
    T_STARTED,
    SCHEDULE_MAX_DAYS,
    NOTIFY_EXPIRE_SECS,
    CORR_SEEK_EXPIRE_SECS,
    ABORTED,
)
from discord_bot import DiscordBot, FakeDiscordBot
from game import Game
from generate_crosstable import generate_crosstable
from generate_highscore import generate_highscore
from generate_shield import generate_shield
from lobby import Lobby
from scheduler import (
    MONTHLY_VARIANTS,
    SEATURDAY,
    PAUSED_MONTHLY_VARIANTS,
    WEEKLY_VARIANTS,
    SHIELDS,
    new_scheduled_tournaments,
    create_scheduled_tournaments,
)
from seek import Seek
from settings import DEV, FISHNET_KEYS, static_url, DISCORD_TOKEN
from tournament import Tournament
from tournaments import translated_tournament_name, get_scheduled_tournaments, load_tournament
from twitch import Twitch
from user import User
from users import Users, NotInDbUsers
from utils import load_game, MyWebSocketResponse
from blogs import BLOGS
from videos import VIDEOS
from youtube import Youtube


log = logging.getLogger(__name__)


class PychessGlobalAppState:
    def __init__(self, app: web.Application):
        from typedefs import db_key

        self.app = app

        self.shutdown = False
        self.db = app[db_key]
        self.users = self.__init_users()
        self.lobby = Lobby(self)
        # one dict per tournament! {tournamentId: {user.username: user.tournament_sockets, ...}, ...}
        self.tourneysockets: dict[str, MyWebSocketResponse] = {}

        # translated scheduled tournament names {(variant, frequency, t_type): tournament.name, ...}
        self.tourneynames: dict[str, dict] = {lang: {} for lang in LANGUAGES}

        self.tournaments: dict[str, Tournament] = {}

        # lichess allows 7 team message per week, so we will send one (cumulative) per day only
        # TODO: save/restore from db
        self.sent_lichess_team_msg: List[date] = []

        # one deque per tournament! {tournamentId: collections.deque([], MAX_CHAT_LINES), ...}
        self.tourneychat: dict[str, collections.deque] = {}

        self.seeks: dict[int, Seek] = {}
        self.games: dict[str, Game] = {}
        self.invites: dict[str, Seek] = {}
        self.game_channels: Set[queue] = set()
        self.invite_channels: Set[queue] = set()
        self.highscore = {variant: ValueSortedDict(neg) for variant in VARIANTS}
        self.get_top10_users = True
        self.crosstable: dict[str, object] = {}
        self.shield = {}
        self.shield_owners = {}  # {variant: username, ...}
        self.daily_puzzle_ids = {}  # {date: puzzle._id, ...}

        # TODO: save/restore monthly stats from db when current month is over
        self.stats = {}
        self.stats_humans = {}

        # counters for games
        self.g_cnt = [0]

        # last game played
        self.tv: str = None

        self.twitch = self.__init_twitch()
        self.youtube = Youtube(self.app)

        # fishnet active workers
        self.workers = set()
        # fishnet works
        self.fishnet_works = {}
        # fishnet worker tasks
        self.fishnet_queue = asyncio.PriorityQueue()
        # fishnet workers monitor
        self.fishnet_monitor = self.__init_fishnet_monitor()
        self.fishnet_versions = {}

        # Configure translations and templating.
        self.gettext = {}
        self.jinja = {}

        # self.discord:
        self.__init_discord()

        #####
        self.__start_bots()
        self.__init_translations()

    async def init_from_db(self):
        if self.db is None:
            return

        # Read tournaments, users and highscore from db
        try:
            await self.db.tournament.create_index("startsAt")
            await self.db.tournament.create_index("status")

            cursor = self.db.tournament.find(
                {"$or": [{"status": T_STARTED}, {"status": T_CREATED}]}
            )
            cursor.sort("startsAt", -1)
            to_date = (datetime.now() + timedelta(days=SCHEDULE_MAX_DAYS)).date()
            async for doc in cursor:
                if doc["status"] == T_STARTED or (
                    doc["status"] == T_CREATED and doc["startsAt"].date() <= to_date
                ):
                    await load_tournament(self, doc["_id"])

            already_scheduled = await get_scheduled_tournaments(self)
            new_tournaments_data = new_scheduled_tournaments(already_scheduled)
            await create_scheduled_tournaments(self, new_tournaments_data)

            asyncio.create_task(generate_shield(self))

            db_collections = await self.db.list_collection_names()

            if "highscore" not in db_collections:
                await generate_highscore(self)
            cursor = self.db.highscore.find()
            async for doc in cursor:
                if doc["_id"] in VARIANTS:
                    self.highscore[doc["_id"]] = ValueSortedDict(neg, doc["scores"])

            if "crosstable" not in db_collections:
                await generate_crosstable(self.db)
            cursor = self.db.crosstable.find()
            async for doc in cursor:
                self.crosstable[doc["_id"]] = doc

            if "dailypuzzle" not in db_collections:
                try:
                    await self.db.create_collection("dailypuzzle", capped=True, size=50000, max=365)
                except NotImplementedError:
                    await self.db.create_collection("dailypuzzle")
            else:
                cursor = self.db.dailypuzzle.find()
                docs = await cursor.to_list(length=365)
                self.daily_puzzle_ids = {doc["_id"]: doc["puzzleId"] for doc in docs}

            await self.db.game.create_index("us")
            await self.db.game.create_index("r")
            await self.db.game.create_index("v")
            await self.db.game.create_index("y")
            await self.db.game.create_index("by")
            await self.db.game.create_index("c")

            if "notify" not in db_collections:
                await self.db.create_collection("notify")
            await self.db.notify.create_index("notifies")
            await self.db.notify.create_index("createdAt", expireAfterSeconds=NOTIFY_EXPIRE_SECS)

            if "seek" not in db_collections:
                await self.db.create_collection("seek")
            await self.db.seek.create_index("createdAt", expireAfterSeconds=CORR_SEEK_EXPIRE_SECS)

            # Read correspondence seeks
            async for doc in self.db.seek.find():
                user = await self.users.get(doc["user"])
                if user is not None:
                    seek = Seek(
                        user,
                        doc["variant"],
                        fen=doc["fen"],
                        color=doc["color"],
                        day=doc["day"],
                        rated=doc["rated"],
                        chess960=doc["chess960"],
                        player1=user,
                        created_at=doc["createdAt"],
                    )
                    self.seeks[seek.id] = seek
                    user.seeks[seek.id] = seek

            # Read games in play and start their clocks
            cursor = self.db.game.find({"r": "d"})
            cursor.sort("d", -1)
            today = datetime.now(timezone.utc)

            async for doc in cursor:
                # Don't load old uninished games if they are NOT corr games
                if doc["d"] < today - timedelta(days=1) and not doc["c"]:
                    break

                if doc["s"] < ABORTED:
<<<<<<< HEAD
                    try:
                        game = await load_game(self, doc["_id"])
                        self.games[doc["_id"]] = game
                        if doc["c"]:
                            game.wplayer.correspondence_games.append(game)
                            game.bplayer.correspondence_games.append(game)
                            game.stopwatch.restart(from_db=True)
                        else:
                            game.stopwatch.restart()
                    except NotInDbUsers:
                        log.error("Failed toload game %s", doc["_id"])

=======
                    asyncio.create_task(
                        self.create_corr_game(doc), name="create_corr_game %s" % doc["_id"]
                    )
>>>>>>> b974e69b
            if "video" not in db_collections:
                if DEV:
                    await self.db.video.drop()
                await self.db.video.insert_many(VIDEOS)

            if "blog" not in db_collections:
                if DEV:
                    await self.db.blog.drop()
                await self.db.blog.insert_many(BLOGS)
                await self.db.blog.create_index("date")

        except Exception:
            print("Maybe mongodb is not running...")
            raise

    def __init_translations(self):
        base = os.path.dirname(__file__)
        for lang in LANGUAGES:
            # Generate compiled mo file
            folder = os.path.join(base, "../lang/", lang, "LC_MESSAGES")
            poname = os.path.join(folder, "server.po")
            moname = os.path.join(folder, "server.mo")
            try:
                with open(poname, "rb") as po_file:
                    po_lines = [line for line in po_file if line[:8] != b"#, fuzzy"]
                    mo = Msgfmt(po_lines).get()
                    with open(moname, "wb") as mo_file:
                        mo_file.write(mo)
            except PoSyntaxError:
                log.error("PoSyntaxError in %s", poname, stack_info=True, exc_info=True)

            # Create translation class
            try:
                translation = gettext.translation("server", localedir="lang", languages=[lang])
            except FileNotFoundError:
                log.warning("Missing translations file for lang %s", lang)
                translation = gettext.NullTranslations()

            env = jinja2.Environment(
                enable_async=True,
                extensions=["jinja2.ext.i18n"],
                loader=jinja2.FileSystemLoader("templates"),
                autoescape=jinja2.select_autoescape(["html"]),
            )
            env.install_gettext_translations(translation, newstyle=True)
            env.globals["static"] = static_url

            self.jinja[lang] = env
            self.gettext[lang] = translation

            translation.install()

            for variant in VARIANTS + PAUSED_MONTHLY_VARIANTS:
                if (
                    variant in MONTHLY_VARIANTS
                    or variant in SEATURDAY
                    or variant in PAUSED_MONTHLY_VARIANTS
                ):
                    tname = translated_tournament_name(variant, MONTHLY, ARENA, translation)
                    self.tourneynames[lang][(variant, MONTHLY, ARENA)] = tname
                if variant in SEATURDAY or variant in WEEKLY_VARIANTS:
                    tname = translated_tournament_name(variant, WEEKLY, ARENA, translation)
                    self.tourneynames[lang][(variant, WEEKLY, ARENA)] = tname
                if variant in SHIELDS:
                    tname = translated_tournament_name(variant, SHIELD, ARENA, translation)
                    self.tourneynames[lang][(variant, SHIELD, ARENA)] = tname

    def __start_bots(self):
        rm = self.users["Random-Mover"]
        ai = self.users["Fairy-Stockfish"]
        asyncio.create_task(BOT_task(ai, self))
        asyncio.create_task(BOT_task(rm, self))

    def __init_fishnet_monitor(self) -> dict:
        result = {}
        for key in FISHNET_KEYS:
            result[FISHNET_KEYS[key]] = collections.deque([], 50)
        return result

    def __init_discord(self):
        if self.db is None:
            self.discord = FakeDiscordBot()

        # create Discord bot
        if DEV:
            self.discord = FakeDiscordBot()
        else:
            bot = DiscordBot(self)
            self.discord = bot
            asyncio.create_task(bot.start(DISCORD_TOKEN))

    def __init_twitch(self) -> Twitch:
        result = Twitch(self.app)
        if not DEV:
            asyncio.create_task(result.init_subscriptions())
        return result

    def __init_users(self) -> Users:
        result = Users(self)
        result["PyChess"] = User(self, bot=True, username="PyChess")
        result["Random-Mover"] = User(self, bot=True, username="Random-Mover")
        result["Fairy-Stockfish"] = User(self, bot=True, username="Fairy-Stockfish")
        result["Discord-Relay"] = User(self, anon=True, username="Discord-Relay")
        result["Random-Mover"].online = True

        # To handle old anon user sessions with names prefixed with "Anon-" (hyphen!)
        # we will use this disabled(!) technical NONE_USER
        result[NONE_USER] = User(self, anon=True, username=NONE_USER)
        result[NONE_USER].enabled = False
        return result

    def online_count(self):
        return sum((1 for user in self.users.values() if user.online))

    def __str__(self):
        return self.__stringify(str)

    def __repr__(self):
        return self.__stringify(repr)

    def __stringify(self, strfunc):
        attribs = vars(self)
        values = []
        for attr in attribs:
            value = getattr(self, attr)
            values.append(strfunc(value))
        clsname = type(self).__name__
        variabs = ", ".join(values)
        return "{}({})".format(clsname, variabs)

    async def create_corr_game(self, doc):
        try:
            game = await load_game(self, doc["_id"])
            self.games[doc["_id"]] = game
            game.wplayer.correspondence_games.append(game)
            game.bplayer.correspondence_games.append(game)
            game.stopwatch.restart(from_db=True)
        except NotInDbUsers:
            log.error("Failed toload game %s", doc["_id"])<|MERGE_RESOLUTION|>--- conflicted
+++ resolved
@@ -230,24 +230,10 @@
                     break
 
                 if doc["s"] < ABORTED:
-<<<<<<< HEAD
-                    try:
-                        game = await load_game(self, doc["_id"])
-                        self.games[doc["_id"]] = game
-                        if doc["c"]:
-                            game.wplayer.correspondence_games.append(game)
-                            game.bplayer.correspondence_games.append(game)
-                            game.stopwatch.restart(from_db=True)
-                        else:
-                            game.stopwatch.restart()
-                    except NotInDbUsers:
-                        log.error("Failed toload game %s", doc["_id"])
-
-=======
                     asyncio.create_task(
                         self.create_corr_game(doc), name="create_corr_game %s" % doc["_id"]
                     )
->>>>>>> b974e69b
+
             if "video" not in db_collections:
                 if DEV:
                     await self.db.video.drop()
@@ -382,8 +368,11 @@
         try:
             game = await load_game(self, doc["_id"])
             self.games[doc["_id"]] = game
-            game.wplayer.correspondence_games.append(game)
-            game.bplayer.correspondence_games.append(game)
-            game.stopwatch.restart(from_db=True)
+            if doc["c"]:
+                game.wplayer.correspondence_games.append(game)
+                game.bplayer.correspondence_games.append(game)
+                game.stopwatch.restart(from_db=True)
+            else:
+                game.stopwatch.restart()
         except NotInDbUsers:
             log.error("Failed toload game %s", doc["_id"])