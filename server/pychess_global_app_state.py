from __future__ import annotations

import asyncio
import collections
import gettext
import logging
import queue
from typing import List, Set

from aiohttp import web
import os
from datetime import timedelta, timezone, datetime, date
from operator import neg

import jinja2
from pythongettext.msgfmt import Msgfmt, PoSyntaxError
from sortedcollections import ValueSortedDict

from ai import BOT_task
from const import (
    NONE_USER,
    VARIANTS,
    LANGUAGES,
    MONTHLY,
    ARENA,
    WEEKLY,
    SHIELD,
    T_CREATED,
    T_STARTED,
    SCHEDULE_MAX_DAYS,
    NOTIFY_EXPIRE_SECS,
    CORR_SEEK_EXPIRE_SECS,
    ABORTED,
)
from discord_bot import DiscordBot, FakeDiscordBot
from game import Game
from generate_crosstable import generate_crosstable
from generate_highscore import generate_highscore
from generate_shield import generate_shield
from lobby import Lobby
from scheduler import (
    MONTHLY_VARIANTS,
    SEATURDAY,
    PAUSED_MONTHLY_VARIANTS,
    WEEKLY_VARIANTS,
    SHIELDS,
    new_scheduled_tournaments,
    create_scheduled_tournaments,
)
from seek import Seek
from settings import DEV, FISHNET_KEYS, static_url, DISCORD_TOKEN
from tournament import Tournament
from tournaments import translated_tournament_name, get_scheduled_tournaments, load_tournament
from twitch import Twitch
from user import User
from users import Users, NotInDbUsers
from utils import load_game, MyWebSocketResponse
from blogs import BLOGS
from videos import VIDEOS
from youtube import Youtube


log = logging.getLogger(__name__)


class PychessGlobalAppState:
    def __init__(self, app: web.Application):
        from typedefs import db_key

        self.app = app

        self.shutdown = False
        self.db = app[db_key]
        self.users = self.__init_users()
        self.lobby = Lobby(self)
        # one dict per tournament! {tournamentId: {user.username: user.tournament_sockets, ...}, ...}
        self.tourneysockets: dict[str, MyWebSocketResponse] = {}

        # translated scheduled tournament names {(variant, frequency, t_type): tournament.name, ...}
        self.tourneynames: dict[str, dict] = {lang: {} for lang in LANGUAGES}

        self.tournaments: dict[str, Tournament] = {}

        # lichess allows 7 team message per week, so we will send one (cumulative) per day only
        # TODO: save/restore from db
        self.sent_lichess_team_msg: List[date] = []

        # one deque per tournament! {tournamentId: collections.deque([], MAX_CHAT_LINES), ...}
        self.tourneychat: dict[str, collections.deque] = {}

        self.seeks: dict[int, Seek] = {}
        self.games: dict[str, Game] = {}
        self.invites: dict[str, Seek] = {}
        self.game_channels: Set[queue] = set()
        self.invite_channels: Set[queue] = set()
        self.highscore = {variant: ValueSortedDict(neg) for variant in VARIANTS}
        self.get_top10_users = True
        self.crosstable: dict[str, object] = {}
        self.shield = {}
        self.shield_owners = {}  # {variant: username, ...}
        self.daily_puzzle_ids = {}  # {date: puzzle._id, ...}

        # TODO: save/restore monthly stats from db when current month is over
        self.stats = {}
        self.stats_humans = {}

        # counters for games
        self.g_cnt = [0]

        # last game played
        self.tv: str = None

        self.twitch = self.__init_twitch()
        self.youtube = Youtube(self.app)

        # fishnet active workers
        self.workers = set()
        # fishnet works
        self.fishnet_works = {}
        # fishnet worker tasks
        self.fishnet_queue = asyncio.PriorityQueue()
        # fishnet workers monitor
        self.fishnet_monitor = self.__init_fishnet_monitor()
        self.fishnet_versions = {}

        # Configure translations and templating.
        self.gettext = {}
        self.jinja = {}

        # self.discord:
        self.__init_discord()

        #####
        self.__start_bots()
        self.__init_translations()

    async def init_from_db(self):
        if self.db is None:
            return

        # Read tournaments, users and highscore from db
        try:
            await self.db.tournament.create_index("startsAt")
            await self.db.tournament.create_index("status")

            cursor = self.db.tournament.find(
                {"$or": [{"status": T_STARTED}, {"status": T_CREATED}]}
            )
            cursor.sort("startsAt", -1)
            to_date = (datetime.now() + timedelta(days=SCHEDULE_MAX_DAYS)).date()
            async for doc in cursor:
                if doc["status"] == T_STARTED or (
                    doc["status"] == T_CREATED and doc["startsAt"].date() <= to_date
                ):
                    if not DEV:
                        await load_tournament(self, doc["_id"])

            already_scheduled = await get_scheduled_tournaments(self)
            new_tournaments_data = new_scheduled_tournaments(already_scheduled)
            await create_scheduled_tournaments(self, new_tournaments_data)

            asyncio.create_task(generate_shield(self))

            db_collections = await self.db.list_collection_names()

            if "highscore" not in db_collections:
                await generate_highscore(self)
            cursor = self.db.highscore.find()
            async for doc in cursor:
                if doc["_id"] in VARIANTS:
                    self.highscore[doc["_id"]] = ValueSortedDict(neg, doc["scores"])

            if "crosstable" not in db_collections:
                await generate_crosstable(self.db)
            cursor = self.db.crosstable.find()
            async for doc in cursor:
                self.crosstable[doc["_id"]] = doc

            if "dailypuzzle" not in db_collections:
                try:
                    await self.db.create_collection("dailypuzzle", capped=True, size=50000, max=365)
                except NotImplementedError:
                    await self.db.create_collection("dailypuzzle")
            else:
                cursor = self.db.dailypuzzle.find()
                docs = await cursor.to_list(length=365)
                self.daily_puzzle_ids = {doc["_id"]: doc["puzzleId"] for doc in docs}

            await self.db.game.create_index("us")
            await self.db.game.create_index("r")
            await self.db.game.create_index("v")
            await self.db.game.create_index("y")
            await self.db.game.create_index("by")
            await self.db.game.create_index("c")

            if "notify" not in db_collections:
                await self.db.create_collection("notify")
            await self.db.notify.create_index("notifies")
            await self.db.notify.create_index("createdAt", expireAfterSeconds=NOTIFY_EXPIRE_SECS)

            if "seek" not in db_collections:
                await self.db.create_collection("seek")
            await self.db.seek.create_index("createdAt", expireAfterSeconds=CORR_SEEK_EXPIRE_SECS)

            # Read correspondence seeks
            async for doc in self.db.seek.find():
                user = await self.users.get(doc["user"])
                if user is not None:
                    seek = Seek(
                        user,
                        doc["variant"],
                        fen=doc["fen"],
                        color=doc["color"],
                        day=doc["day"],
                        rated=doc["rated"],
                        chess960=doc["chess960"],
                        player1=user,
                        created_at=doc["createdAt"],
                    )
                    self.seeks[seek.id] = seek
                    user.seeks[seek.id] = seek

            # Read games in play and start their clocks
            cursor = self.db.game.find({"r": "d"})
            cursor.sort("d", -1)
            today = datetime.now(timezone.utc)

            async for doc in cursor:
                # Don't load old uninished games if they are NOT corr games
                if doc["d"] < today - timedelta(days=1) and not doc["c"]:
                    break

                if doc["s"] < ABORTED:
<<<<<<< HEAD
                    asyncio.create_task(
                        self.create_corr_game(doc), name="create_corr_game %s" % doc["_id"]
                    )
=======
                    try:
                        game = await load_game(self, doc["_id"])
                        self.games[doc["_id"]] = game
                        game.wplayer.correspondence_games.append(game)
                        game.bplayer.correspondence_games.append(game)
                        game.stopwatch.restart(from_db=True)
                    except NotInDbUsers:
                        log.error("Failed toload game %s", doc["_id"])
>>>>>>> 2c501c6f

            if "video" not in db_collections:
                if DEV:
                    await self.db.video.drop()
                await self.db.video.insert_many(VIDEOS)

            if "blog" not in db_collections:
                if DEV:
                    await self.db.blog.drop()
                await self.db.blog.insert_many(BLOGS)
                await self.db.blog.create_index("date")

        except Exception:
            print("Maybe mongodb is not running...")
            raise

    def __init_translations(self):
        base = os.path.dirname(__file__)
        for lang in LANGUAGES:
            # Generate compiled mo file
            folder = os.path.join(base, "../lang/", lang, "LC_MESSAGES")
            poname = os.path.join(folder, "server.po")
            moname = os.path.join(folder, "server.mo")
            try:
                with open(poname, "rb") as po_file:
                    po_lines = [line for line in po_file if line[:8] != b"#, fuzzy"]
                    mo = Msgfmt(po_lines).get()
                    with open(moname, "wb") as mo_file:
                        mo_file.write(mo)
            except PoSyntaxError:
                log.error("PoSyntaxError in %s", poname, stack_info=True, exc_info=True)

            # Create translation class
            try:
                translation = gettext.translation("server", localedir="lang", languages=[lang])
            except FileNotFoundError:
                log.warning("Missing translations file for lang %s", lang)
                translation = gettext.NullTranslations()

            env = jinja2.Environment(
                enable_async=True,
                extensions=["jinja2.ext.i18n"],
                loader=jinja2.FileSystemLoader("templates"),
                autoescape=jinja2.select_autoescape(["html"]),
            )
            env.install_gettext_translations(translation, newstyle=True)
            env.globals["static"] = static_url

            self.jinja[lang] = env
            self.gettext[lang] = translation

            translation.install()

            for variant in VARIANTS + PAUSED_MONTHLY_VARIANTS:
                if (
                    variant in MONTHLY_VARIANTS
                    or variant in SEATURDAY
                    or variant in PAUSED_MONTHLY_VARIANTS
                ):
                    tname = translated_tournament_name(variant, MONTHLY, ARENA, translation)
                    self.tourneynames[lang][(variant, MONTHLY, ARENA)] = tname
                if variant in SEATURDAY or variant in WEEKLY_VARIANTS:
                    tname = translated_tournament_name(variant, WEEKLY, ARENA, translation)
                    self.tourneynames[lang][(variant, WEEKLY, ARENA)] = tname
                if variant in SHIELDS:
                    tname = translated_tournament_name(variant, SHIELD, ARENA, translation)
                    self.tourneynames[lang][(variant, SHIELD, ARENA)] = tname

    def __start_bots(self):
        rm = self.users["Random-Mover"]
        ai = self.users["Fairy-Stockfish"]
        asyncio.create_task(BOT_task(ai, self))
        asyncio.create_task(BOT_task(rm, self))

    def __init_fishnet_monitor(self) -> dict:
        result = {}
        for key in FISHNET_KEYS:
            result[FISHNET_KEYS[key]] = collections.deque([], 50)
        return result

    def __init_discord(self):
        if self.db is None:
            self.discord = FakeDiscordBot()

        # create Discord bot
        if DEV:
            self.discord = FakeDiscordBot()
        else:
            bot = DiscordBot(self)
            self.discord = bot
            asyncio.create_task(bot.start(DISCORD_TOKEN))

    def __init_twitch(self) -> Twitch:
        result = Twitch(self.app)
        if not DEV:
            asyncio.create_task(result.init_subscriptions())
        return result

    def __init_users(self) -> Users:
        result = Users(self)
        result["PyChess"] = User(self, bot=True, username="PyChess")
        result["Random-Mover"] = User(self, bot=True, username="Random-Mover")
        result["Fairy-Stockfish"] = User(self, bot=True, username="Fairy-Stockfish")
        result["Discord-Relay"] = User(self, anon=True, username="Discord-Relay")
        result["Random-Mover"].online = True

        # To handle old anon user sessions with names prefixed with "Anon-" (hyphen!)
        # we will use this disabled(!) technical NONE_USER
        result[NONE_USER] = User(self, anon=True, username=NONE_USER)
        result[NONE_USER].enabled = False
        return result

    def online_count(self):
        return sum((1 for user in self.users.values() if user.online))

    def __str__(self):
        return self.__stringify(str)

    def __repr__(self):
        return self.__stringify(repr)

    def __stringify(self, strfunc):
        attribs = vars(self)
        values = []
        for attr in attribs:
            value = getattr(self, attr)
            values.append(strfunc(value))
        clsname = type(self).__name__
        variabs = ", ".join(values)
        return "{}({})".format(clsname, variabs)<|MERGE_RESOLUTION|>--- conflicted
+++ resolved
@@ -231,11 +231,6 @@
                     break
 
                 if doc["s"] < ABORTED:
-<<<<<<< HEAD
-                    asyncio.create_task(
-                        self.create_corr_game(doc), name="create_corr_game %s" % doc["_id"]
-                    )
-=======
                     try:
                         game = await load_game(self, doc["_id"])
                         self.games[doc["_id"]] = game
@@ -244,7 +239,6 @@
                         game.stopwatch.restart(from_db=True)
                     except NotInDbUsers:
                         log.error("Failed toload game %s", doc["_id"])
->>>>>>> 2c501c6f
 
             if "video" not in db_collections:
                 if DEV:
