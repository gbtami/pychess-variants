--- conflicted
+++ resolved
@@ -151,8 +151,6 @@
                 await asyncio.sleep(CORR_TICK)
                 self.mins -= 1
 
-<<<<<<< HEAD
-=======
                 if (
                     self.game.board.ply not in self.alarms
                     and self.mins <= self.alarm_mins
@@ -161,7 +159,6 @@
                     user = self.game.bplayer if self.color == BLACK else self.game.wplayer
                     await self.notify_hurry(user)
 
->>>>>>> 3e9c9fdf
             if self.game.status < ABORTED and self.running:
                 user = self.game.bplayer if self.color == BLACK else self.game.wplayer
                 if self.mins <= 0:
@@ -171,41 +168,11 @@
                         response = await self.game.game_ended(user, reason)
                         await round_broadcast(self.game, response, full=True)
                     return
-<<<<<<< HEAD
-                elif (
-                    self.game.board.ply not in self.alarms
-                    and self.mins <= self.alarm_mins
-                    and self.mins > self.alarm_mins - CORR_TICK - 10
-                ):
-                    await self.notify_hurry(user)
-=======
->>>>>>> 3e9c9fdf
 
             # After stop() we are just waiting for next restart
             await asyncio.sleep(CORR_TICK)
 
     async def notify_hurry(self, user):
-<<<<<<< HEAD
-        msg = {
-            "type": "corrAlarm",
-            "read": False,
-            "date": datetime.now(timezone.utc),
-            "content": {
-                "id": self.game.id,
-                "opp": user.username,
-            },
-        }
-        user.notifications.append(msg)
-
-        for queue in user.notify_channels:
-            await queue.put(json.dumps(user.notifications, default=datetime.isoformat))
-
-        if self.game.db is not None:
-            await self.game.db.user.find_one_and_update(
-                {"_id": user.username}, {"$set": {"notifs": user.notifications}}
-            )
-
-=======
         opp_name = (
             self.game.wplayer.username
             if self.game.bplayer.username == user.username
@@ -234,5 +201,4 @@
             await self.game.db.notify.insert_one(document)
 
         # to prevent creating more then one notification for the same ply
->>>>>>> 3e9c9fdf
         self.alarms.add(self.game.board.ply)