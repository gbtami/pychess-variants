--- conflicted
+++ resolved
@@ -47,16 +47,10 @@
                 # Rated games have their first move time set
                 self.secs = self.time_for_first_move
             else:
-<<<<<<< HEAD
                 # now this same clock object starts measuring the time of the other player - set to what it was when he moved last time
-                self.secs = self.game.ply_clocks[self.ply][
-                    "white" if self.color == WHITE else "black"
-                ]
-=======
                 self.secs = (
                     self.game.clocks_w[-1] if self.color == WHITE else self.game.clocks_b[-1]
                 )
->>>>>>> 2c87414e
         self.running = True
 
     async def countdown(self):
