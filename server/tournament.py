--- conflicted
+++ resolved
@@ -765,11 +765,7 @@
                 if ws is not None:
                     await ws.send_json(response)
             except Exception as e:
-<<<<<<< HEAD
-                log.error(e, stack_info=True, exc_info=True)
-=======
                 log.error(e, exc_info=True)
->>>>>>> b41ef9c5
                 self.pause(wp)
                 log.debug("White player %s left the tournament", wp.username)
 
@@ -778,11 +774,7 @@
                 if ws is not None:
                     await ws.send_json(response)
             except Exception as e:
-<<<<<<< HEAD
-                log.error(e, stack_info=True, exc_info=True)
-=======
                 log.error(e, exc_info=True)
->>>>>>> b41ef9c5
                 self.pause(bp)
                 log.debug("Black player %s left the tournament", bp.username)
 
@@ -1055,16 +1047,9 @@
                     try:
                         await ws.send_json(response)
                     except ConnectionResetError as e:
-<<<<<<< HEAD
-                        log.error(e, stack_info=True, exc_info=True)
-            except KeyError as e:
-                # spectator was removed
-                log.error(e, stack_info=True, exc_info=True)
-=======
                         log.error(e, exc_info=True)
             except KeyError:
                 log.error("spectator was removed", exc_info=True)
->>>>>>> b41ef9c5
             except Exception:
                 log.exception("Exception in tournament broadcast()")
 
@@ -1114,13 +1099,8 @@
                 )
             )
         except Exception as e:
-<<<<<<< HEAD
-            log.error(e, stack_info=True, exc_info=True)
-            if self.app[db_key] is not None:
-=======
             log.error(e, exc_info=True)
             if self.app_state.db is not None:
->>>>>>> b41ef9c5
                 log.error(
                     "db find_one_and_update pairing_table %s into %s failed !!!",
                     game.id,
@@ -1171,13 +1151,8 @@
                 )
             )
         except Exception as e:
-<<<<<<< HEAD
-            log.error(e, stack_info=True, exc_info=True)
-            if self.app[db_key] is not None:
-=======
             log.error(e, exc_info=True)
             if self.app_state.db is not None:
->>>>>>> b41ef9c5
                 log.error(
                     "db find_one_and_update tournament_player %s into %s failed !!!",
                     player_id,
