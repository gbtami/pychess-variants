--- conflicted
+++ resolved
@@ -379,13 +379,8 @@
         return page_json
 
     # TODO: cache this
-<<<<<<< HEAD
     async def games_json(self, player_name):
-        player = await self.app["users"].get(player_name)
-=======
-    def games_json(self, player_name):
-        player = self.app[users_key].get(player_name)
->>>>>>> 88b9e972
+        player = await self.app[users_key].get(player_name)
         return {
             "type": "get_games",
             "rank": self.leaderboard.index(player) + 1,
