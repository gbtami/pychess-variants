from __future__ import annotations
import asyncio
import collections
import logging
import random
from abc import ABC, abstractmethod
from datetime import datetime, timedelta, timezone
from operator import neg
from typing import ClassVar, Tuple, Set

from pymongo import ReturnDocument
from sortedcollections import ValueSortedDict
from sortedcontainers import SortedKeysView

from compress import R2C
from const import (
    ABORTED,
    CASUAL,
    RATED,
    CREATED,
    STARTED,
    BYEGAME,
    VARIANTEND,
    FLAG,
    ARENA,
    RR,
    T_CREATED,
    T_STARTED,
    T_ABORTED,
    T_FINISHED,
    T_ARCHIVED,
    SHIELD,
    variant_display_name,
    MAX_CHAT_LINES,
)
from game import Game
from glicko2.glicko2 import gl2
from lichess_team_msg import lichess_team_msg
from misc import time_control_str
from newid import new_id
from const import TYPE_CHECKING

if TYPE_CHECKING:
    from pychess_global_app_state import PychessGlobalAppState
from spectators import spectators
from tournament_spotlights import tournament_spotlights
from user import User
from utils import insert_game_to_db

log = logging.getLogger(__name__)

SCORE, STREAK, DOUBLE = range(1, 4)

SCORE_SHIFT = 100000

NOTIFY1_MINUTES = 60 * 6
NOTIFY2_MINUTES = 10

Point = Tuple[int, int]


class EnoughPlayer(Exception):
    """Raised when RR is already full"""

    pass


class ByeGame:
    """Used in RR/Swiss tournaments when pairing odd number of players"""

    __slots__ = "date", "status"

    def __init__(self):
        self.date = datetime.now(timezone.utc)
        self.status = BYEGAME

    def game_json(self, player):
        return {
            "gameId": "",
            "title": "",
            "name": "",
            "rating": "",
            "prov": "",
            "color": "",
            "result": "-",
        }


class PlayerData:
    """Used to save/load tournament players to/from mongodb tournament-player documents"""

    __slots__ = (
        "id",
        "rating",
        "provisional",
        "free",
        "paused",
        "withdrawn",
        "win_streak",
        "games",
        "points",
        "nb_games",
        "nb_win",
        "nb_berserk",
        "nb_not_paired",
        "performance",
        "prev_opp",
        "color_balance",
        "page",
    )

    def __init__(self, rating: int, provisional: str):
        self.id = None
        self.rating = rating
        self.provisional = provisional
        self.free = True
        self.paused = False
        self.withdrawn = False
        self.win_streak = 0
        self.games: list[Game | GameData] = []
        self.points: list[Point] = []
        self.nb_games = 0
        self.nb_win = 0
        self.nb_berserk = 0
        self.nb_not_paired = 0
        self.performance = 0
        self.prev_opp = ""
        self.color_balance = 0  # +1 when played as white, -1 when played as black
        self.page = 0

    def __str__(self):
        return (" ").join(self.points)


class GameData:
    """Used to save/load tournament games to/from mongodb tournament-pairing documents"""

    __slots__ = (
        "id",
        "wplayer",
        "white_rating",
        "bplayer",
        "black_rating",
        "result",
        "date",
        "wberserk",
        "bberserk",
    )

    def __init__(
        self,
        _id: str,
        wplayer: User,
        wrating: str,
        bplayer: User,
        brating: str,
        result: str,
        date: datetime,
        wberserk: bool,
        bberserk: bool,
    ):
        self.id = _id
        self.wplayer = wplayer
        self.bplayer = bplayer
        self.result = result
        self.date = date
        self.white_rating = gl2.create_rating(int(wrating.rstrip("?")))
        self.black_rating = gl2.create_rating(int(brating.rstrip("?")))
        self.wberserk = wberserk
        self.bberserk = bberserk

    def game_json(self, player: User) -> dict:
        color = "w" if self.wplayer == player else "b"
        opp_player = self.bplayer if color == "w" else self.wplayer
        opp_rating = self.black_rating if color == "w" else self.white_rating
        opp_rating, prov = opp_rating.rating_prov
        return {
            "gameId": self.id,
            "title": opp_player.title,
            "name": opp_player.username,
            "rating": opp_rating,
            "prov": prov,
            "color": color,
            "result": self.result,
        }


class Tournament(ABC):
    """Abstract base class for Arena/Swisss/RR Tournament classes
    They have to implement create_pairing() for waiting_players"""

    system: ClassVar[int] = ARENA

    def __init__(
        self,
        app_state: PychessGlobalAppState,
        tournamentId,
        variant="chess",
        chess960=False,
        rated=True,
        before_start=5,
        minutes=45,
        name="",
        description="",
        fen="",
        base=1,
        inc=0,
        byoyomi_period=0,
        rounds=0,
        created_by="",
        created_at=None,
        starts_at=None,
        status=None,
        with_clock=True,
        frequency="",
    ):
        self.app_state = app_state
        self.id = tournamentId
        self.name = name
        self.description = description
        self.variant = variant
        self.rated = rated
        self.before_start = before_start  # in minutes
        self.minutes = minutes  # in minutes
        self.fen = fen
        self.base = base
        self.inc = inc
        self.byoyomi_period = byoyomi_period
        self.chess960 = chess960
        self.rounds = rounds
        self.frequency = frequency

        self.created_by = created_by
        self.created_at = datetime.now(timezone.utc) if created_at is None else created_at
        if starts_at == "" or starts_at is None:
            self.starts_at = self.created_at + timedelta(seconds=int(before_start * 60))
        else:
            self.starts_at = starts_at

        # TODO: calculate wave from TC, variant, number of players
        self.wave = timedelta(seconds=3)
        self.wave_delta = timedelta(seconds=1)
        self.current_round = 0
        self.prev_pairing = None

        self.messages: collections.deque = collections.deque([], MAX_CHAT_LINES)
        self.spectators: Set[User] = set()
        self.players: dict[User, PlayerData] = {}
        self.leaderboard = ValueSortedDict(neg)
        self.leaderboard_keys_view = SortedKeysView(self.leaderboard)
        self.status = T_CREATED if status is None else status
        self.ongoing_games = 0
        self.nb_players = 0

        self.nb_games_finished = 0
        self.w_win = 0
        self.b_win = 0
        self.draw = 0
        self.nb_berserk = 0

        self.nb_games_cached = -1
        self.leaderboard_cache: dict[int, dict] = {}

        self.first_pairing = False
        self.top_player = None
        self.top_game = None

        self.notify1 = False
        self.notify2 = False

        if minutes is None:
            self.ends_at = self.starts_at + timedelta(days=1)
        else:
            self.ends_at = self.starts_at + timedelta(minutes=minutes)

        if with_clock:
            self.clock_task = asyncio.create_task(self.clock())

        self.browser_title = "%s Tournament • %s" % (
            variant_display_name(self.variant),
            self.name,
        )

    def __repr__(self):
        return " ".join((self.id, self.name, self.created_at.isoformat()))

    @abstractmethod
    def create_pairing(self, waiting_players):
        pass

    def user_status(self, user):
        if user in self.players:
            return (
                "paused"
                if self.players[user].paused
                else "withdrawn"
                if self.players[user].withdrawn
                else "joined"
            )
        else:
            return "spectator"

    def user_rating(self, user):
        if user in self.players:
            return self.players[user].rating
        else:
            return "%s%s" % user.get_rating(self.variant, self.chess960).rating_prov

    def players_json(self, page=None, user=None):
        if (page is None) and (user is not None) and (user in self.players):
            if self.players[user].page > 0:
                page = self.players[user].page
            else:
                div, mod = divmod(self.leaderboard.index(user) + 1, 10)
                page = div + (1 if mod > 0 else 0)
                if self.status == T_CREATED:
                    self.players[user].page = page
        if page is None:
            page = 1

        if self.nb_games_cached != self.nb_games_finished:
            # number of games changed (game ended)
            self.leaderboard_cache = {}
            self.nb_games_cached = self.nb_games_finished
        elif user is not None:
            if self.status == T_STARTED:
                # player status changed (JOIN/PAUSE)
                if page in self.leaderboard_cache:
                    del self.leaderboard_cache[page]
            elif self.status == T_CREATED:
                # number of players changed (JOIN/WITHDRAW)
                self.leaderboard_cache = {}

        if page in self.leaderboard_cache:
            return self.leaderboard_cache[page]

        def player_json(player, full_score):
            return {
                "paused": self.players[player].paused if self.status == T_STARTED else False,
                "title": player.title,
                "name": player.username,
                "rating": self.players[player].rating,
                "points": self.players[player].points,
                "fire": self.players[player].win_streak,
                "score": full_score,  # SCORE_SHIFT-ed + performance rating
                "perf": self.players[player].performance,
                "nbGames": self.players[player].nb_games,
                "nbWin": self.players[player].nb_win,
                "nbBerserk": self.players[player].nb_berserk,
            }

        start = (page - 1) * 10
        end = min(start + 10, self.nb_players)

        page_json = {
            "type": "get_players",
            "requestedBy": user.username if user is not None else "",
            "nbPlayers": self.nb_players,
            "nbGames": self.nb_games_finished,
            "page": page,
            "players": [
                player_json(player, full_score)
                for player, full_score in self.leaderboard.items()[start:end]
            ],
        }

        if self.status > T_STARTED:
            page_json["podium"] = [
                player_json(player, full_score)
                for player, full_score in self.leaderboard.items()[0:3]
            ]

        self.leaderboard_cache[page] = page_json
        return page_json

    # TODO: cache this
    async def games_json(self, player_name):
        player = await self.app_state.users.get(player_name)
        return {
            "type": "get_games",
            "rank": self.leaderboard.index(player) + 1,
            "title": player.title,
            "name": player_name,
            "perf": self.players[player].performance,
            "nbGames": self.players[player].nb_games,
            "nbWin": self.players[player].nb_win,
            "nbBerserk": self.players[player].nb_berserk,
            "games": [game.game_json(player) for game in self.players[player].games],
        }

    @property
    def spectator_list(self):
        return spectators(self)

    @property
    def top_game_json(self):
        return {
            "type": "top_game",
            "gameId": self.top_game.id,
            "variant": self.top_game.variant,
            "fen": self.top_game.board.fen,
            "w": self.top_game.wplayer.username,
            "b": self.top_game.bplayer.username,
            "wr": self.leaderboard_keys_view.index(self.top_game.wplayer) + 1,
            "br": self.leaderboard_keys_view.index(self.top_game.bplayer) + 1,
            "chess960": self.top_game.chess960,
            "base": self.top_game.base,
            "inc": self.top_game.inc,
            "byoyomi": self.top_game.byoyomi_period,
            "lastMove": self.top_game.lastmove,
        }

    def waiting_players(self):
        return [
            p
            for p in self.leaderboard
            if self.players[p].free
            and self.id in p.tournament_sockets
            and len(p.tournament_sockets[self.id]) > 0
            and not self.players[p].paused
            and not self.players[p].withdrawn
        ]

    async def clock(self):
        try:
            while self.status not in (T_ABORTED, T_FINISHED, T_ARCHIVED):
                now = datetime.now(timezone.utc)

                if self.status == T_CREATED:
                    remaining_time = self.starts_at - now
                    remaining_mins_to_start = int(
                        ((remaining_time.days * 3600 * 24) + remaining_time.seconds) / 60
                    )
                    if now >= self.starts_at:
                        if self.system != ARENA and len(self.players) < 3:
                            # Swiss and RR Tournaments need at least 3 players to start
                            await self.abort()
                            print("T_ABORTED: less than 3 player joined")
                            break

                        await self.start(now)
                        continue

                    elif (not self.notify2) and remaining_mins_to_start <= NOTIFY2_MINUTES:
                        self.notify1 = True
                        self.notify2 = True
                        await self.app_state.discord.send_to_discord(
                            "notify_tournament",
                            self.notify_discord_msg(remaining_mins_to_start),
                        )
                        continue

                    elif (not self.notify1) and remaining_mins_to_start <= NOTIFY1_MINUTES:
                        self.notify1 = True
                        await self.app_state.discord.send_to_discord(
                            "notify_tournament",
                            self.notify_discord_msg(remaining_mins_to_start),
                        )
                        asyncio.create_task(lichess_team_msg(self.app_state))
                        continue

                elif (self.minutes is not None) and now >= self.ends_at:
                    await self.finish()
                    print("T_FINISHED: no more time left")
                    break

                elif self.status == T_STARTED:
                    if self.system == ARENA:
                        # In case of server restart
                        if self.prev_pairing is None:
                            self.prev_pairing = now - self.wave

                        if now >= self.prev_pairing + self.wave + random.uniform(
                            -self.wave_delta, self.wave_delta
                        ):
                            waiting_players = self.waiting_players()
                            nb_waiting_players = len(waiting_players)
                            if nb_waiting_players >= 2:
                                log.debug("Enough player (%s), do pairing", nb_waiting_players)
                                await self.create_new_pairings(waiting_players)
                                self.prev_pairing = now
                            else:
                                log.debug(
                                    "Too few player (%s) to make pairing",
                                    nb_waiting_players,
                                )
                        else:
                            log.debug("Waiting for new pairing wave...")

                    elif self.ongoing_games == 0:
                        if self.current_round < self.rounds:
                            self.current_round += 1
                            log.debug("Do %s. round pairing", self.current_round)
                            waiting_players = self.waiting_players()
                            await self.create_new_pairings(waiting_players)
                        else:
                            await self.finish()
                            log.debug("T_FINISHED: no more round left")
                            break
                    else:
                        print(
                            "%s has %s ongoing game(s)..."
                            % (
                                "RR" if self.system == RR else "Swiss",
                                self.ongoing_games,
                            )
                        )

                    log.debug("%s CLOCK %s", self.id, now.strftime("%H:%M:%S"))
                await asyncio.sleep(1)
        except Exception:
            log.exception("Exception in tournament clock()")

    async def start(self, now):
        self.status = T_STARTED

        self.first_pairing = True
        self.set_top_player()

        response = {
            "type": "tstatus",
            "tstatus": self.status,
            "secondsToFinish": (self.ends_at - now).total_seconds(),
        }
        await self.broadcast(response)

        # force first pairing wave in arena
        if self.system == ARENA:
            self.prev_pairing = now - self.wave

        if self.app_state.db is not None:
            print(
                await self.app_state.db.tournament.find_one_and_update(
                    {"_id": self.id},
                    {"$set": {"status": self.status}},
                    return_document=ReturnDocument.AFTER,
                )
            )

    @property
    def summary(self):
        return {
            "type": "tstatus",
            "tstatus": self.status,
            "nbPlayers": self.nb_players,
            "nbGames": self.nb_games_finished,
            "wWin": self.w_win,
            "bWin": self.b_win,
            "draw": self.draw,
            "berserk": self.nb_berserk,
            "sumRating": sum(
                self.players[player].rating
                for player in self.players
                if not self.players[player].withdrawn
            ),
        }

    async def finalize(self, status):
        self.status = status

        if len(self.players) > 0:
            self.print_leaderboard()
            print("--- TOURNAMENT RESULT ---")
            for i in range(min(3, len(self.leaderboard))):
                player = self.leaderboard.peekitem(i)[0]
                print("--- #%s ---" % (i + 1), player.username)

        # remove latest games from players tournament if it was not finished in time
        for player in self.players:
            if len(self.players[player].games) == 0:
                continue
            latest = self.players[player].games[-1]
            if latest and isinstance(latest, Game) and latest.status in (CREATED, STARTED):
                self.players[player].games.pop()
                self.players[player].points.pop()
                self.players[player].nb_games -= 1

        # force to create new players json data
        self.nb_games_cached = -1

        await self.broadcast(self.summary)
        await self.save()

        await self.broadcast_spotlight()

    async def broadcast_spotlight(self):
        spotlights = tournament_spotlights(self.app_state)
        response = {"type": "spotlights", "items": spotlights}
        await self.app_state.lobby.lobby_broadcast(response)

    async def abort(self):
        await self.finalize(T_ABORTED)

    async def finish(self):
        await self.finalize(T_FINISHED)

    async def join(self, user):
        if user.anon:
            return

        if self.system == RR and len(self.players) > self.rounds + 1:
            raise EnoughPlayer

        if user not in self.players:
            # new player joined
            rating, provisional = user.get_rating(self.variant, self.chess960).rating_prov
            self.players[user] = PlayerData(rating, provisional)
        elif self.players[user].withdrawn:
            # withdrawn player joined again
            rating, provisional = user.get_rating(self.variant, self.chess960).rating_prov

        if user not in self.leaderboard:
            # new player joined or withdrawn player joined again
            if self.status == T_CREATED:
                self.leaderboard.setdefault(user, rating)
            else:
                self.leaderboard.setdefault(user, 0)
            self.nb_players += 1

        self.players[user].paused = False
        self.players[user].withdrawn = False

        response = self.players_json(user=user)
        await self.broadcast(response)

        if self.status == T_CREATED:
            await self.broadcast_spotlight()

        await self.db_update_player(user, self.players[user])

    async def withdraw(self, user):
        self.players[user].withdrawn = True

        self.leaderboard.pop(user)
        self.nb_players -= 1

        response = self.players_json(user=user)
        await self.broadcast(response)

        await self.broadcast_spotlight()

        await self.db_update_player(user, self.players[user])

    async def pause(self, user):
        self.players[user].paused = True

        # pause is different from withdraw and join because pause can be initiated from finished games page as well
        response = self.players_json(user=user)
        await self.broadcast(response)

        if (self.top_player is not None) and self.top_player.username == user.username:
            self.set_top_player()

        await self.db_update_player(user, self.players[user])

    def spactator_join(self, spectator):
        self.spectators.add(spectator)

    def spactator_leave(self, spectator):
        self.spectators.discard(spectator)

    async def create_new_pairings(self, waiting_players):
        pairing = self.create_pairing(waiting_players)

        if self.first_pairing:
            self.first_pairing = False
            # Before tournament starts leaderboard is ordered by ratings
            # After first pairing it will be sorted by score points and performance
            # so we have to make a clear (all 0) leaderboard here
            new_leaderboard = [(user, 0) for user in self.leaderboard]
            self.leaderboard = ValueSortedDict(neg, new_leaderboard)
            self.leaderboard_keys_view = SortedKeysView(self.leaderboard)

        games = await self.create_games(pairing)

        # save pairings to db
        asyncio.create_task(self.db_insert_pairing(games))

        return (pairing, games)

    def set_top_player(self):
        idx = 0
        self.top_player = None
        while idx < self.nb_players:
            top_player = self.leaderboard.peekitem(idx)[0]
            if self.players[top_player].paused:
                idx += 1
                continue
            else:
                self.top_player = top_player
                break

    async def create_games(self, pairing):
        check_top_game = self.top_player is not None
        new_top_game = False

        games = []
        game_table = None if self.app_state.db is None else self.app_state.db.game
        for wp, bp in pairing:
            game_id = await new_id(game_table)
            game = Game(
                self.app_state,
                game_id,
                self.variant,
                self.fen,
                wp,
                bp,
                base=self.base,
                inc=self.inc,
                byoyomi_period=self.byoyomi_period,
                rated=RATED if self.rated else CASUAL,
                tournamentId=self.id,
                chess960=self.chess960,
            )

            games.append(game)
            self.app_state.games[game_id] = game
            await insert_game_to_db(game, self.app_state)

            # TODO: save new game to db
            if 0:  # self.app[db_key] is not None:
                doc = {
                    "_id": game.id,
                    "tid": self.id,
                    "u": [game.wplayer.username, game.bplayer.username],
                    "r": "*",
                    "d": game.date,
                    "wr": game.wrating,
                    "br": game.brating,
                }
                await self.app_state.db.tournament_pairing.insert_one(doc)

            self.players[wp].games.append(game)
            self.players[bp].games.append(game)

            self.players[wp].points.append("*")
            self.players[bp].points.append("*")

            self.ongoing_games += 1

            self.players[wp].free = False
            self.players[bp].free = False

            self.players[wp].nb_games += 1
            self.players[bp].nb_games += 1

            self.players[wp].prev_opp = game.bplayer.username
            self.players[bp].prev_opp = game.wplayer.username

            self.players[wp].color_balance += 1
            self.players[bp].color_balance -= 1

            self.players[wp].nb_not_paired = 0
            self.players[bp].nb_not_paired = 0

            response = {
                "type": "new_game",
                "gameId": game_id,
                "wplayer": wp.username,
                "bplayer": bp.username,
            }

            try:
                ws = next(iter(wp.tournament_sockets[self.id]))
                if ws is not None:
                    await ws.send_json(response)
            except Exception as e:
                log.error(e, exc_info=True)
                self.pause(wp)
                log.debug("White player %s left the tournament", wp.username)

            try:
                ws = next(iter(bp.tournament_sockets[self.id]))
                if ws is not None:
                    await ws.send_json(response)
            except Exception as e:
                log.error(e, exc_info=True)
                self.pause(bp)
                log.debug("Black player %s left the tournament", bp.username)

            if (
                check_top_game
                and (self.top_player is not None)
                and self.top_player.username in (game.wplayer.username, game.bplayer.username)
                and game.status != BYEGAME
            ):  # Bye game
                self.top_game = game
                check_top_game = False
                new_top_game = True

        if new_top_game:
            tgj = self.top_game_json
            await self.broadcast(tgj)

        return games

    def points_perfs(self, game: Game) -> Tuple[Point, Point, int, int]:
        wplayer = self.players[game.wplayer]
        bplayer = self.players[game.bplayer]

        wpoint = (0, SCORE)
        bpoint = (0, SCORE)
        wperf = int(game.brating.rstrip("?"))
        bperf = int(game.wrating.rstrip("?"))

        if game.result == "1/2-1/2":
            if self.system == ARENA:
                if game.board.ply > 10:
                    wpoint = (2, SCORE) if wplayer.win_streak == 2 else (1, SCORE)
                    bpoint = (2, SCORE) if bplayer.win_streak == 2 else (1, SCORE)

                wplayer.win_streak = 0
                bplayer.win_streak = 0
            else:
                wpoint, bpoint = (1, SCORE), (1, SCORE)

        elif game.result == "1-0":
            wplayer.nb_win += 1
            if self.system == ARENA:
                if wplayer.win_streak == 2:
                    wpoint = (4, DOUBLE)
                else:
                    wplayer.win_streak += 1
                    wpoint = (2, STREAK if wplayer.win_streak == 2 else SCORE)

                bplayer.win_streak = 0
            else:
                wpoint = (2, SCORE)

            if game.wberserk and game.board.ply >= 13:
                wpoint = (wpoint[0] + 1, wpoint[1])

            wperf += 500
            bperf -= 500

        elif game.result == "0-1":
            bplayer.nb_win += 1
            if self.system == ARENA:
                if bplayer.win_streak == 2:
                    bpoint = (4, DOUBLE)
                else:
                    bplayer.win_streak += 1
                    bpoint = (2, STREAK if bplayer.win_streak == 2 else SCORE)

                wplayer.win_streak = 0
            else:
                bpoint = (2, SCORE)

            if game.bberserk and game.board.ply >= 14:
                bpoint = (bpoint[0] + 1, bpoint[1])

            wperf -= 500
            bperf += 500

        return (wpoint, bpoint, wperf, bperf)

    def points_perfs_janggi(self, game):
        wplayer = self.players[game.wplayer]
        bplayer = self.players[game.bplayer]

        wpoint = (0, SCORE)
        bpoint = (0, SCORE)
        wperf = int(game.brating.rstrip("?"))
        bperf = int(game.wrating.rstrip("?"))

        if game.status == VARIANTEND:
            wplayer.win_streak = 0
            bplayer.win_streak = 0

            if game.result == "1-0":
                if self.system == ARENA:
                    wpoint = (4 * 2 if wplayer.win_streak == 2 else 4, SCORE)
                    bpoint = (2 * 2 if bplayer.win_streak == 2 else 2, SCORE)
                else:
                    wpoint = (4, SCORE)
                    bpoint = (2, SCORE)

            elif game.result == "0-1":
                if self.system == ARENA:
                    bpoint = (4 * 2 if bplayer.win_streak == 2 else 4, SCORE)
                    wpoint = (2 * 2 if wplayer.win_streak == 2 else 2, SCORE)
                else:
                    bpoint = (4, SCORE)
                    wpoint = (2, SCORE)

        elif game.result == "1-0":
            wplayer.nb_win += 1
            if self.system == ARENA:
                if wplayer.win_streak == 2:
                    wpoint = (7 * 2, DOUBLE)
                else:
                    wplayer.win_streak += 1
                    wpoint = (7, STREAK if wplayer.win_streak == 2 else SCORE)

                bplayer.win_streak = 0

                if game.wberserk and game.board.ply >= 13:
                    wpoint = (wpoint[0] + 3, wpoint[1])
            else:
                wpoint = (7, SCORE)
                bpoint = (0, SCORE)

            wperf += 500
            bperf -= 500

        elif game.result == "0-1":
            bplayer.nb_win += 1
            if self.system == ARENA:
                if bplayer.win_streak == 2:
                    bpoint = (7 * 2, DOUBLE)
                else:
                    bplayer.win_streak += 1
                    bpoint = (7, STREAK if bplayer.win_streak == 2 else SCORE)

                wplayer.win_streak = 0

                if game.bberserk and game.board.ply >= 14:
                    bpoint = (bpoint[0] + 3, bpoint[1])
            else:
                wpoint = (0, SCORE)
                bpoint = (7, SCORE)

            wperf -= 500
            bperf += 500

        return (wpoint, bpoint, wperf, bperf)

    async def game_update(self, game):
        """Called from Game.update_status()"""
        if self.status == T_FINISHED and self.status != T_ARCHIVED:
            return

        wplayer = self.players[game.wplayer]
        bplayer = self.players[game.bplayer]

        if game.status == ABORTED:
            wplayer.points.pop()
            bplayer.points.pop()
            return

        if game.wberserk:
            wplayer.nb_berserk += 1
            self.nb_berserk += 1

        if game.bberserk:
            bplayer.nb_berserk += 1
            self.nb_berserk += 1

        if game.variant == "janggi":
            wpoint, bpoint, wperf, bperf = self.points_perfs_janggi(game)
        else:
            wpoint, bpoint, wperf, bperf = self.points_perfs(game)

        wplayer.points[-1] = wpoint
        bplayer.points[-1] = bpoint
        if wpoint[1] == STREAK and len(wplayer.points) >= 2:
            wplayer.points[-2] = (wplayer.points[-2][0], STREAK)
        if bpoint[1] == STREAK and len(bplayer.points) >= 2:
            bplayer.points[-2] = (bplayer.points[-2][0], STREAK)

        wplayer.rating = int(game.wrating.rstrip("?")) + (int(game.wrdiff) if game.wrdiff else 0)
        bplayer.rating = int(game.brating.rstrip("?")) + (int(game.brdiff) if game.brdiff else 0)

        # TODO: in Swiss we will need Berger instead of performance to calculate tie breaks
        nb = wplayer.nb_games
        wplayer.performance = int(round((wplayer.performance * (nb - 1) + wperf) / nb, 0))

        nb = bplayer.nb_games
        bplayer.performance = int(round((bplayer.performance * (nb - 1) + bperf) / nb, 0))

        wpscore = self.leaderboard.get(game.wplayer) // SCORE_SHIFT
        self.leaderboard.update(
            {game.wplayer: SCORE_SHIFT * (wpscore + wpoint[0]) + wplayer.performance}
        )

        bpscore = self.leaderboard.get(game.bplayer) // SCORE_SHIFT
        self.leaderboard.update(
            {game.bplayer: SCORE_SHIFT * (bpscore + bpoint[0]) + bplayer.performance}
        )

        self.nb_games_finished += 1

        if game.result == "1-0":
            self.w_win += 1
        elif game.result == "0-1":
            self.b_win += 1
        elif game.result == "1/2-1/2":
            self.draw += 1

        asyncio.create_task(self.delayed_free(game, wplayer, bplayer))

        # save player points to db
        asyncio.create_task(self.db_update_player(game.wplayer, wplayer))
        asyncio.create_task(self.db_update_player(game.bplayer, bplayer))
        asyncio.create_task(self.db_update_pairing(game))

        self.set_top_player()

        await self.broadcast(
            {
                "type": "game_update",
                "wname": game.wplayer.username,
                "bname": game.bplayer.username,
            }
        )

        if self.top_game is not None and self.top_game.id == game.id:
            response = {
                "type": "gameEnd",
                "status": game.status,
                "result": game.result,
                "gameId": game.id,
            }
            await self.broadcast(response)

            if (self.top_player is not None) and self.top_player.username not in (
                game.wplayer.username,
                game.bplayer.username,
            ):
                top_game_candidate = self.players[self.top_player].games[-1]
                if top_game_candidate.status != BYEGAME:
                    self.top_game = top_game_candidate
                    if (self.top_game is not None) and (self.top_game.status <= STARTED):
                        tgj = self.top_game_json
                        await self.broadcast(tgj)

    async def delayed_free(self, game, wplayer, bplayer):
        if self.system == ARENA:
            await asyncio.sleep(3)

        wplayer.free = True
        bplayer.free = True

        if game.status == FLAG:
            # pause players when they don't start their game
            if game.board.ply == 0:
                wplayer.paused = True
            elif game.board.ply == 1:
                bplayer.paused = True

        self.ongoing_games -= 1

    async def broadcast(self, response):
        for spectator in self.spectators:
            try:
                for ws in spectator.tournament_sockets[self.id]:
                    try:
                        await ws.send_json(response)
                    except ConnectionResetError as e:
                        log.error(e, exc_info=True)
            except KeyError:
                log.error("spectator was removed", exc_info=True)
            except Exception:
                log.exception("Exception in tournament broadcast()")

    async def db_insert_pairing(self, games):
        if self.app_state.db is None:
            return
        pairing_documents = []
        pairing_table = self.app_state.db.tournament_pairing

        for game in games:
            if game.status == BYEGAME:  # TODO: Save or not save? This is the question.
                continue

            pairing_documents.append(
                {
                    "_id": game.id,
                    "tid": self.id,
                    "u": (game.wplayer.username, game.bplayer.username),
                    "r": R2C[game.result],
                    "d": game.date,
                    "wr": game.wrating,
                    "br": game.brating,
                    "wb": game.wberserk,
                    "bb": game.bberserk,
                }
            )
        if len(pairing_documents) > 0:
            await pairing_table.insert_many(pairing_documents)

    async def db_update_pairing(self, game):
        if self.app_state.db is None:
            return
        pairing_table = self.app_state.db.tournament_pairing

        try:
            new_data = {
                "r": R2C[game.result],
                "wb": game.wberserk,
                "bb": game.bberserk,
            }

            print(
                await pairing_table.find_one_and_update(
                    {"_id": game.id},
                    {"$set": new_data},
                    return_document=ReturnDocument.AFTER,
                )
            )
        except Exception as e:
            log.error(e, exc_info=True)
<<<<<<< HEAD
            if self.app[db_key] is not None:
=======
            if self.app_state.db is not None:
>>>>>>> cef0946e
                log.error(
                    "db find_one_and_update pairing_table %s into %s failed !!!",
                    game.id,
                    self.id,
                )

    async def db_update_player(self, user, player_data):
        if self.app_state.db is None:
            return

        player_id = player_data.id
        player_table = self.app_state.db.tournament_player

        if player_data.id is None:  # new player join
            player_id = await new_id(player_table)
            player_data.id = player_id

        if player_data.withdrawn:
            new_data = {
                "wd": True,
            }
        else:
            full_score = self.leaderboard[user]
            new_data = {
                "_id": player_id,
                "tid": self.id,
                "uid": user.username,
                "r": player_data.rating,
                "pr": player_data.provisional,
                "a": player_data.paused,
                "f": player_data.win_streak,  # win_streak == 2 means "fire"
                "s": int(full_score / SCORE_SHIFT),
                "g": player_data.nb_games,
                "w": player_data.nb_win,
                "b": player_data.nb_berserk,
                "e": player_data.performance,
                "p": player_data.points,
                "wd": False,
            }

        try:
            print(
                await player_table.find_one_and_update(
                    {"_id": player_id},
                    {"$set": new_data},
                    upsert=True,
                    return_document=ReturnDocument.AFTER,
                )
            )
        except Exception as e:
            log.error(e, exc_info=True)
<<<<<<< HEAD
            if self.app[db_key] is not None:
=======
            if self.app_state.db is not None:
>>>>>>> cef0946e
                log.error(
                    "db find_one_and_update tournament_player %s into %s failed !!!",
                    player_id,
                    self.id,
                )

        new_data = {"nbPlayers": self.nb_players, "nbBerserk": self.nb_berserk}
        print(
            await self.app_state.db.tournament.find_one_and_update(
                {"_id": self.id},
                {"$set": new_data},
                return_document=ReturnDocument.AFTER,
            )
        )

    async def save(self):
        if self.app_state.db is None:
            return

        if self.nb_games_finished == 0:
            print(await self.app_state.db.tournament.delete_many({"_id": self.id}))
            print("--- Deleted empty tournament %s" % self.id)
            return

        winner = self.leaderboard.peekitem(0)[0].username
        new_data = {
            "status": self.status,
            "nbPlayers": self.nb_players,
            "nbGames": self.nb_games_finished,
            "winner": winner,
        }

        print(
            await self.app_state.db.tournament.find_one_and_update(
                {"_id": self.id},
                {"$set": new_data},
                return_document=ReturnDocument.AFTER,
            )
        )

        for user in self.leaderboard:
            await self.db_update_player(user, self.players[user])

        if self.frequency == SHIELD:
            variant_name = self.variant + ("960" if self.chess960 else "")
            self.app_state.shield[variant_name].append((winner, self.starts_at, self.id))
            self.app_state.shield_owners[variant_name] = winner

    def print_leaderboard(self):
        print("--- LEADERBOARD ---", self.id)
        for player, full_score in self.leaderboard.items()[:10]:
            print(
                "%20s %4s %30s %2s %s"
                % (
                    player.username,
                    self.players[player].rating,
                    self.players[player].points,
                    full_score,
                    self.players[player].performance,
                )
            )

    @property
    def create_discord_msg(self):
        tc = time_control_str(self.base, self.inc, self.byoyomi_period)
        tail960 = "960" if self.chess960 else ""
        return "%s: **%s%s** %s tournament starts at UTC %s, duration will be **%s** minutes" % (
            self.created_by,
            self.variant,
            tail960,
            tc,
            self.starts_at.strftime("%Y.%m.%d %H:%M"),
            self.minutes,
        )

    def notify_discord_msg(self, minutes):
        tc = time_control_str(self.base, self.inc, self.byoyomi_period)
        tail960 = "960" if self.chess960 else ""
        url = "https://www.pychess.org/tournament/%s" % self.id
        if minutes >= 60:
            time = int(minutes / 60)
            time_text = "hours"
        else:
            time = minutes
            time_text = "minutes"
        return "**%s%s** %s tournament starts in **%s** %s! %s" % (
            self.variant,
            tail960,
            tc,
            time,
            time_text,
            url,
        )<|MERGE_RESOLUTION|>--- conflicted
+++ resolved
@@ -1100,11 +1100,7 @@
             )
         except Exception as e:
             log.error(e, exc_info=True)
-<<<<<<< HEAD
-            if self.app[db_key] is not None:
-=======
             if self.app_state.db is not None:
->>>>>>> cef0946e
                 log.error(
                     "db find_one_and_update pairing_table %s into %s failed !!!",
                     game.id,
@@ -1156,11 +1152,7 @@
             )
         except Exception as e:
             log.error(e, exc_info=True)
-<<<<<<< HEAD
-            if self.app[db_key] is not None:
-=======
             if self.app_state.db is not None:
->>>>>>> cef0946e
                 log.error(
                     "db find_one_and_update tournament_player %s into %s failed !!!",
                     player_id,
