from itertools import product

"""
We use the simplest compression method for moves here: 2 byte sqare to 1 byte ascii.
For better result consider compressing moves using indexes in valid move lists.
For more sophisticated encoding consider using lichess method described at:
https://lichess.org/blog/Wqa7GiAAAOIpBLoY/developer-update-275-improved-game-compression
"""

# Create mappings to compress variant, result and uci/usi move lists a little
V2C = {
    "chess": "n",
    "capablanca": "c",
    "capahouse": "i",
    "crazyhouse": "h",
    "atomic": "A",
    "makruk": "m",
    "placement": "p",
    "seirawan": "s",
    "shogi": "g",
    "minishogi": "a",
    "shouse": "z",
    "sittuyin": "y",
    "xiangqi": "x",
    "grand": "q",
    "grandhouse": "r",
    "gothic": "o",
    "gothhouse": "t",
    "embassy": "E",
    "cambodian": "b",
    "shako": "d",
    "minixiangqi": "e",
    "kyotoshogi": "k",
    "shogun": "u",
    "janggi": "j",
    "makpong": "l",
    "orda": "f",
    "synochess": "v",
    "hoppelpoppel": "w",
    "manchu": "M",
    "dobutsu": "D",
    "gorogoroplus": "G",
    "shinobi": "J",
    "empire": "P",
    "ordamirror": "O",
    "torishogi": "T",
    "asean": "S",
    "chak": "C",
    "chennis": "H",
<<<<<<< HEAD
    "chushogi": "U",
=======
    "mansindam": "I",
>>>>>>> 7cdd9b74
}
C2V = {v: k for k, v in V2C.items()}

R2C = {"1-0": "a", "0-1": "b", "1/2-1/2": "c", "*": "d"}
C2R = {v: k for k, v in R2C.items()}

# Create square to int mapping
M2C = dict(zip([a + b for a, b in product("abcdefghij", "0123456789")], list(range(34, 256))))

# Add possible from parts of drop moves
PIECES = "PNBRQKFGSLACHE"
m2c_len = len(M2C) + 34
for piece in PIECES:
    M2C["%s@" % piece] = m2c_len
    m2c_len += 1

# Kyoto Shogi drop moves can start with extra "+"
for piece in "PLNS":
    M2C["+%s" % piece] = m2c_len
    m2c_len += 1

# More droppable pieces
#   The variant that uses these pieces (shinobi) was added after kyotoshogi
#   so these letters need to be here to be backward compatible
PIECES = "MDJ"
for piece in PIECES:
    M2C["%s@" % piece] = m2c_len
    m2c_len += 1

# Chennis drop moves can start with extra "+" as well (P and S are already added above for Kyoto Shogi)
for piece in "FM":
    M2C["+%s" % piece] = m2c_len
    m2c_len += 1

C2M = {v: k for k, v in M2C.items()}


def encode_moves(moves, variant):
    if variant in ("kyotoshogi", "chennis"):
        return [
            chr(M2C[move[0:2]]) + chr(M2C[move[3:5]]) + "@"
            if move[0] == "+"
            else chr(M2C[move[0:2]]) + chr(M2C[move[2:4]]) + (move[4] if len(move) == 5 else "")
            for move in moves
        ]
    return [
        chr(M2C[move[0:2]]) + chr(M2C[move[2:4]]) + (move[4] if len(move) == 5 else "")
        for move in moves
    ]


def decode_moves(moves, variant):
    if variant in ("kyotoshogi", "chennis"):
        return [
            C2M[ord(move[0])] + "@" + C2M[ord(move[1])]
            if move[-1] == "@"
            else C2M[ord(move[0])] + C2M[ord(move[1])] + (move[2] if len(move) == 3 else "")
            for move in moves
        ]
    return [
        C2M[ord(move[0])] + C2M[ord(move[1])] + (move[2] if len(move) == 3 else "")
        for move in moves
    ]<|MERGE_RESOLUTION|>--- conflicted
+++ resolved
@@ -47,11 +47,8 @@
     "asean": "S",
     "chak": "C",
     "chennis": "H",
-<<<<<<< HEAD
     "chushogi": "U",
-=======
     "mansindam": "I",
->>>>>>> 7cdd9b74
 }
 C2V = {v: k for k, v in V2C.items()}
 
