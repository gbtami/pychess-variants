from itertools import product

"""
We use the simplest compression method for moves here: 2 byte sqare to 1 byte ascii.
For better result consider compressing moves using indexes in valid move lists.
For more sophisticated encoding consider using lichess method described at:
https://lichess.org/blog/Wqa7GiAAAOIpBLoY/developer-update-275-improved-game-compression
"""

# Create mappings to compress variant, result and uci/usi move lists a little
V2C = {
    "antipawns": "c",
    "antihouse": "i",
    "antiplacement": "Q",
    "antishogun": "Z",
    "anticapablanca": "n",
    "antichak": "U",
    "antigrandhouse": "W",
    "atomic_giveaway_hill": "h",
    "coffeehill": "A",
    "coffeehouse": "L",
    "antiatomic": "F",
    "antihoppelpoppel": "Y",
    "antichess": "f",
    "losers": "H",
    "antiminishogi": "R",
    "coffee_3check": "X",
    "coffeerace": "N",   
    "anti_antichess": "V",
    "makruk": "m",
    "placement": "p",
    "seirawan": "s",
    "shogi": "g",
    "minishogi": "a",
    "shouse": "z",
    "sittuyin": "y",
    "xiangqi": "x",
    "grand": "q",
    "grandhouse": "r",
    "gothic": "o",
    "gothhouse": "t",
    "embassy": "E",
    "cambodian": "b",
    "shako": "d",
    "minixiangqi": "e",
    "kyotoshogi": "k",
    "shogun": "u",
    "janggi": "j",
    "makpong": "l",
#    "orda": "f",
    "antisynochess": "v",
    "hoppelpoppel": "w",
    "manchu": "M",
    "dobutsu": "D",
<<<<<<< HEAD
    "gorogoro": "G",
    "antishinobi": "J",
    "antiempire": "P",
    "antikoth": "O",
    "torishogi": "T",
    "asean": "S",
    "antiorda": "C",
=======
    "gorogoroplus": "G",
    "shinobi": "J",
    "empire": "P",
    "ordamirror": "O",
    "torishogi": "T",
    "asean": "S",
    "chak": "C",
    "chennis": "H",
>>>>>>> 4d60af33
}
C2V = {v: k for k, v in V2C.items()}

R2C = {"1-0": "a", "0-1": "b", "1/2-1/2": "c", "*": "d"}
C2R = {v: k for k, v in R2C.items()}

# Create square to int mapping
M2C = dict(zip([a + b for a, b in product("abcdefghij", "0123456789")], list(range(34, 256))))

# Add possible from parts of drop moves
PIECES = "PNBRQKFGSLACHE"
m2c_len = len(M2C) + 34
for piece in PIECES:
    M2C["%s@" % piece] = m2c_len
    m2c_len += 1

# Kyoto Shogi drop moves can start with extra "+"
for piece in "PLNS":
    M2C["+%s" % piece] = m2c_len
    m2c_len += 1

# More droppable pieces
#   The variant that uses these pieces (shinobi) was added after kyotoshogi
#   so these letters need to be here to be backward compatible
PIECES = "MDJ"
for piece in PIECES:
    M2C["%s@" % piece] = m2c_len
    m2c_len += 1

# Chennis drop moves can start with extra "+" as well (P and S are already added above for Kyoto Shogi)
for piece in "FM":
    M2C["+%s" % piece] = m2c_len
    m2c_len += 1

C2M = {v: k for k, v in M2C.items()}


def encode_moves(moves, variant):
    if variant in ("kyotoshogi", "chennis"):
        return [
            chr(M2C[move[0:2]]) + chr(M2C[move[3:5]]) + "@"
            if move[0] == "+"
            else chr(M2C[move[0:2]]) + chr(M2C[move[2:4]]) + (move[4] if len(move) == 5 else "")
            for move in moves
        ]
    return [
        chr(M2C[move[0:2]]) + chr(M2C[move[2:4]]) + (move[4] if len(move) == 5 else "")
        for move in moves
    ]


def decode_moves(moves, variant):
    if variant in ("kyotoshogi", "chennis"):
        return [
            C2M[ord(move[0])] + "@" + C2M[ord(move[1])]
            if move[-1] == "@"
            else C2M[ord(move[0])] + C2M[ord(move[1])] + (move[2] if len(move) == 3 else "")
            for move in moves
        ]
    return [
        C2M[ord(move[0])] + C2M[ord(move[1])] + (move[2] if len(move) == 3 else "")
        for move in moves
    ]<|MERGE_RESOLUTION|>--- conflicted
+++ resolved
@@ -52,7 +52,6 @@
     "hoppelpoppel": "w",
     "manchu": "M",
     "dobutsu": "D",
-<<<<<<< HEAD
     "gorogoro": "G",
     "antishinobi": "J",
     "antiempire": "P",
@@ -60,16 +59,6 @@
     "torishogi": "T",
     "asean": "S",
     "antiorda": "C",
-=======
-    "gorogoroplus": "G",
-    "shinobi": "J",
-    "empire": "P",
-    "ordamirror": "O",
-    "torishogi": "T",
-    "asean": "S",
-    "chak": "C",
-    "chennis": "H",
->>>>>>> 4d60af33
 }
 C2V = {v: k for k, v in V2C.items()}
 
