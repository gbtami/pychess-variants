--- conflicted
+++ resolved
@@ -47,11 +47,8 @@
     "asean": "S",
     "chak": "C",
     "chennis": "H",
-<<<<<<< HEAD
     "mansindam": "I",
-=======
     "duck": "U",
->>>>>>> aed2ff73
 }
 C2V = {v: k for k, v in V2C.items()}
 
