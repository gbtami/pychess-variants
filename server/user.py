from __future__ import annotations
import asyncio
import json
import logging
from asyncio import Queue
from datetime import datetime, timezone
from typing import Set, List

import aiohttp_session
from aiohttp import web

from broadcast import round_broadcast
from const import ANON_PREFIX, NOTIFY_PAGE_SIZE, STARTED, VARIANTS
from glicko2.glicko2 import gl2, DEFAULT_PERF, Rating
from login import RESERVED_USERS
from newid import id8, new_id
from const import TYPE_CHECKING
from seek import Seek

if TYPE_CHECKING:
    from pychess_global_app_state import PychessGlobalAppState
    from game import Game
    from utils import MyWebSocketResponse

from pychess_global_app_state_utils import get_app_state

log = logging.getLogger(__name__)

SILENCE = 15 * 60
ANON_TIMEOUT = 10 * 60
PENDING_SEEK_TIMEOUT = 10
ABANDON_TIMEOUT = 90


class User:
    def __init__(
        self,
        app_state: PychessGlobalAppState,
        bot=False,
        username=None,
        anon=False,
        title="",
        perfs=None,
        pperfs=None,
        enabled=True,
        lang=None,
        theme="dark",
    ):
        self.app_state = app_state
        self.bot = False if username == "PyChessBot" else bot
        self.anon = anon
        self.lang = lang
        self.theme = theme
        self.notifications = None

        if username is None:
            self.anon = True
            self.username = ANON_PREFIX + id8()
        else:
            self.username = username

        self.seeks: dict[int, Seek] = {}
        self.lobby_sockets: Set[MyWebSocketResponse] = set()
        self.tournament_sockets: dict[str, MyWebSocketResponse] = {}  # {tournamentId: set()}

        self.notify_channels: Set[Queue] = set()

        self.puzzles = {}  # {pizzleId: vote} where vote 0 = not voted, 1 = up, -1 = down
        self.puzzle_variant = None

        self.game_sockets: dict[str, MyWebSocketResponse] = {}
        self.title = title
        self.game_in_progress = None
        self.abandon_game_task = None
        self.correspondence_games: List[Game] = []

        if self.bot:
            self.event_queue: Queue = asyncio.Queue()
            self.game_queues: dict[str, Queue] = {}
            self.title = "BOT"

        self.online = False

        if perfs is None:
            self.perfs = {variant: DEFAULT_PERF for variant in VARIANTS}
        else:
            self.perfs = {
                variant: perfs[variant] if variant in perfs else DEFAULT_PERF
                for variant in VARIANTS
            }

        if pperfs is None:
            self.pperfs = {variant: DEFAULT_PERF for variant in VARIANTS}
        else:
            self.pperfs = {
                variant: pperfs[variant] if variant in pperfs else DEFAULT_PERF
                for variant in VARIANTS
            }

        self.enabled = enabled
        self.fen960_as_white = None

        # last game played
        self.tv = None

        # lobby chat spammer time out (10 min)
        self.silence = 0

        # purge inactive anon users after ANON_TIMEOUT sec
        if self.anon and self.username not in RESERVED_USERS:
            self.remove_task = asyncio.create_task(self.remove())

    async def remove(self):
        while True:
            await asyncio.sleep(ANON_TIMEOUT)
            if not self.online:
                # give them a second chance
                await asyncio.sleep(3)
                if not self.online:
                    try:
                        del self.app_state.users[self.username]
                    except KeyError:
                        log.error("Failed to del %s from users", self.username, exc_info=True)
                    break

    async def abandon_game(self, game):
        abandon_timeout = ABANDON_TIMEOUT * (2 if game.base >= 3 else 1)
<<<<<<< HEAD
        await asyncio.sleep(abandon_timeout) # todo:niki:this is not great, what if he reconnected and disconnected again - this does not get reset
        if game.status <= STARTED and game.id not in self.game_sockets:
=======
        await asyncio.sleep(abandon_timeout)
        if game.status <= STARTED and not self.is_user_active_in_game(game.id):
>>>>>>> cef0946e
            if game.bot_game or self.anon:
                response = await game.game_ended(self, "abandon")
                await round_broadcast(game, response)
            else:
                # TODO: message opp to let him claim win
                pass

    def update_online(self): # todo:niki:why not just always call this instead of storing it to self.online and not being sure if it is still correct eventually when using it?
        self.online = (
            len(self.game_sockets) > 0
            or len(self.lobby_sockets) > 0
            or len(self.tournament_sockets) > 0
        )

    def get_rating(self, variant: str, chess960: bool) -> Rating:
        if variant in self.perfs:
            gl = self.perfs[variant + ("960" if chess960 else "")]["gl"]
            la = self.perfs[variant + ("960" if chess960 else "")]["la"]
            return gl2.create_rating(gl["r"], gl["d"], gl["v"], la)
        rating = gl2.create_rating()
        self.perfs[variant + ("960" if chess960 else "")] = DEFAULT_PERF
        return rating

    def get_puzzle_rating(self, variant: str, chess960: bool) -> Rating:
        if variant in self.pperfs:
            gl = self.pperfs[variant + ("960" if chess960 else "")]["gl"]
            la = self.pperfs[variant + ("960" if chess960 else "")]["la"]
            return gl2.create_rating(gl["r"], gl["d"], gl["v"], la)
        rating = gl2.create_rating()
        self.pperfs[variant + ("960" if chess960 else "")] = DEFAULT_PERF
        return rating

    def set_silence(self):
        self.silence += SILENCE

        async def silencio():
            await asyncio.sleep(SILENCE)
            self.silence -= SILENCE

        asyncio.create_task(silencio())

    async def set_rating(self, variant, chess960, rating):
        if self.anon:
            return
        gl = {"r": rating.mu, "d": rating.phi, "v": rating.sigma}
        la = datetime.now(timezone.utc)
        nb = self.perfs[variant + ("960" if chess960 else "")].get("nb", 0)
        self.perfs[variant + ("960" if chess960 else "")] = {
            "gl": gl,
            "la": la,
            "nb": nb + 1,
        }

        if self.app_state.db is not None:
            await self.app_state.db.user.find_one_and_update(
                {"_id": self.username}, {"$set": {"perfs": self.perfs}}
            )

    async def set_puzzle_rating(self, variant, chess960, rating):
        if self.anon:
            return
        gl = {"r": rating.mu, "d": rating.phi, "v": rating.sigma}
        la = datetime.now(timezone.utc)
        nb = self.pperfs[variant + ("960" if chess960 else "")].get("nb", 0)
        self.pperfs[variant + ("960" if chess960 else "")] = {
            "gl": gl,
            "la": la,
            "nb": nb + 1,
        }

        if self.app_state.db is not None:
            await self.app_state.db.user.find_one_and_update(
                {"_id": self.username}, {"$set": {"pperfs": self.pperfs}}
            )

    async def notify_game_end(self, game):
        opp_name = (
            game.wplayer.username
            if game.bplayer.username == self.username
            else game.bplayer.username
        )

        if game.result in ("1/2-1/2", "*"):
            win = None
        else:
            if (game.result == "1-0" and game.wplayer.username == self.username) or (
                game.result == "0-1" and game.bplayer.username == self.username
            ):
                win = True
            else:
                win = False

        _id = await new_id(None if self.app_state.db is None else self.app_state.db.notify)
        document = {
            "_id": _id,
            "notifies": self.username,
            "type": "gameAborted" if game.result == "*" else "gameEnd",
            "read": False,
            "createdAt": datetime.now(timezone.utc),
            "content": {
                "id": game.id,
                "opp": opp_name,
                "win": win,
            },
        }

        if self.notifications is None:
            cursor = self.app_state.db.notify.find({"notifies": self.username})
            self.notifications = await cursor.to_list(length=100)

        self.notifications.append(document)

        for queue in self.notify_channels:
            await queue.put(
                json.dumps(self.notifications[-NOTIFY_PAGE_SIZE:], default=datetime.isoformat)
            )

        if self.app_state.db is not None:
            await self.app_state.db.notify.insert_one(document)

    async def notified(self):
        self.notifications = [{**notif, "read": True} for notif in self.notifications]

        if self.app_state.db is not None:
            await self.app_state.db.notify.update_many(
                {"notifies": self.username}, {"$set": {"read": True}}
            )

    def as_json(self, requester):
        return {
            "_id": self.username,
            "title": self.title,
            "online": True if self.username == requester else self.online,
        }

    async def clear_seeks(self):
        if len(self.seeks) > 0:
            for seek_id in list(self.seeks):
                game_id = self.seeks[seek_id].game_id
                # preserve invites (seek with game_id) and corr seeks!
                if game_id is None and self.seeks[seek_id].day == 0:
                    del self.app_state.seeks[seek_id]
                    del self.seeks[seek_id]

            await self.app_state.lobby.lobby_broadcast_seeks()

    def delete_pending_seek(self, seek):
        async def delete_seek(seek):
            await asyncio.sleep(PENDING_SEEK_TIMEOUT)

            if seek.pending:
                try:
                    del self.seeks[seek.id]
                    del self.app_state.seeks[seek.id]
                except KeyError:
                    log.error("Failed to del %s from seeks", seek.id, exc_info=True)

        asyncio.create_task(delete_seek(seek))

    async def update_seeks(self, pending=True):
        if len(self.seeks) > 0:
            for seek in self.seeks.values():
                # preserve invites (seek with game_id) and corr seeks
                if seek.game_id is None and seek.day == 0:
                    seek.pending = pending
                    if pending:
                        self.delete_pending_seek(seek)
            await self.app_state.lobby.lobby_broadcast_seeks()

    async def send_game_message(self, game_id, message):
        # todo: for now just logging dropped messages, but at some point should evaluate whether to queue them when no socket
        #       or include info about the complete round state in some more general message that is always
        #       sent on reconnect so client doesnt lose state
        ws_set = self.game_sockets.get(game_id)
        if ws_set is None or len(ws_set) == 0:
            log.error("No ws for that game. Dropping message %s for %s", message, self.username)
            log.debug(
                "Currently user %s has these game_sockets: %r", self.username, self.game_sockets
            )
            return
        for ws in ws_set:
            log.debug("Sending message %s to %s. ws = %r", message, self.username, ws)
            try:
                await ws.send_json(message)
            except Exception:  # ConnectionResetError
                log.error("dropping message %s for %s", stack_info=True, exc_info=True)

    async def close_all_game_sockets(self):
        for ws_set in list(
            self.game_sockets.values()
        ):  # todo: also clean up this dict after closing?
            for ws in list(ws_set):
                try:
                    await ws.close()
                except Exception as e:
                    log.error(e, stack_info=True, exc_info=True)

    def is_user_active_in_game(self, game_id=None):
        # todo: maybe also check if ws is still open or that the sets corresponding to (each) game_id are not empty?
        if game_id is None:
            return len(self.game_sockets) > 0
        else:
            return game_id in self.game_sockets

    def is_user_active_in_lobby(self):
        return len(self.lobby_sockets) > 0  # todo: check also if open maybe?

    def add_ws_for_game(self, game_id, ws):
        if game_id not in self.game_sockets:
            self.game_sockets[game_id] = set()
        self.game_sockets[game_id].add(ws)

    def remove_ws_for_game(self, game_id, ws) -> bool:
        if game_id in self.game_sockets:
            try:
                self.game_sockets[game_id].remove(ws)
            except KeyError:
                return False
            if len(self.game_sockets[game_id]) == 0:
                del self.game_sockets[game_id]
            return True
        else:
            return False

    async def send_game_message(self, game_id, message):
        # todo: for now just logging dropped messages, but at some point should evaluate whether to queue them when no socket 
		#       or include info about the complete round state in some more general message that is always 
		#       sent on reconnect so client doesnt lose state
        ws = self.game_sockets.get(game_id)
        log.debug("Sending message %s to %s. ws = %r", message, self.username, ws);
        if ws is not None:
            try:
                await ws.send_json(message)
            except Exception as e: #ConnectionResetError
                log.error("dropping message %s for %s", stack_info=True, exc_info=True)
        else:
            log.error("No ws for that game. Dropping message %s for %s", message, self.username)
            log.debug("Currently user %s has these game_sockets: %r", self.username, self.game_sockets)

    def __str__(self):
        return "%s %s bot=%s anon=%s chess=%s" % (
            self.title,
            self.username,
            self.bot,
            self.anon,
            self.perfs["chess"]["gl"]["r"],
        )


async def set_theme(request):
    app_state = get_app_state(request.app)
    post_data = await request.post()
    theme = post_data.get("theme")

    if theme is not None:
        referer = request.headers.get("REFERER")
        session = await aiohttp_session.get_session(request)
        session_user = session.get("user_name")
        if session_user in app_state.users:
            user = app_state.users[session_user]
            user.theme = theme
            if user.db is not None:
                await user.db.user.find_one_and_update(
                    {"_id": user.username}, {"$set": {"theme": theme}}
                )
        session["theme"] = theme
        return web.HTTPFound(referer)
    else:
        raise web.HTTPNotFound()<|MERGE_RESOLUTION|>--- conflicted
+++ resolved
@@ -125,13 +125,8 @@
 
     async def abandon_game(self, game):
         abandon_timeout = ABANDON_TIMEOUT * (2 if game.base >= 3 else 1)
-<<<<<<< HEAD
         await asyncio.sleep(abandon_timeout) # todo:niki:this is not great, what if he reconnected and disconnected again - this does not get reset
-        if game.status <= STARTED and game.id not in self.game_sockets:
-=======
-        await asyncio.sleep(abandon_timeout)
         if game.status <= STARTED and not self.is_user_active_in_game(game.id):
->>>>>>> cef0946e
             if game.bot_game or self.anon:
                 response = await game.game_ended(self, "abandon")
                 await round_broadcast(game, response)
