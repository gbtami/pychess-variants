--- conflicted
+++ resolved
@@ -34,7 +34,6 @@
         enabled=True,
         lang=None,
         theme="dark",
-        notifications=None,
     ):
         self.app = app
         self.db = app["db"] if "db" in app else None
@@ -42,11 +41,7 @@
         self.anon = anon
         self.lang = lang
         self.theme = theme
-<<<<<<< HEAD
-        self.notifications = [] if notifications is None else notifications
-=======
         self.notifications = None
->>>>>>> 3e9c9fdf
 
         if username is None:
             self.anon = True
@@ -214,12 +209,6 @@
             else:
                 win = False
 
-<<<<<<< HEAD
-        msg = {
-            "type": "gameEnd",
-            "read": False,
-            "date": datetime.now(timezone.utc),
-=======
         _id = await new_id(None if self.db is None else self.db.notify)
         document = {
             "_id": _id,
@@ -227,24 +216,12 @@
             "type": "gameEnd",
             "read": False,
             "createdAt": datetime.now(timezone.utc),
->>>>>>> 3e9c9fdf
             "content": {
                 "id": game.id,
                 "opp": opp_name,
                 "win": win,
             },
         }
-<<<<<<< HEAD
-        self.notifications.append(msg)
-
-        for queue in self.notify_channels:
-            await queue.put(json.dumps(self.notifications, default=datetime.isoformat))
-
-        if self.db is not None:
-            await self.db.user.find_one_and_update(
-                {"_id": self.username}, {"$set": {"notifs": self.notifications}}
-            )
-=======
         self.notifications.append(document)
 
         for queue in self.notify_channels:
@@ -254,19 +231,12 @@
 
         if self.db is not None:
             await self.db.notify.insert_one(document)
->>>>>>> 3e9c9fdf
 
     async def notified(self):
         self.notifications = [{**notif, "read": True} for notif in self.notifications]
 
         if self.db is not None:
-<<<<<<< HEAD
-            await self.db.user.find_one_and_update(
-                {"_id": self.username}, {"$set": {"notifs": self.notifications}}
-            )
-=======
             await self.db.notify.update_many({"notifies": self.username}, {"$set": {"read": True}})
->>>>>>> 3e9c9fdf
 
     def as_json(self, requester):
         return {
