--- conflicted
+++ resolved
@@ -159,11 +159,7 @@
                     log.error(
                         "No 'data' in twitch request_subscription() json response: %s",
                         response_data,
-<<<<<<< HEAD
-                        stack_info=True, exc_info=True
-=======
                         exc_info=True,
->>>>>>> b41ef9c5
                     )
 
     async def get_subscriptions(self):
