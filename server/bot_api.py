--- conflicted
+++ resolved
@@ -296,11 +296,7 @@
     if opp_player.bot:
         await opp_player.game_queues[gameId].put(game.game_end)
     else:
-<<<<<<< HEAD
-        await users[opp_name].send_game_message(gameId, response)
-=======
         await app_state.users[opp_name].send_game_message(gameId, response)
->>>>>>> cef0946e
 
     await round_broadcast(game, response)
 
@@ -343,21 +339,13 @@
         if "score" in ceval:
             game.steps[int(ply)]["eval"] = ceval["score"]
 
-<<<<<<< HEAD
-
-=======
->>>>>>> cef0946e
         response = {
             "type": "roundchat",
             "user": bot_name,
             "room": "spectator",
             "message": ply + " " + json.dumps(ceval),
         }
-<<<<<<< HEAD
-        await users[username].send_game_message(gameId, response)
-=======
         await app_state.users[username].send_game_message(gameId, response)
->>>>>>> cef0946e
 
         response = {
             "type": "analysis",
@@ -365,11 +353,7 @@
             "color": data["color"],
             "ceval": ceval,
         }
-<<<<<<< HEAD
-        await users[username].send_game_message(gameId, response)
-=======
         await app_state.users[username].send_game_message(gameId, response)
->>>>>>> cef0946e
 
     return web.json_response({"ok": True})
 
