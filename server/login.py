from __future__ import annotations
import base64
import hashlib
import logging
import secrets
from urllib.parse import urlencode

import aiohttp
import aiohttp_session
from aiohttp import web

from broadcast import round_broadcast
from const import NONE_USER, STARTED
from settings import (
    CLIENT_ID,
    CLIENT_SECRET,
    REDIRECT_URI,
    REDIRECT_PATH,
    LICHESS_OAUTH_AUTHORIZE_URL,
    LICHESS_OAUTH_TOKEN_URL,
    LICHESS_ACCOUNT_API_URL,
    DEV,
)
from pychess_global_app_state_utils import get_app_state

log = logging.getLogger(__name__)

RESERVED_USERS = (
    "Random-Mover",
    "Fairy-Stockfish",
    "Discord-Relay",
    "Invite-friend",
    "PyChess",
    NONE_USER,
)


async def oauth(request):
    """Get lichess.org oauth token with PKCE"""

    session = await aiohttp_session.get_session(request)
    code = request.rel_url.query.get("code")

    if code is None:
        code_verifier = secrets.token_urlsafe(64)
        session["oauth_code_verifier"] = code_verifier
        code_challenge = get_code_challenge(code_verifier)

        authorize_url = (
            LICHESS_OAUTH_AUTHORIZE_URL
            + "/?"
            + urlencode(
                {
                    "state": CLIENT_SECRET,
                    "client_id": CLIENT_ID,
                    "response_type": "code",
                    "redirect_uri": REDIRECT_URI,
                    "code_challenge": code_challenge,
                    "code_challenge_method": "S256",
                }
            )
        )
        return web.HTTPFound(authorize_url)
    else:
        state = request.rel_url.query.get("state")
        if state != CLIENT_SECRET:
            log.error("State got back from %s changed", LICHESS_OAUTH_AUTHORIZE_URL)
            return web.HTTPFound("/")

        if "oauth_code_verifier" not in session:
            log.error("No oauth_code_verifier in session")
            return web.HTTPFound("/")

        data = {
            "grant_type": "authorization_code",
            "code": code,
            "code_verifier": session["oauth_code_verifier"],
            "client_id": CLIENT_ID,
            "redirect_uri": REDIRECT_URI,
        }

        async with aiohttp.ClientSession() as client_session:
            async with client_session.post(LICHESS_OAUTH_TOKEN_URL, json=data) as resp:
                data = await resp.json()
                token = data.get("access_token")
                if token is not None:
                    session["token"] = token
                    # TODO: "expires_in": 5270400
                    return web.HTTPFound("/login")
                else:
                    log.error(
                        "Failed to get lichess OAuth token from %s",
                        LICHESS_OAUTH_TOKEN_URL,
                    )
                    return web.HTTPFound("/")


async def login(request):
    """Login with lichess.org oauth."""
    app_state = get_app_state(request.app)
    if REDIRECT_PATH is None:
        log.error("Set REDIRECT_PATH env var if you want lichess OAuth login!")
        return web.HTTPFound("/")

    session = await aiohttp_session.get_session(request)

    if "token" not in session:
        return web.HTTPFound(REDIRECT_PATH)

    username = None
    title = ""
    closed = ""
    tosViolation = ""

    async with aiohttp.ClientSession() as client_session:
        data = {"Authorization": "Bearer %s" % session["token"]}
        async with client_session.get(LICHESS_ACCOUNT_API_URL, headers=data) as resp:
            data = await resp.json()
            username = data.get("username")
            title = data.get("title", "")
            closed = data.get("closed", "")
            tosViolation = data.get("tosViolation", "")
            if username is None:
                log.error(
                    "Failed to get lichess public user account data from %s",
                    LICHESS_ACCOUNT_API_URL,
                )
                return web.HTTPFound("/")

    if username.upper() in RESERVED_USERS:
        log.error("User %s tried to log in.", username)
        return web.HTTPFound("/")

    elif (not DEV) and title == "BOT":
        log.error("BOT user %s tried to log in.", username)
        return web.HTTPFound("/")

    elif tosViolation == "true":
        log.error("tosViolation user %s tried to log in.", username)
        return web.HTTPFound("/")

    elif closed == "true":
        log.error("closed user %s tried to log in.", username)
        return web.HTTPFound("/")

    log.info("+++ Lichess authenticated user: %s", username)
    users = app_state.users

    prev_session_user = session.get("user_name")
    prev_user = await users.get(prev_session_user)
    if prev_user is not None:
        # todo: is consistency with app_state.lobby.lobbysockets lost here?
        #       also don't we want to close all these sockets - lobby, tournament and game?
        prev_user.lobby_sockets = set()  # make it offline
        prev_user.game_sockets = {}
        prev_user.tournament_sockets = {}
        prev_user.update_online()

    session["user_name"] = username
    session["title"] = title

    if username:
        doc = await app_state.db.user.find_one({"_id": username})
        if doc is None:
            result = await app_state.db.user.insert_one(
                {
                    "_id": username,
                    "title": session.get("title"),
                    "perfs": {},
                    "pperfs": {},
                }
            )
            print("db insert user result %s" % repr(result.inserted_id))
        elif not doc.get("enabled", True):
            log.info("Closed account %s tried to log in.", username)
            session["user_name"] = prev_session_user

        del session["token"]

    return web.HTTPFound("/")


async def logout(request, user=None):
    app_state = get_app_state(request.app)
    if request is not None:
        session = await aiohttp_session.get_session(request)
        session_user = session.get("user_name")
        user = await app_state.users.get(session_user)

    if user is None:
        return web.HTTPFound("/")
    response = {"type": "logout"}

    # close lobby socket
    ws_set = user.lobby_sockets
    for ws in ws_set:
        try:
            await ws.send_json(response)
        except ConnectionResetError as e:
<<<<<<< HEAD
            log.error(e, stack_info=True, exc_info=True)
=======
            log.error(e, exc_info=True)
>>>>>>> b41ef9c5

    # close tournament sockets
    for ws_set in user.tournament_sockets.values():
        for ws in ws_set:
            try:
                await ws.send_json(response)
            except ConnectionResetError as e:
<<<<<<< HEAD
                log.error(e, stack_info=True, exc_info=True)
=======
                log.error(e, exc_info=True)
>>>>>>> b41ef9c5

    # lose and close game sockets
    # TODO: this can't end game if logout came from an ongoing game
    # because its ws was already closed and removed from game_sockets
    for gameId in user.game_sockets:
        if gameId in app_state.games:
            game = app_state.games[gameId]
            if game.status <= STARTED:
                response = await game.game_ended(user, "abandon")
                await round_broadcast(game, response, full=True)

    if request is not None:
        session.invalidate()

    return web.HTTPFound("/")


def get_code_challenge(code_verifier):
    hashed = hashlib.sha256(code_verifier.encode("ascii")).digest()
    encoded = base64.urlsafe_b64encode(hashed)
    return encoded.decode("ascii")[:-1]<|MERGE_RESOLUTION|>--- conflicted
+++ resolved
@@ -197,11 +197,7 @@
         try:
             await ws.send_json(response)
         except ConnectionResetError as e:
-<<<<<<< HEAD
-            log.error(e, stack_info=True, exc_info=True)
-=======
             log.error(e, exc_info=True)
->>>>>>> b41ef9c5
 
     # close tournament sockets
     for ws_set in user.tournament_sockets.values():
@@ -209,11 +205,7 @@
             try:
                 await ws.send_json(response)
             except ConnectionResetError as e:
-<<<<<<< HEAD
-                log.error(e, stack_info=True, exc_info=True)
-=======
                 log.error(e, exc_info=True)
->>>>>>> b41ef9c5
 
     # lose and close game sockets
     # TODO: this can't end game if logout came from an ongoing game
