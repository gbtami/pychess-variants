--- conflicted
+++ resolved
@@ -164,13 +164,9 @@
 DEV_VARIANTS = (
     ServerVariants.MAKBUG,
     ServerVariants.SUPPLY,
-<<<<<<< HEAD
     ServerVariants.JIEQI,
-) + VARIANT_CONTEST
-=======
     ServerVariants.XIANGFU,
 )
->>>>>>> c9373070
 
 # Remove DEV variants on prod site until they stabilize
 if PROD:
