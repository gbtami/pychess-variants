from __future__ import annotations
import collections
import logging
from datetime import datetime, timezone

import aiohttp_session

from arena import ArenaTournament
from compress import C2V, V2C, C2R
from const import (
    CASUAL,
    RATED,
    ARENA,
    RR,
    SWISS,
    variant_display_name,
    T_STARTED,
    T_CREATED,
    T_FINISHED,
    T_ARCHIVED,
    SHIELD,
    VARIANTS,
    MAX_CHAT_LINES,
    CATEGORIES,
    TRANSLATED_FREQUENCY_NAMES,
    TRANSLATED_PAIRING_SYSTEM_NAMES,
    TRANSLATED_VARIANT_NAMES,
)
from newid import new_id
from const import TYPE_CHECKING

if TYPE_CHECKING:
    from pychess_global_app_state import PychessGlobalAppState
from pychess_global_app_state_utils import get_app_state
from rr import RRTournament
from swiss import SwissTournament
from tournament import GameData, PlayerData, SCORE_SHIFT, Tournament

log = logging.getLogger(__name__)


async def create_or_update_tournament(
    app_state: PychessGlobalAppState, username, form, tournament=None
):
    """Manual tournament creation from https://www.pychess.org/tournaments/new form input values"""

    variant = form["variant"]
    variant960 = variant.endswith("960")
    variant_name = variant[:-3] if variant960 else variant
    rated = form.get("rated", "") == "1" and form["position"] == ""
    base = float(form["clockTime"])
    inc = int(form["clockIncrement"])
    bp = int(form["byoyomiPeriod"])
    frequency = SHIELD if form.get("shield", "") == "true" else ""

    if form["startDate"]:
        start_date = datetime.fromisoformat(form["startDate"].rstrip("Z")).replace(
            tzinfo=timezone.utc
        )
    else:
        start_date = None

    name = form["name"]
    # Create meningful tournament name in case we forget to change it :)
    if name == "":
        name = "%s Arena" % variant_display_name(variant).title()

    if frequency == SHIELD:
        name = "%s Shield Arena" % variant_display_name(variant).title()
    else:
        description = form["description"]

    data = {
        "name": name,
        "createdBy": username,
        "rated": rated,
        "variant": variant_name,
        "chess960": variant960,
        "base": base,
        "inc": inc,
        "bp": bp,
        "system": ARENA,
        "beforeStart": int(form["waitMinutes"]),
        "startDate": start_date,
        "frequency": frequency,
        "minutes": int(form["minutes"]),
        "fen": form["position"],
        "description": description,
    }
    if tournament is None:
        tournament = await new_tournament(app_state, data)
    else:
        # We want to update some data of the tournament created by new_tournament() before.
        # upsert=True will do this update at the end of upsert_tournament_to_db()
        await upsert_tournament_to_db(tournament, app_state)

    await broadcast_tournament_creation(app_state, tournament)


async def broadcast_tournament_creation(app_state: PychessGlobalAppState, tournament):
    await tournament.broadcast_spotlight()
    await app_state.discord.send_to_discord("create_tournament", tournament.create_discord_msg)


async def new_tournament(app_state: PychessGlobalAppState, data):
    if "tid" not in data:
        tid = await new_id(app_state.db.tournament)
    else:
        tid = data["tid"]

    if data["system"] == ARENA:
        tournament_class: type[Tournament] = ArenaTournament
    elif data["system"] == SWISS:
        tournament_class: type[Tournament] = SwissTournament
    elif data["system"] == RR:
        tournament_class: type[Tournament] = RRTournament

    tournament = tournament_class(
        app_state,
        tid,
        variant=data["variant"],
        base=data["base"],
        inc=data["inc"],
        byoyomi_period=data.get("bp", 0),
        rated=data.get("rated", True),
        chess960=data.get("chess960", False),
        fen=data.get("fen", ""),
        rounds=data.get("rounds", 0),
        created_by=data["createdBy"],
        before_start=data.get("beforeStart", 5),
        minutes=data.get("minutes", 45),
        starts_at=data.get("startDate"),
        frequency=data.get("frequency", ""),
        name=data["name"],
        description=data.get("description", ""),
        created_at=data.get("createdAt"),
        status=data.get("status"),
        with_clock=data.get("with_clock", True),
    )

    app_state.tournaments[tid] = tournament
    app_state.tourneysockets[tid] = {}
    app_state.tourneychat[tid] = collections.deque([], MAX_CHAT_LINES)

    await upsert_tournament_to_db(tournament, app_state)

    return tournament


async def upsert_tournament_to_db(tournament, app_state: PychessGlobalAppState):
    # unit test app may have no db
    if app_state.db is None:
        return

    new_data = {
        "name": tournament.name,
        "d": tournament.description,
        "fr": tournament.frequency,
        "minutes": tournament.minutes,
        "v": V2C[tournament.variant],
        "b": tournament.base,
        "i": tournament.inc,
        "bp": tournament.byoyomi_period,
        "f": tournament.fen,
        "y": RATED if tournament.rated else CASUAL,
        "z": int(tournament.chess960),
        "system": tournament.system,
        "rounds": tournament.rounds,
        "nbPlayers": 0,
        "createdBy": tournament.created_by,
        "createdAt": tournament.created_at,
        "beforeStart": tournament.before_start,
        "startsAt": tournament.starts_at,
        "status": tournament.status,
    }

    try:
        await app_state.db.tournament.find_one_and_update(
            {"_id": tournament.id}, {"$set": new_data}, upsert=True
        )
<<<<<<< HEAD
    except Exception as e:
        log.error(e, stack_info=True, exc_info=True)
        if app[db_key] is not None:
            log.error("Failed to save tournament data to mongodb!")
=======
    except Exception:
        log.error("Failed to save tournament data to mongodb!", exc_info=True)
>>>>>>> b41ef9c5


async def get_winners(app_state: PychessGlobalAppState, shield, variant: str = None):
    wi = {}
    if variant is None:
        variants = VARIANTS
        limit = 5
    else:
        variants = (variant,)
        limit = 50

    for variant in variants:
        if variant.endswith("960"):
            v = variant[:-3]
            z = 1
        else:
            v = variant
            z = 0

        filter_cond = {"v": V2C[v], "z": z, "status": {"$in": [T_FINISHED, T_ARCHIVED]}}
        if shield:
            filter_cond["fr"] = SHIELD

        winners = []
        cursor = app_state.db.tournament.find(filter_cond, sort=[("startsAt", -1)], limit=limit)
        async for doc in cursor:
            if "winner" in doc:
                winners.append((doc["winner"], doc["startsAt"].strftime("%Y.%m.%d"), doc["_id"]))
                await app_state.users.get(doc["winner"])

        wi[variant] = winners

    return wi


async def get_scheduled_tournaments(app_state: PychessGlobalAppState, nb_max=30):
    """Return max 30 already scheduled tournaments from mongodb"""
    cursor = app_state.db.tournament.find({"$or": [{"status": T_STARTED}, {"status": T_CREATED}]})
    cursor.sort("startsAt", -1)
    nb_tournament = 0
    tournaments = []

    async for doc in cursor:
        if (
            doc["status"] in (T_CREATED, T_STARTED)
            and doc["createdBy"] == "PyChess"
            and doc.get("fr", "") != ""
        ):
            nb_tournament += 1
            if nb_tournament > nb_max:
                break
            else:
                tournaments.append(
                    (
                        doc["fr"],
                        C2V[doc["v"]],
                        bool(doc["z"]),
                        doc["startsAt"],
                        doc["minutes"],
                        doc["_id"],
                    )
                )
    return tournaments


async def get_latest_tournaments(app_state: PychessGlobalAppState, lang):
    started, scheduled, completed = [], [], []

    cursor = app_state.db.tournament.find()
    cursor.sort("startsAt", -1)
    nb_tournament = 0
    async for doc in cursor:
        nb_tournament += 1
        if nb_tournament > 31:
            break

        tid = doc["_id"]
        if tid in app_state.tournaments:
            tournament = app_state.tournaments[tid]
        else:
            if doc["system"] == ARENA:
                tournament_class: type[Tournament] = ArenaTournament
            elif doc["system"] == SWISS:
                tournament_class: type[Tournament] = SwissTournament
            elif doc["system"] == RR:
                tournament_class: type[Tournament] = RRTournament

            tournament = tournament_class(
                app_state,
                tid,
                C2V[doc["v"]],
                base=doc["b"],
                inc=doc["i"],
                byoyomi_period=int(bool(doc.get("bp"))),
                rated=doc.get("y"),
                chess960=bool(doc.get("z")),
                fen=doc.get("f"),
                rounds=doc["rounds"],
                created_by=doc["createdBy"],
                created_at=doc["createdAt"],
                minutes=doc["minutes"],
                starts_at=doc.get("startsAt"),
                name=doc["name"],
                description=doc.get("d", ""),
                frequency=doc.get("fr", ""),
                status=doc["status"],
                with_clock=False,
            )
            tournament.nb_players = doc["nbPlayers"]

        if tournament.frequency:
            tournament.translated_name = app_state.tourneynames[lang][
                (
                    tournament.variant + ("960" if tournament.chess960 else ""),
                    tournament.frequency,
                    tournament.system,
                )
            ]
        else:
            tournament.translated_name = tournament.name

        if doc["status"] == T_STARTED:
            started.append(tournament)
        elif doc["status"] < T_STARTED:
            scheduled.append(tournament)
        elif doc["status"] > T_STARTED:
            completed.append(tournament)

    scheduled = sorted(scheduled, key=lambda tournament: tournament.starts_at)

    return (started, scheduled, completed)


async def get_tournament_name(request, tournament_id):
    """Return Tournament name from app cache or from database"""
    app_state = get_app_state(request.app)
    # todo: similar logic for determining lang already exists in index.py, except this "l" param. If it is specific for
    #       when called via the game_api move that there and re-use the rest about session+user from index.py
    #       finally change param of this function to get_tournament_name(app_state, tournament_id, lang)
    lang = request.rel_url.query.get("l")
    if lang is None:
        session = await aiohttp_session.get_session(request)
        session_user = session.get("user_name")
        try:
            lang = app_state.users[session_user].lang
        except KeyError:
            lang = "en"
        if lang is None:
            lang = "en"

    if tournament_id in app_state.tourneynames[lang]:
        return app_state.tourneynames[lang][tournament_id]

    tournaments = app_state.tournaments
    name = ""

    if tournament_id in tournaments:
        tournament = tournaments[tournament_id]
        if tournament.frequency:
            name = app_state.tourneynames[lang][
                (
                    tournament.variant + ("960" if tournament.chess960 else ""),
                    tournament.frequency,
                    tournament.system,
                )
            ]
        else:
            name = tournament.name
    else:
        doc = await app_state.db.tournament.find_one({"_id": tournament_id})
        if doc is not None:
            frequency = doc.get("fr", "")
            if frequency:
                chess960 = bool(doc.get("z"))
                name = app_state.tourneynames[lang][
                    (
                        C2V[doc["v"]] + ("960" if chess960 else ""),
                        frequency,
                        doc["system"],
                    )
                ]
            else:
                name = doc["name"]
        app_state.tourneynames[lang][tournament_id] = name

    return name


async def load_tournament(app_state: PychessGlobalAppState, tournament_id, tournament_klass=None):
    """Return Tournament object from app cache or from database"""
    if tournament_id in app_state.tournaments:
        return app_state.tournaments[tournament_id]

    doc = await app_state.db.tournament.find_one({"_id": tournament_id})

    if doc is None:
        return None

    if doc["system"] == ARENA:
        tournament_class = ArenaTournament
    elif doc["system"] == SWISS:
        tournament_class = SwissTournament
    elif doc["system"] == RR:
        tournament_class = RRTournament
    elif tournament_klass is not None:
        tournament_class = tournament_klass

    tournament = tournament_class(
        app_state,
        doc["_id"],
        C2V[doc["v"]],
        base=doc["b"],
        inc=doc["i"],
        byoyomi_period=int(bool(doc.get("bp"))),
        rated=doc.get("y"),
        chess960=bool(doc.get("z")),
        fen=doc.get("f"),
        rounds=doc["rounds"],
        created_by=doc["createdBy"],
        created_at=doc["createdAt"],
        before_start=doc.get("beforeStart", 0),
        minutes=doc["minutes"],
        starts_at=doc.get("startsAt"),
        name=doc["name"],
        description=doc.get("d", ""),
        frequency=doc.get("fr", ""),
        status=doc["status"],
    )

    app_state.tournaments[tournament_id] = tournament
    app_state.tourneysockets[tournament_id] = {}
    app_state.tourneychat[tournament_id] = collections.deque([], MAX_CHAT_LINES)

    tournament.winner = doc.get("winner", "")

    player_table = app_state.db.tournament_player
    cursor = player_table.find({"tid": tournament_id})
    nb_players = 0

    if tournament.status == T_CREATED:
        try:
            cursor.sort("r", -1)
        except AttributeError:
            print("A unittest MagickMock cursor object")

    async for doc in cursor:
        uid = doc["uid"]
        user = await app_state.users.get(uid)

        withdrawn = doc.get("wd", False)

        tournament.players[user] = PlayerData(doc["r"], doc["pr"])
        tournament.players[user].id = doc["_id"]
        tournament.players[user].paused = doc["a"]
        tournament.players[user].withdrawn = withdrawn
        tournament.players[user].points = doc["p"]
        tournament.players[user].nb_games = doc["g"]
        tournament.players[user].nb_win = doc["w"]
        tournament.players[user].nb_berserk = doc.get("b", 0)
        tournament.players[user].performance = doc["e"]
        tournament.players[user].win_streak = doc["f"]

        if not withdrawn:
            tournament.leaderboard.update({user: SCORE_SHIFT * (doc["s"]) + doc["e"]})
            nb_players += 1

    tournament.nb_players = nb_players

    # tournament.print_leaderboard()

    pairing_table = app_state.db.tournament_pairing
    cursor = pairing_table.find({"tid": tournament_id})
    try:
        cursor.sort("d", 1)
    except AttributeError:
        print("A unittest MagickMock cursor object")

    w_win, b_win, draw, berserk = 0, 0, 0, 0
    async for doc in cursor:
        res = doc["r"]
        result = C2R[res]
        # Skip aborted/unfinished games
        if result == "*":
            continue

        _id = doc["_id"]
        wp, bp = doc["u"]
        wrating = doc["wr"]
        brating = doc["br"]
        date = doc["d"]
        wberserk = doc.get("wb", False)
        bberserk = doc.get("bb", False)

        game_data = GameData(
            _id,
            app_state.users[wp],
            wrating,
            app_state.users[bp],
            brating,
            result,
            date,
            wberserk,
            bberserk,
        )

        tournament.players[app_state.users[wp]].games.append(game_data)
        tournament.players[app_state.users[bp]].games.append(game_data)

        if res == "a":
            w_win += 1
        elif res == "b":
            b_win += 1
        elif res == "c":
            draw += 1

        if wberserk:
            berserk += 1
        if bberserk:
            berserk += 1

        tournament.nb_games_finished += 1

    tournament.w_win = w_win
    tournament.b_win = b_win
    tournament.draw = draw
    tournament.nb_berserk = berserk

    return tournament


def translated_tournament_name(variant, frequency, system, lang_translation):
    # Weekly makruk category == SEAturday
    frequency = "S" if variant in CATEGORIES["makruk"] and frequency == "m" else frequency
    if frequency == "s":
        return "%s %s %s" % (
            lang_translation.gettext(TRANSLATED_VARIANT_NAMES[variant]),
            lang_translation.gettext(TRANSLATED_FREQUENCY_NAMES[frequency]),
            lang_translation.gettext(TRANSLATED_PAIRING_SYSTEM_NAMES[system]),
        )
    else:
        return "%s %s %s" % (
            lang_translation.gettext(TRANSLATED_FREQUENCY_NAMES[frequency]),
            lang_translation.gettext(TRANSLATED_VARIANT_NAMES[variant]),
            lang_translation.gettext(TRANSLATED_PAIRING_SYSTEM_NAMES[system]),
        )<|MERGE_RESOLUTION|>--- conflicted
+++ resolved
@@ -178,15 +178,8 @@
         await app_state.db.tournament.find_one_and_update(
             {"_id": tournament.id}, {"$set": new_data}, upsert=True
         )
-<<<<<<< HEAD
-    except Exception as e:
-        log.error(e, stack_info=True, exc_info=True)
-        if app[db_key] is not None:
-            log.error("Failed to save tournament data to mongodb!")
-=======
     except Exception:
         log.error("Failed to save tournament data to mongodb!", exc_info=True)
->>>>>>> b41ef9c5
 
 
 async def get_winners(app_state: PychessGlobalAppState, shield, variant: str = None):
