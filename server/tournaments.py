import collections
import logging
from datetime import datetime, timezone

from broadcast import discord_message
from compress import C2V, V2C, C2R
from const import (
    CASUAL,
    RATED,
    ARENA,
    RR,
    SWISS,
    variant_display_name,
    T_STARTED,
    T_CREATED,
    T_FINISHED,
    T_ARCHIVED,
    SHIELD,
    VARIANTS,
    MAX_CHAT_LINES,
)
from newid import new_id
from user import User

from tournament import GameData, PlayerData, SCORE_SHIFT
from arena import ArenaTournament
from rr import RRTournament
from swiss import SwissTournament

log = logging.getLogger(__name__)


async def create_or_update_tournament(app, username, form, tournament=None):
    """Manual tournament creation from https://www.pychess.org/tournaments/new form input values"""

    variant = form["variant"]
    variant960 = variant.endswith("960")
    variant_name = variant[:-3] if variant960 else variant
    rated = form.get("rated", "") == "1" and form["position"] == ""
    base = float(form["clockTime"])
    inc = int(form["clockIncrement"])
    bp = int(form["byoyomiPeriod"])
    frequency = SHIELD if form["shield"] == "true" else ""

    if form["startDate"]:
        start_date = datetime.fromisoformat(form["startDate"].rstrip("Z")).replace(
            tzinfo=timezone.utc
        )
    else:
        start_date = None

    name = form["name"]
    # Create meningful tournament name in case we forget to change it :)
    if name == "":
        name = "%s Arena" % variant_display_name(variant).title()

    if frequency == SHIELD:
        name = "%s Shield Arena" % variant_display_name(variant).title()
    else:
        description = form["description"]

    data = {
        "name": name,
        "createdBy": username,
        "rated": rated,
        "variant": variant_name,
        "chess960": variant960,
        "base": base,
        "inc": inc,
        "bp": bp,
        "system": ARENA,
        "beforeStart": int(form["waitMinutes"]),
        "startDate": start_date,
        "frequency": frequency,
        "minutes": int(form["minutes"]),
        "fen": form["position"],
        "description": description,
    }
    if tournament is None:
        tournament = await new_tournament(app, data)
    else:
        # We want to update some data of the tournament created by new_tournament() before.
        # upsert=True will do this update at the end of upsert_tournament_to_db()
        await upsert_tournament_to_db(tournament, app)

    await broadcast_tournament_creation(app, tournament)


async def broadcast_tournament_creation(app, tournament):
    await tournament.broadcast_spotlight()
    await discord_message(app, "create_tournament", tournament.create_discord_msg)


async def new_tournament(app, data):
    if "tid" not in data:
        tid = await new_id(app["db"].tournament)
    else:
        tid = data["tid"]

    if data["system"] == ARENA:
        tournament_class = ArenaTournament
    elif data["system"] == SWISS:
        tournament_class = SwissTournament
    elif data["system"] == RR:
        tournament_class = RRTournament

    tournament = tournament_class(
        app,
        tid,
        variant=data["variant"],
        base=data["base"],
        inc=data["inc"],
        byoyomi_period=data.get("bp", 0),
        rated=data.get("rated", True),
        chess960=data.get("chess960", False),
        fen=data.get("fen", ""),
        rounds=data.get("rounds", 0),
        created_by=data["createdBy"],
        before_start=data.get("beforeStart", 5),
        minutes=data.get("minutes", 45),
        starts_at=data.get("startDate"),
        frequency=data.get("frequency", ""),
        name=data["name"],
        description=data.get("description", ""),
        created_at=data.get("createdAt"),
        status=data.get("status"),
        with_clock=data.get("with_clock", True),
    )

    app["tournaments"][tid] = tournament
    app["tourneysockets"][tid] = {}
    app["tourneychat"][tid] = collections.deque([], MAX_CHAT_LINES)

    await upsert_tournament_to_db(tournament, app)

    return tournament


async def upsert_tournament_to_db(tournament, app):
    # unit test app may have no db
    if app["db"] is None:
        return

    new_data = {
        "name": tournament.name,
        "d": tournament.description,
        "fr": tournament.frequency,
        "minutes": tournament.minutes,
        "v": V2C[tournament.variant],
        "b": tournament.base,
        "i": tournament.inc,
        "bp": tournament.byoyomi_period,
        "f": tournament.fen,
        "y": RATED if tournament.rated else CASUAL,
        "z": int(tournament.chess960),
        "system": tournament.system,
        "rounds": tournament.rounds,
        "nbPlayers": 0,
        "createdBy": tournament.created_by,
        "createdAt": tournament.created_at,
        "beforeStart": tournament.before_start,
        "startsAt": tournament.starts_at,
        "status": tournament.status,
    }

    try:
        await app["db"].tournament.find_one_and_update(
            {"_id": tournament.id}, {"$set": new_data}, upsert=True
        )
    except Exception:
        if app["db"] is not None:
            log.error("Failed to save tournament data to mongodb!")


async def get_winners(app, shield, variant=None):
    wi = {}
    if variant is None:
        variants = VARIANTS
        limit = 5
    else:
        variants = (variant,)
        limit = 50

    for variant in variants:
        if variant.endswith("960"):
            v = variant[:-3]
            z = 1
        else:
            v = variant
            z = 0

        filter_cond = {"v": V2C[v], "z": z, "status": {"$in": [T_FINISHED, T_ARCHIVED]}}
        if shield:
            filter_cond["fr"] = SHIELD

        winners = []
        cursor = app["db"].tournament.find(filter_cond, sort=[("startsAt", -1)], limit=limit)
        async for doc in cursor:
            print("---", doc)
            winners.append((doc["winner"], doc["startsAt"].strftime("%Y.%m.%d"), doc["_id"]))

        wi[variant] = winners

    return wi


async def get_scheduled_tournaments(app, nb_max=30):
    """Return max 30 already scheduled tournaments from mongodb"""
    cursor = app["db"].tournament.find({"$or": [{"status": T_STARTED}, {"status": T_CREATED}]})
    cursor.sort("startsAt", -1)
    nb_tournament = 0
    tournaments = []

    async for doc in cursor:
        if (
            doc["status"] in (T_CREATED, T_STARTED)
            and doc["createdBy"] == "PyChess"
            and doc.get("fr", "") != ""
        ):
            nb_tournament += 1
            if nb_tournament > nb_max:
                break
            else:
                tournaments.append(
                    (
                        doc["fr"],
                        C2V[doc["v"]],
                        bool(doc["z"]),
                        doc["startsAt"],
                        doc["minutes"],
                        doc["_id"],
                    )
                )
    return tournaments


async def get_latest_tournaments(app):
    tournaments = app["tournaments"]
    started, scheduled, completed = [], [], []

    cursor = app["db"].tournament.find()
    cursor.sort("startsAt", -1)
    nb_tournament = 0
    async for doc in cursor:
        nb_tournament += 1
        if nb_tournament > 31:
            break

        tid = doc["_id"]
        if tid in tournaments:
            tournament = tournaments[tid]
        else:
            if doc["system"] == ARENA:
                tournament_class = ArenaTournament
            elif doc["system"] == SWISS:
                tournament_class = SwissTournament
            elif doc["system"] == RR:
                tournament_class = RRTournament

            tournament = tournament_class(
                app,
                tid,
                C2V[doc["v"]],
                base=doc["b"],
                inc=doc["i"],
                byoyomi_period=int(bool(doc.get("bp"))),
                rated=doc.get("y"),
                chess960=bool(doc.get("z")),
                fen=doc.get("f"),
                rounds=doc["rounds"],
                created_by=doc["createdBy"],
                created_at=doc["createdAt"],
                minutes=doc["minutes"],
                starts_at=doc.get("startsAt"),
                name=doc["name"],
                description=doc.get("d", ""),
                frequency=doc.get("fr", ""),
                status=doc["status"],
                with_clock=False,
            )
            tournament.nb_players = doc["nbPlayers"]

        if doc["status"] == T_STARTED:
            started.append(tournament)
        elif doc["status"] < T_STARTED:
            scheduled.append(tournament)
        elif doc["status"] > T_STARTED:
            completed.append(tournament)

    scheduled = sorted(scheduled, key=lambda tournament: tournament.starts_at)

    return (started, scheduled, completed)


async def get_tournament_name(app, tournament_id):
    """Return Tournament name from app cache or from database"""
    if tournament_id in app["tourneynames"]:
        return app["tourneynames"][tournament_id]

    tournaments = app["tournaments"]
    name = ""

    if tournament_id in tournaments:
        name = tournaments[tournament_id].name
    else:
        db = app["db"]
        doc = await db.tournament.find_one({"_id": tournament_id})
        if doc is not None:
            name = doc["name"]

    app["tourneynames"][tournament_id] = name
    return name


async def load_tournament(app, tournament_id, tournament_klass=None):
    """Return Tournament object from app cache or from database"""
    db = app["db"]
    users = app["users"]
    tournaments = app["tournaments"]
    if tournament_id in tournaments:
        return tournaments[tournament_id]

    doc = await db.tournament.find_one({"_id": tournament_id})

    if doc is None:
        return None

    if doc["system"] == ARENA:
        tournament_class = ArenaTournament
    elif doc["system"] == SWISS:
        tournament_class = SwissTournament
    elif doc["system"] == RR:
        tournament_class = RRTournament
    elif tournament_klass is not None:
        tournament_class = tournament_klass

    if doc.get("fr") == SHIELD:
        doc["d"] = (
            """
This Shield trophy is unique.
The winner keeps it for one month,
then must defend it during the next %s Shield tournament!
"""
            % variant_display_name(C2V[doc["v"]]).title()
        )

    tournament = tournament_class(
        app,
        doc["_id"],
        C2V[doc["v"]],
        base=doc["b"],
        inc=doc["i"],
        byoyomi_period=int(bool(doc.get("bp"))),
        rated=doc.get("y"),
        chess960=bool(doc.get("z")),
        fen=doc.get("f"),
        rounds=doc["rounds"],
        created_by=doc["createdBy"],
        created_at=doc["createdAt"],
        before_start=doc.get("beforeStart", 0),
        minutes=doc["minutes"],
        starts_at=doc.get("startsAt"),
        name=doc["name"],
        description=doc.get("d", ""),
        frequency=doc.get("fr", ""),
        status=doc["status"],
    )

    tournaments[tournament_id] = tournament
    app["tourneysockets"][tournament_id] = {}
    app["tourneychat"][tournament_id] = collections.deque([], MAX_CHAT_LINES)

    tournament.winner = doc.get("winner", "")

    player_table = app["db"].tournament_player
    cursor = player_table.find({"tid": tournament_id})
    nb_players = 0

    if tournament.status == T_CREATED:
        try:
            cursor.sort("r", -1)
        except AttributeError:
            print("A unittest MagickMock cursor object")

    async for doc in cursor:
        uid = doc["uid"]
        if uid in users:
            user = users[uid]
        else:
            user = User(app, username=uid, title="TEST" if tournament_id == "12345678" else "")
            users[uid] = user

        withdrawn = doc.get("wd", False)

        tournament.players[user] = PlayerData(doc["r"], doc["pr"])
        tournament.players[user].id = doc["_id"]
        tournament.players[user].paused = doc["a"]
        tournament.players[user].withdrawn = withdrawn
        tournament.players[user].points = doc["p"]
        tournament.players[user].nb_games = doc["g"]
        tournament.players[user].nb_win = doc["w"]
        tournament.players[user].nb_berserk = doc.get("b", 0)
        tournament.players[user].performance = doc["e"]
        tournament.players[user].win_streak = doc["f"]

        if not withdrawn:
            tournament.leaderboard.update({user: SCORE_SHIFT * (doc["s"]) + doc["e"]})
            nb_players += 1

    tournament.nb_players = nb_players

    tournament.print_leaderboard()

    pairing_table = app["db"].tournament_pairing
    cursor = pairing_table.find({"tid": tournament_id})
    try:
        cursor.sort("d", 1)
    except AttributeError:
        print("A unittest MagickMock cursor object")

    w_win, b_win, draw, berserk = 0, 0, 0, 0
    async for doc in cursor:
        res = doc["r"]
        result = C2R[res]
        # Skip aborted/unfinished games
        if result == "*":
            continue

        _id = doc["_id"]
        wp, bp = doc["u"]
        wrating = doc["wr"]
        brating = doc["br"]
        date = doc["d"]
        wberserk = doc.get("wb", False)
        bberserk = doc.get("bb", False)

        game_data = GameData(
            _id,
            users[wp],
            wrating,
            users[bp],
            brating,
            result,
            date,
            wberserk,
            bberserk,
        )

        tournament.players[users[wp]].games.append(game_data)
        tournament.players[users[bp]].games.append(game_data)

        if res == "a":
            w_win += 1
        elif res == "b":
            b_win += 1
        elif res == "c":
            draw += 1

        if wberserk:
            berserk += 1
        if bberserk:
            berserk += 1

<<<<<<< HEAD
        tournament.nb_games_finished += 1            
=======
        tournament.nb_games_finished += 1
>>>>>>> 4d60af33

    tournament.w_win = w_win
    tournament.b_win = b_win
    tournament.draw = draw
    tournament.nb_berserk = berserk

    return tournament<|MERGE_RESOLUTION|>--- conflicted
+++ resolved
@@ -461,11 +461,7 @@
         if bberserk:
             berserk += 1
 
-<<<<<<< HEAD
-        tournament.nb_games_finished += 1            
-=======
         tournament.nb_games_finished += 1
->>>>>>> 4d60af33
 
     tournament.w_win = w_win
     tournament.b_win = b_win
