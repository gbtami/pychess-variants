--- conflicted
+++ resolved
@@ -12,32 +12,7 @@
 import aiohttp_session
 from aiohttp import web
 
-<<<<<<< HEAD
 log = logging.getLogger(__name__)
-
-try:
-    import htmlmin
-
-    html_minify = functools.partial(htmlmin.minify, remove_optional_attribute_quotes=False)
-except ImportError as e:
-    log.error(e, stack_info=True, exc_info=True)
-    warnings.warn("Not using HTML minification, htmlmin not imported.")
-    sys.exit(0)
-
-from typedefs import (
-    db_key,
-    games_key,
-    gettext_key,
-    highscore_key,
-    invites_key,
-    invite_channels_key,
-    jinja_key,
-    shield_owners_key,
-    seeks_key,
-    users_key,
-)
-=======
->>>>>>> b41ef9c5
 from const import (
     ANON_PREFIX,
     LANGUAGES,
@@ -113,11 +88,7 @@
         try:
             doc = await app_state.db.user.find_one({"_id": session_user})
         except Exception:
-<<<<<<< HEAD
-            log.error("Failed to get user %s from mongodb!", session_user, stack_info=True, exc_info=True)
-=======
             log.error("Failed to get user %s from mongodb!", session_user, exc_info=True)
->>>>>>> b41ef9c5
         if doc is not None:
             session["guest"] = False
 
@@ -327,11 +298,7 @@
                             await queue.put(json.dumps({"gameId": gameId}))
                         # return games[game_id]
                     except ConnectionResetError as e:
-<<<<<<< HEAD
-                        log.error(e, session_user, stack_info=True, exc_info=True)
-=======
                         log.error(e, session_user, exc_info=True)
->>>>>>> b41ef9c5
 
             else:
                 view = "invite"
@@ -596,11 +563,7 @@
             render["btitle"] = game.bplayer.title
             render["brating"] = game.brating
             render["brdiff"] = game.brdiff
-<<<<<<< HEAD
-            render["fen"] = game.fen  # game.board.fen
-=======
             render["fen"] = game.fen
->>>>>>> b41ef9c5
             render["base"] = game.base
             render["inc"] = game.inc
             render["byo"] = game.byoyomi_period
@@ -710,15 +673,11 @@
 
     elif view == "editor" or (view == "analysis" and gameId is None):
         if fen is None:
-<<<<<<< HEAD
             if variant == "bughouse":
                 fen = FairyBoard.start_fen(variant)
                 fen = fen + " | " + fen
             else:
                 fen = FairyBoard.start_fen(variant)
-=======
-            fen = FairyBoard.start_fen(variant)
->>>>>>> b41ef9c5
         else:
             fen = fen.replace(".", "+").replace("_", " ")
         render["variant"] = variant
@@ -733,11 +692,7 @@
     try:
         text = await template.render_async(render)
     except Exception:
-<<<<<<< HEAD
-        log.error("ERROR: template.render_async() failed.", stack_info=True, exc_info=True)
-=======
         log.error("ERROR: template.render_async() failed.", exc_info=True)
->>>>>>> b41ef9c5
         return web.HTTPFound("/")
 
     response = web.Response(text=html_minify(text), content_type="text/html")
