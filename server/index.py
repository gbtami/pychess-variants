import asyncio
from datetime import datetime
import functools
import logging
from urllib.parse import urlparse
import warnings
import json
import sys

from aiohttp import web
import aiohttp_session

log = logging.getLogger(__name__)

try:
    import htmlmin

    html_minify = functools.partial(htmlmin.minify, remove_optional_attribute_quotes=False)
except ImportError as e:
    log.error(e, stack_info=True, exc_info=True)
    warnings.warn("Not using HTML minification, htmlmin not imported.")
    sys.exit(0)

from const import (
    LANGUAGES,
    TROPHIES,
    VARIANTS,
    VARIANT_ICONS,
    VARIANT_GROUPS,
    RATED,
    IMPORTED,
    T_CREATED,
    TRANSLATED_VARIANT_NAMES,
    TRANSLATED_PAIRING_SYSTEM_NAMES,
)
from fairy import FairyBoard
from glicko2.glicko2 import DEFAULT_PERF, PROVISIONAL_PHI
from robots import ROBOTS_TXT
from settings import (
    ADMINS,
    TOURNAMENT_DIRECTORS,
    MAX_AGE,
    URI,
    STATIC_ROOT,
    BR_EXTENSION,
    SOURCE_VERSION,
    DEV,
)
from generate_highscore import generate_highscore
from misc import time_control_str
from news import NEWS
from videos import VIDEO_TAGS, VIDEO_TARGETS
from user import User
from utils import corr_games, load_game, join_seek, tv_game, tv_game_user
from tournaments import (
    get_winners,
    get_latest_tournaments,
    load_tournament,
    create_or_update_tournament,
    get_tournament_name,
)
from puzzle import (
    get_puzzle,
    next_puzzle,
    get_daily_puzzle,
    default_puzzle_perf,
)
from custom_trophy_owners import CUSTOM_TROPHY_OWNERS



async def index(request):
    """Create home html."""

    users = request.app["users"]
    games = request.app["games"]
    db = request.app["db"]

    # Who made the request?
    session = await aiohttp_session.get_session(request)
    session_user = session.get("user_name")

    session["last_visit"] = datetime.now().isoformat()
    session["guest"] = True
    if session_user is not None:
        log.info("+++ Existing user %s connected.", session_user)
        doc = None
        try:
            doc = await db.user.find_one({"_id": session_user})
        except Exception:
            log.error("Failed to get user %s from mongodb!", session_user, stack_info=True, exc_info=True)
        if doc is not None:
            session["guest"] = False

            if not doc.get("enabled", True):
                log.info("Closed account %s tried to connect.", session_user)
                session.invalidate()
                return web.HTTPFound("/")

        if session_user in users:
            user = users[session_user]
        else:
            if session_user.startswith("Anon-"):
                session.invalidate()
                return web.HTTPFound(request.rel_url)

            log.debug("New lichess user %s joined.", session_user)
            title = session["title"] if "title" in session else ""
            perfs = {variant: DEFAULT_PERF for variant in VARIANTS}
            user = User(
                request.app,
                username=session_user,
                anon=session["guest"],
                title=title,
                perfs=perfs,
            )
            users[user.username] = user
    else:
        user = User(request.app, anon=True)
        log.info("+++ New guest user %s connected.", user.username)
        users[user.username] = user
        session["user_name"] = user.username

    lang = session.get("lang") if user.lang is None else user.lang
    if lang is None:
        lang = detect_locale(request)

    get_template = request.app["jinja"][lang].get_template

    lang_translation = request.app["gettext"][lang]
    lang_translation.install()

    def variant_display_name(variant):
        return lang_translation.gettext(TRANSLATED_VARIANT_NAMES[variant])

    def pairing_system_name(system):
        return lang_translation.gettext(TRANSLATED_PAIRING_SYSTEM_NAMES[system])

    def video_tag(tag):
        return lang_translation.gettext(VIDEO_TAGS.get(tag, tag))

    def video_target(target):
        return lang_translation.gettext(VIDEO_TARGETS[target])

    view = "lobby"
    gameId = request.match_info.get("gameId")
    ply = request.rel_url.query.get("ply")

    tournamentId = request.match_info.get("tournamentId")
    if request.path == "/about":
        view = "about"
    elif request.path == "/faq":
        view = "faq"
    elif request.path == "/stats":
        view = "stats"
    elif request.path.startswith("/news"):
        view = "news"
    elif request.path.startswith("/variants"):
        view = "variants"
    elif request.path.startswith("/video"):
        videoId = request.match_info.get("videoId")
        view = "videos" if videoId is None else "video"
    elif request.path.startswith("/memory"):
        view = "memory"
    elif request.path.startswith("/players"):
        view = "players"
    elif request.path == "/allplayers":
        view = "allplayers"
    elif request.path == "/games":
        view = "games"
    elif request.path == "/patron":
        view = "patron"
    elif request.path == "/patron/thanks":
        view = "thanks"
    elif request.path == "/features":
        view = "features"
    elif request.path == "/level8win":
        view = "level8win"
    elif request.path == "/tv":
        view = "tv"
        gameId = await tv_game(db, request.app)
    elif request.path.startswith("/editor"):
        view = "editor"
    elif request.path.startswith("/analysis"):
        view = "analysis"
    elif request.path.startswith("/embed"):
        view = "embed"
    elif request.path == "/paste":
        view = "paste"
    elif request.path.startswith("/tournaments"):
        if request.path.startswith("/tournaments/shields"):
            view = "shields"
        elif request.path.startswith("/tournaments/winners"):
            view = "winners"
        else:
            view = "tournaments"
            if user.username in TOURNAMENT_DIRECTORS:
                if request.path.endswith("/new"):
                    view = "arena-new"
                elif request.path.endswith("/edit"):
                    view = "arena-new"
                    tournament = await load_tournament(request.app, tournamentId)
                    if tournament is None or tournament.status != T_CREATED:
                        view = "tournaments"
                elif request.path.endswith("/arena"):
                    data = await request.post()
                    await create_or_update_tournament(request.app, user.username, data)
    elif request.path.startswith("/tournament"):
        view = "tournament"
        tournament = await load_tournament(request.app, tournamentId)

        if tournament is None:
            return web.HTTPFound("/")

        if user.username in TOURNAMENT_DIRECTORS and tournament.status == T_CREATED:
            if request.path.endswith("/edit"):
                data = await request.post()
                await create_or_update_tournament(
                    request.app, user.username, data, tournament=tournament
                )

            elif request.path.endswith("/cancel"):
                await tournament.abort()
                return web.HTTPFound("/tournaments")

        if request.path.endswith("/pause") and user in tournament.players:
            await tournament.pause(user)
    elif request.path.startswith("/calendar"):
        view = "calendar"
    elif request.path.startswith("/puzzle"):
        view = "puzzle"

    profileId = request.match_info.get("profileId")
    if profileId is not None and profileId not in users:
        await asyncio.sleep(3)
        raise web.HTTPNotFound()

    variant = request.match_info.get("variant")
    if (variant is not None) and ((variant not in VARIANTS) and variant != "terminology"):
        log.debug("Invalid variant %s in request", variant)
        raise web.HTTPNotFound()

    fen = request.rel_url.query.get("fen")
    rated = None

    if (fen is not None) and "//" in fen:
        log.debug("Invelid FEN %s in request", fen)
        raise web.HTTPNotFound()

    if profileId is not None:
        view = "profile"
        if request.path[-3:] == "/tv":
            view = "tv"
            # TODO: tv for variants
            gameId = await tv_game_user(db, users, profileId)
        elif request.path[-7:] == "/import":
            rated = IMPORTED
        elif request.path[-6:] == "/rated":
            rated = RATED
        elif request.path[-8:] == "/playing":
            rated = -2
        elif request.path[-3:] == "/me":
            rated = -1
        elif "/challenge" in request.path:
            view = "lobby"
            if user.anon and profileId != "Fairy-Stockfish":
                return web.HTTPFound("/")

    # Play menu (Create a game)
    if request.rel_url.query.get("any") is not None:
        profileId = "any#"

    # Do we have gameId in request url?
    if (gameId is not None) and gameId != "variants":
        if view not in ("tv", "analysis", "embed"):
            view = "round"
        invites = request.app["invites"]
        if (gameId not in games) and (gameId in invites):
            seek_id = invites[gameId].id
            seek = request.app["seeks"][seek_id]
            if request.path.startswith("/invite/accept/"):
                player = request.match_info.get("player")
                seek_status = await join_seek(request.app, user, seek_id, gameId, join_as=player)

                if seek_status["type"] == "seek_joined":
                    view = "invite"
                    inviter = "wait"
                elif seek_status["type"] == "seek_occupied":
                    view = "invite"
                    inviter = "occupied"
                elif seek_status["type"] == "seek_yourself":
                    view = "invite"
                    inviter = "yourself"
                elif seek_status["type"] == "new_game":
                    try:
                        # Put response data to sse subscribers queue
                        channels = request.app["invite_channels"]
                        for queue in channels:
                            await queue.put(json.dumps({"gameId": gameId}))
                        # return games[game_id]
                    except ConnectionResetError as e:
                        log.error(e, session_user, stack_info=True, exc_info=True)

            else:
                view = "invite"
                inviter = seek.creator.username if user.username != seek.creator.username else ""

        if view != "invite":
            game = await load_game(request.app, gameId)
            if game is None:
                raise web.HTTPNotFound()

            if (ply is not None) and (view != "embed"):
                view = "analysis"

            if not game.is_player(user):
                game.spectators.add(user)

    if view in ("profile", "level8win"):
        if (profileId in users) and not users[profileId].enabled:
            template = get_template("closed.html")
        else:
            template = get_template("profile.html")
    elif view == "players":
        if variant is None:
            template = get_template("players.html")
        else:
            template = get_template("players50.html")
    elif view == "shields":
        template = get_template("shields.html")
    elif view == "winners":
        template = get_template("winners.html")
    elif view == "allplayers":
        template = get_template("allplayers.html")
    elif view == "tournaments":
        template = get_template("tournaments.html")
    elif view == "arena-new":
        template = get_template("arena-new.html")
    elif view == "news":
        template = get_template("news.html")
    elif view == "variants":
        template = get_template("variants.html")
    elif view == "memory":
        template = get_template("memory.html")
    elif view == "videos":
        template = get_template("videos.html")
    elif view == "video":
        template = get_template("video.html")
    elif view == "patron":
        template = get_template("patron.html")
    elif view == "features":
        template = get_template("features.html")
    elif view == "faq":
        template = get_template("FAQ.html")
    elif view in ("analysis", "puzzle"):
        template = get_template("analysis.html")
    elif view == "embed":
        template = get_template("embed.html")
    else:
        template = get_template("index.html")

    if view == "lobby":
        page_title = "PyChess • Free Online Chess Variants"
    else:
        page_title = "%s • PyChess" % view.capitalize()

    render = {
        "js": "/static/pychess-variants.js%s%s" % (BR_EXTENSION, SOURCE_VERSION),
        "dev": DEV,
        "app_name": "PyChess",
        "languages": LANGUAGES,
        "lang": lang,
        "theme": user.theme,
        "title": page_title,
        "view": view,
        "asseturl": STATIC_ROOT,
        "view_css": ("round" if view == "tv" else view) + ".css",
        "home": URI,
        "user": user.username if session["guest"] else "",
        "anon": user.anon,
        "username": user.username,
        "guest": session["guest"],
        "profile": profileId if profileId is not None else "",
        "variant": variant if variant is not None else "",
        "fen": fen.replace(".", "+").replace("_", " ") if fen is not None else "",
        "variants": VARIANTS,
        "variant_display_name": variant_display_name,
        "tournamentdirector": user.username in TOURNAMENT_DIRECTORS,
    }

    if view == "lobby":
        puzzle = await get_daily_puzzle(request)
        render["puzzle"] = json.dumps(puzzle, default=datetime.isoformat)
        c_games = corr_games(user.correspondence_games)
        render["corr_games"] = json.dumps(c_games, default=datetime.isoformat)

    elif view in ("profile", "level8win"):
        if view == "level8win":
            profileId = "Fairy-Stockfish"
            render["trophies"] = []
        else:
            hs = request.app["highscore"]
            render["trophies"] = [(v, "top10") for v in hs if profileId in hs[v].keys()[:10]]
            for i, (v, kind) in enumerate(render["trophies"]):
                if hs[v].peekitem(0)[0] == profileId:
                    render["trophies"][i] = (v, "top1")
            render["trophies"] = sorted(render["trophies"], key=lambda x: x[1])

            if not users[profileId].bot:
                shield_owners = request.app["shield_owners"]
                render["trophies"] += [
                    (v, "shield") for v in shield_owners if shield_owners[v] == profileId
                ]

            if profileId in CUSTOM_TROPHY_OWNERS:
                trophies = CUSTOM_TROPHY_OWNERS[profileId]
                for v, kind in trophies:
                    if v in VARIANTS:
                        render["trophies"].append((v, kind))

        render["title"] = "Profile • " + profileId
        render["icons"] = VARIANT_ICONS
        render["cup"] = TROPHIES
        if profileId not in users or users[profileId].perfs is None:
            render["ratings"] = {}
        else:
            render["ratings"] = {
                k: (
                    "%s%s"
                    % (
                        int(round(v["gl"]["r"], 0)),
                        "?" if v["gl"]["d"] > PROVISIONAL_PHI else "",
                    ),
                    v["nb"],
                )
                for (k, v) in sorted(
                    users[profileId].perfs.items(),
                    key=lambda x: x[1]["nb"],
                    reverse=True,
                )
            }
        if variant is not None:
            render["variant"] = variant
        render["profile_title"] = users[profileId].title if profileId in users else ""
        render["rated"] = rated

    elif view == "players":
        online_users = [
            u for u in users.values() if u.username == user.username or (u.online and not u.anon)
        ]
        anon_online = sum((1 for u in users.values() if u.anon and u.online))

        render["icons"] = VARIANT_ICONS
        render["users"] = users
        render["online_users"] = online_users
        render["anon_online"] = anon_online
        render["admin"] = user.username in ADMINS
        if variant is None:
            hs = request.app["highscore"]
            render["highscore"] = {variant: dict(hs[variant].items()[:10]) for variant in hs}
        else:
            hs = await generate_highscore(request.app["db"], variant)
            print(hs)
            render["highscore"] = hs
            view = "players50"

    elif view in ("shields", "winners"):
        wi = await get_winners(request.app, shield=(view == "shields"), variant=variant)
        render["view_css"] = "players.css"
        render["users"] = users
        render["icons"] = VARIANT_ICONS
        render["winners"] = wi

    elif view == "allplayers":
        allusers = [u for u in users.values() if not u.anon]
        render["allusers"] = allusers

    elif view == "tournaments":
        render["icons"] = VARIANT_ICONS
        render["pairing_system_name"] = pairing_system_name
        render["time_control_str"] = time_control_str
        render["tables"] = await get_latest_tournaments(request.app, lang)
        render["td"] = user.username in TOURNAMENT_DIRECTORS

    elif view == "puzzle":
        if request.path.endswith("/daily"):
            puzzle = await get_daily_puzzle(request)
        else:
            puzzleId = request.match_info.get("puzzleId")

            if puzzleId in VARIANTS:
                user.puzzle_variant = puzzleId
                puzzleId = None
            elif variant in VARIANTS:
                user.puzzle_variant = variant
            else:
                user.puzzle_variant = None

            if puzzleId is None:
                puzzle = await next_puzzle(request, user)
            else:
                puzzle = await get_puzzle(request, puzzleId)
                if puzzle is None:
                    raise web.HTTPNotFound()

        color = puzzle["fen"].split()[1]
        chess960 = False
        dafault_perf = default_puzzle_perf(puzzle["eval"])
        puzzle_rating = int(round(puzzle.get("perf", dafault_perf)["gl"]["r"], 0))
        variant = puzzle["variant"]
        if color == "w":
            wrating = int(round(user.get_puzzle_rating(variant, chess960).mu, 0))
            brating = puzzle_rating
        else:
            brating = int(round(user.get_puzzle_rating(variant, chess960).mu, 0))
            wrating = puzzle_rating

        render["view_css"] = "analysis.css"
        render["variant"] = variant
        render["fen"] = puzzle["fen"]
        render["wrating"] = wrating
        render["brating"] = brating
        render["puzzle"] = json.dumps(puzzle, default=datetime.isoformat)

    if (gameId is not None) and gameId != "variants":
        if view == "invite":
            render["gameid"] = gameId
            render["variant"] = seek.variant
            render["chess960"] = seek.chess960
            render["rated"] = seek.rated
            render["corr"] = seek.day > 0
            render["base"] = seek.base
            render["inc"] = seek.inc
            render["byo"] = seek.byoyomi_period
            render["inviter"] = inviter
            render["seekempty"] = seek.player1 is None and seek.player2 is None
        else:
            render["gameid"] = gameId
            render["variant"] = game.variant
            render["wplayer"] = game.wplayer.username
            render["wtitle"] = game.wplayer.title
            render["wrating"] = game.wrating
            render["wrdiff"] = game.wrdiff
            render["chess960"] = game.chess960
            render["rated"] = game.rated
            render["corr"] = game.corr
            render["level"] = game.level
            render["bplayer"] = game.bplayer.username
            render["btitle"] = game.bplayer.title
            render["brating"] = game.brating
            render["brdiff"] = game.brdiff
            render["fen"] = game.fen  # game.board.fen
            render["base"] = game.base
            render["inc"] = game.inc
            render["byo"] = game.byoyomi_period
            render["result"] = game.result
            render["status"] = game.status
            render["date"] = game.date.isoformat()
            render["title"] = game.browser_title
            render["ply"] = ply if ply is not None else game.ply - 1
            render["ct"] = json.dumps(game.crosstable)
            render["board"] = json.dumps(game.get_board(full=True))
            if game.tournamentId is not None:
                tournament_name = await get_tournament_name(request, game.tournamentId)
                render["tournamentid"] = game.tournamentId
                render["tournamentname"] = tournament_name
                render["wberserk"] = game.wberserk
                render["bberserk"] = game.bberserk
<<<<<<< HEAD
            if game.variant == "bughouse":
                render["wplayerB"] = game.wplayerB.username
                render["wtitleB"] = game.wplayerB.title
                render["wratingB"] = game.wrating_b
                render["wrdiffB"] = game.wrdiff # todo:niki
                render["bplayerB"] = game.bplayerB.username
                render["btitleB"] = game.bplayerB.title
                render["bratingB"] = game.brating_b
                render["brdiffB"] = game.brdiff # todo:niki
=======
            if game.corr and user.username in (game.wplayer.username, game.bplayer.username):
                c_games = corr_games(user.correspondence_games)
                render["corr_games"] = json.dumps(c_games, default=datetime.isoformat)
>>>>>>> c8fc40d8

    if tournamentId is not None:
        tournament_name = await get_tournament_name(request, tournamentId)
        render["tournamentid"] = tournamentId
        render["tournamentname"] = tournament_name
        render["description"] = tournament.description
        render["variant"] = tournament.variant
        render["chess960"] = tournament.chess960
        render["rated"] = tournament.rated
        render["base"] = tournament.base
        render["inc"] = tournament.inc
        render["byo"] = tournament.byoyomi_period
        render["fen"] = tournament.fen
        render["before_start"] = tournament.before_start
        render["minutes"] = tournament.minutes
        render["date"] = tournament.starts_at
        render["rounds"] = tournament.rounds
        render["frequency"] = tournament.frequency
        render["status"] = tournament.status
        render["title"] = tournament.browser_title

    # variant None indicates terminology.md
    if lang in ("es", "hu", "it", "pt", "fr", "zh", "zh_CN", "zh_TW"):
        locale = ".%s" % lang
    else:
        locale = ""

    if view == "level8win":
        render["level"] = 8
        render["profile"] = "Fairy-Stockfish"

    elif view == "variants":
        render["icons"] = VARIANT_ICONS
        render["groups"] = VARIANT_GROUPS

        if variant == "terminology":
            render["variant"] = "docs/terminology%s.html" % locale
        else:
            render["variant"] = (
                "docs/" + ("terminology" if variant is None else variant) + "%s.html" % locale
            )

    elif view == "videos":
        tag = request.rel_url.query.get("tags")
        videos = []
        if tag is None:
            cursor = db.video.find()
        else:
            cursor = db.video.find({"tags": tag})

        async for doc in cursor:
            videos.append(doc)
        render["videos"] = videos
        render["tags"] = VIDEO_TAGS
        render["video_tag"] = video_tag
        render["video_target"] = video_target

    elif view == "video":
        render["view_css"] = "videos.css"
        render["videoId"] = videoId
        render["tags"] = VIDEO_TAGS

    elif view == "news":
        news_item = request.match_info.get("news_item")
        if (news_item is None) or (news_item not in NEWS):
            news_item = list(NEWS.keys())[0]
        news_item = news_item.replace("_", " ")

        render["news"] = NEWS
        render["news_item"] = "news/%s%s.html" % (news_item, locale)

    elif view == "faq":
        render["faq"] = "docs/faq%s.html" % locale

    elif view == "editor" or (view == "analysis" and gameId is None):
        if fen is None:
            if variant == "bughouse":
                fen = FairyBoard.start_fen(variant)
                fen = fen + " | " + fen
            else:
                fen = FairyBoard.start_fen(variant)
        else:
            fen = fen.replace(".", "+").replace("_", " ")
        render["variant"] = variant
        render["fen"] = fen

    elif view == "arena-new":
        render["edit"] = tournamentId is not None
        render["admin"] = user.username in ADMINS
        if tournamentId is None:
            render["rated"] = True

    try:
        text = await template.render_async(render)
    except Exception:
        log.error("ERROR: template.render_async() failed.", stack_info=True, exc_info=True)
        return web.HTTPFound("/")

    response = web.Response(text=html_minify(text), content_type="text/html")
    parts = urlparse(URI)
    response.set_cookie(
        "user",
        session["user_name"],
        domain=parts.hostname,
        secure=parts.scheme == "https",
        samesite="Lax",
        max_age=None if user.anon else MAX_AGE,
    )
    return response


async def robots(request):
    return web.Response(text=ROBOTS_TXT, content_type="text/plain")


async def select_lang(request):
    data = await request.post()
    lang = data.get("lang")

    if lang is not None:
        referer = request.headers.get("REFERER")
        session = await aiohttp_session.get_session(request)
        session_user = session.get("user_name")
        users = request.app["users"]
        if session_user in users:
            user = users[session_user]
            user.lang = lang
            if user.db is not None:
                await user.db.user.find_one_and_update(
                    {"_id": user.username}, {"$set": {"lang": lang}}
                )
        session["lang"] = lang
        return web.HTTPFound(referer)
    else:
        raise web.HTTPNotFound()


def parse_accept_language(accept_language):
    languages = accept_language.split(",")
    locale_q_pairs = []

    for language in languages:
        parts = language.split(";")
        if parts[0] == language:
            # no q => q = 1
            locale_q_pairs.append((language.strip(), "1"))
        else:
            locale_q_pairs.append((parts[0].strip(), parts[1].split("=")[1]))

    return locale_q_pairs


def detect_locale(request):
    default_locale = "en"
    accept_language = request.headers.get("Accept-Language")

    if accept_language is not None:
        locale_q_pairs = parse_accept_language(accept_language)

        for pair in locale_q_pairs:
            for locale in LANGUAGES:
                # pair[0] is locale, pair[1] is q value
                if pair[0].replace("-", "_").lower().startswith(locale.lower()):
                    return locale

    return default_locale<|MERGE_RESOLUTION|>--- conflicted
+++ resolved
@@ -566,7 +566,6 @@
                 render["tournamentname"] = tournament_name
                 render["wberserk"] = game.wberserk
                 render["bberserk"] = game.bberserk
-<<<<<<< HEAD
             if game.variant == "bughouse":
                 render["wplayerB"] = game.wplayerB.username
                 render["wtitleB"] = game.wplayerB.title
@@ -576,11 +575,9 @@
                 render["btitleB"] = game.bplayerB.title
                 render["bratingB"] = game.brating_b
                 render["brdiffB"] = game.brdiff # todo:niki
-=======
             if game.corr and user.username in (game.wplayer.username, game.bplayer.username):
                 c_games = corr_games(user.correspondence_games)
                 render["corr_games"] = json.dumps(c_games, default=datetime.isoformat)
->>>>>>> c8fc40d8
 
     if tournamentId is not None:
         tournament_name = await get_tournament_name(request, tournamentId)
