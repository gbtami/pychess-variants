import asyncio
from datetime import datetime
import functools
import logging
from urllib.parse import urlparse
import warnings
import json
import sys

from aiohttp import web
import aiohttp_session

try:
    import htmlmin

    html_minify = functools.partial(htmlmin.minify, remove_optional_attribute_quotes=False)
except ImportError:
    warnings.warn("Not using HTML minification, htmlmin not imported.")
    sys.exit(0)

from const import (
    LANGUAGES,
    TROPHIES,
    VARIANTS,
    VARIANT_ICONS,
    VARIANT_GROUPS,
    RATED,
    IMPORTED,
    T_CREATED,
    TRANSLATED_VARIANT_NAMES,
    TRANSLATED_PAIRING_SYSTEM_NAMES,
)
from fairy import FairyBoard
from glicko2.glicko2 import DEFAULT_PERF, PROVISIONAL_PHI
from robots import ROBOTS_TXT
from settings import (
    ADMINS,
    TOURNAMENT_DIRECTORS,
    MAX_AGE,
    URI,
    STATIC_ROOT,
    BR_EXTENSION,
    SOURCE_VERSION,
    DEV,
)
from generate_highscore import generate_highscore
from misc import time_control_str
from news import NEWS
from videos import VIDEO_TAGS, VIDEO_TARGETS
from user import User
from utils import load_game, join_seek, tv_game, tv_game_user
from tournaments import (
    get_winners,
    get_latest_tournaments,
    load_tournament,
    create_or_update_tournament,
    get_tournament_name,
)
from puzzle import (
    get_puzzle,
    next_puzzle,
    get_daily_puzzle,
)
from custom_trophy_owners import CUSTOM_TROPHY_OWNERS

log = logging.getLogger(__name__)


@web.middleware
async def handle_404(request, handler):
    try:
        return await handler(request)
    except web.HTTPException as ex:
        if ex.status == 404:
            template = request.app["jinja"]["en"].get_template("404.html")
            text = await template.render_async(
                {
                    "dev": DEV,
                    "home": URI,
                    "view_css": "404.css",
                    "asseturl": STATIC_ROOT,
                    "js": "/static/pychess-variants.js%s%s" % (BR_EXTENSION, SOURCE_VERSION),
                }
            )
            return web.Response(text=html_minify(text), content_type="text/html")
        else:
            raise


async def index(request):
    """Create home html."""

    users = request.app["users"]
    games = request.app["games"]
    db = request.app["db"]

    # Who made the request?
    session = await aiohttp_session.get_session(request)
    session_user = session.get("user_name")

    session["last_visit"] = datetime.now().isoformat()
    session["guest"] = True
    if session_user is not None:
        log.info("+++ Existing user %s connected.", session_user)
        doc = None
        try:
            doc = await db.user.find_one({"_id": session_user})
        except Exception:
            log.error("Failed to get user %s from mongodb!", session_user)
        if doc is not None:
            session["guest"] = False

            if not doc.get("enabled", True):
                log.info("Closed account %s tried to connect.", session_user)
                session.invalidate()
                return web.HTTPFound("/")

        if session_user in users:
            user = users[session_user]
        else:
            if session_user.startswith("Anon-"):
                session.invalidate()
                return web.HTTPFound(request.rel_url)

            log.debug("New lichess user %s joined.", session_user)
            title = session["title"] if "title" in session else ""
            perfs = {variant: DEFAULT_PERF for variant in VARIANTS}
            user = User(
                request.app,
                username=session_user,
                anon=session["guest"],
                title=title,
                perfs=perfs,
            )
            users[user.username] = user
    else:
        user = User(request.app, anon=True)
        log.info("+++ New guest user %s connected.", user.username)
        users[user.username] = user
        session["user_name"] = user.username

    lang = session.get("lang")
    if lang is None:
        lang = detect_locale(request)

    get_template = request.app["jinja"][lang].get_template

    lang_translation = request.app["gettext"][lang]
    lang_translation.install()

    def variant_display_name(variant):
        return lang_translation.gettext(TRANSLATED_VARIANT_NAMES[variant])

    def pairing_system_name(system):
        return lang_translation.gettext(TRANSLATED_PAIRING_SYSTEM_NAMES[system])

    def video_tag(tag):
        return lang_translation.gettext(VIDEO_TAGS[tag])

    def video_target(target):
        return lang_translation.gettext(VIDEO_TARGETS[target])

    view = "lobby"
    gameId = request.match_info.get("gameId")
    ply = request.rel_url.query.get("ply")

    tournamentId = request.match_info.get("tournamentId")
    if request.path == "/about":
        view = "about"
    elif request.path == "/faq":
        view = "faq"
    elif request.path == "/stats":
        view = "stats"
    elif request.path.startswith("/news"):
        view = "news"
    elif request.path.startswith("/variants"):
        view = "variants"
    elif request.path.startswith("/video"):
        videoId = request.match_info.get("videoId")
        view = "videos" if videoId is None else "video"
    elif request.path.startswith("/players"):
        view = "players"
    elif request.path == "/allplayers":
        view = "allplayers"
    elif request.path == "/games":
        view = "games"
    elif request.path == "/patron":
        view = "patron"
    elif request.path == "/patron/thanks":
        view = "thanks"
    elif request.path == "/level8win":
        view = "level8win"
    elif request.path == "/tv":
        view = "tv"
        gameId = await tv_game(db, request.app)
    elif request.path.startswith("/editor"):
        view = "editor"
    elif request.path.startswith("/analysis"):
        view = "analysis"
    elif request.path.startswith("/embed"):
        view = "embed"
    elif request.path == "/paste":
        view = "paste"
    elif request.path.startswith("/tournaments"):
        if request.path.startswith("/tournaments/shields"):
            view = "shields"
        elif request.path.startswith("/tournaments/winners"):
            view = "winners"
        else:
            view = "tournaments"
            if user.username in ADMINS:
                if request.path.endswith("/new"):
                    view = "arena-new"
                elif request.path.endswith("/edit"):
                    view = "arena-new"
                    tournament = await load_tournament(request.app, tournamentId)
                    if tournament is None or tournament.status != T_CREATED:
                        view = "tournaments"
                elif request.path.endswith("/arena"):
                    data = await request.post()
                    await create_or_update_tournament(request.app, user.username, data)
    elif request.path.startswith("/tournament"):
        view = "tournament"
        tournament = await load_tournament(request.app, tournamentId)

        if tournament is None:
            return web.HTTPFound("/")

        if user.username in ADMINS and tournament.status == T_CREATED:
            if request.path.endswith("/edit"):
                data = await request.post()
                await create_or_update_tournament(
                    request.app, user.username, data, tournament=tournament
                )

            elif request.path.endswith("/cancel"):
                await tournament.abort()
                return web.HTTPFound("/tournaments")

        if request.path.endswith("/pause") and user in tournament.players:
            await tournament.pause(user)
    elif request.path.startswith("/calendar"):
        view = "calendar"
    elif request.path.startswith("/puzzle"):
        view = "puzzle"

    profileId = request.match_info.get("profileId")
    if profileId is not None and profileId not in users:
        await asyncio.sleep(3)
        raise web.HTTPNotFound()

    variant = request.match_info.get("variant")
    if (variant is not None) and ((variant not in VARIANTS) and variant != "terminology"):
        log.debug("Invalid variant %s in request", variant)
        raise web.HTTPNotFound()

    fen = request.rel_url.query.get("fen")
    rated = None

    if (fen is not None) and "//" in fen:
        log.debug("Invelid FEN %s in request", fen)
        raise web.HTTPNotFound()

    if profileId is not None:
        view = "profile"
        if request.path[-3:] == "/tv":
            view = "tv"
            # TODO: tv for variants
            gameId = await tv_game_user(db, users, profileId)
        elif request.path[-7:] == "/import":
            rated = IMPORTED
        elif request.path[-6:] == "/rated":
            rated = RATED
        elif request.path[-3:] == "/me":
            rated = -1
        elif "/challenge" in request.path:
            view = "lobby"
            if user.anon and profileId != "Fairy-Stockfish":
                return web.HTTPFound("/")

    # Play menu (Create a game)
    if request.rel_url.query.get("any") is not None:
        profileId = "any#"

    # Do we have gameId in request url?
    if (gameId is not None) and gameId != "variants":
        if view not in ("tv", "analysis", "embed"):
            view = "round"
        invites = request.app["invites"]
        if (gameId not in games) and (gameId in invites):
            seek_id = invites[gameId].id
            seek = request.app["seeks"][seek_id]
            if request.path.startswith("/invite/accept/"):
                player = request.match_info.get("player")
                seek_status = await join_seek(request.app, user, seek_id, gameId, join_as=player)

                if seek_status["type"] == "seek_joined":
                    view = "invite"
                    inviter = "wait"
                elif seek_status["type"] == "seek_occupied":
                    view = "invite"
                    inviter = "occupied"
                elif seek_status["type"] == "seek_yourself":
                    view = "invite"
                    inviter = "yourself"
                elif seek_status["type"] == "new_game":
                    try:
                        # Put response data to sse subscribers queue
                        channels = request.app["invite_channels"]
                        for queue in channels:
                            await queue.put(json.dumps({"gameId": gameId}))
                        # return games[game_id]
                    except ConnectionResetError:
                        pass

            else:
                view = "invite"
                inviter = seek.creator.username if user.username != seek.creator.username else ""

        if view != "invite":
            game = await load_game(request.app, gameId)
            if game is None:
                raise web.HTTPNotFound()

            if (ply is not None) and (view != "embed"):
                view = "analysis"

            if user.username not in (game.wplayer.username, game.bplayer.username):
                game.spectators.add(user)

    if view in ("profile", "level8win"):
        if (profileId in users) and not users[profileId].enabled:
            template = get_template("closed.html")
        else:
            template = get_template("profile.html")
    elif view == "players":
        if variant is None:
            template = get_template("players.html")
        else:
            template = get_template("players50.html")
    elif view == "shields":
        template = get_template("shields.html")
    elif view == "winners":
        template = get_template("winners.html")
    elif view == "allplayers":
        template = get_template("allplayers.html")
    elif view == "tournaments":
        template = get_template("tournaments.html")
    elif view == "arena-new":
        template = get_template("arena-new.html")
    elif view == "news":
        template = get_template("news.html")
    elif view == "variants":
        template = get_template("variants.html")
    elif view == "videos":
        template = get_template("videos.html")
    elif view == "video":
        template = get_template("video.html")
    elif view == "patron":
        template = get_template("patron.html")
    elif view == "faq":
        template = get_template("FAQ.html")
    elif view in ("analysis", "puzzle"):
        template = get_template("analysis.html")
    elif view == "embed":
        template = get_template("embed.html")
    else:
        template = get_template("index.html")

    if view == "lobby":
        page_title = "PyChess • Free Online Chess Variants"
    else:
        page_title = "%s • PyChess" % view.capitalize()

    render = {
        "js": "/static/pychess-variants.js%s%s" % (BR_EXTENSION, SOURCE_VERSION),
        "dev": DEV,
        "app_name": "PyChess",
        "languages": LANGUAGES,
        "lang": lang,
        "title": page_title,
        "view": view,
        "asseturl": STATIC_ROOT,
        "view_css": ("round" if view == "tv" else view) + ".css",
        "home": URI,
        "user": user.username if session["guest"] else "",
        "anon": user.anon,
        "username": user.username,
        "guest": session["guest"],
        "profile": profileId if profileId is not None else "",
        "variant": variant if variant is not None else "",
        "fen": fen.replace(".", "+").replace("_", " ") if fen is not None else "",
        "variants": VARIANTS,
        "variant_display_name": variant_display_name,
        "tournamentdirector": user.username in TOURNAMENT_DIRECTORS,
    }

    if view == "lobby":
        puzzle = await get_daily_puzzle(request)
        render["puzzle"] = json.dumps(puzzle)

    elif view in ("profile", "level8win"):
        if view == "level8win":
            profileId = "Fairy-Stockfish"
            render["trophies"] = []
        else:
            hs = request.app["highscore"]
            render["trophies"] = [(v, "top10") for v in hs if profileId in hs[v].keys()[:10]]
            for i, (v, kind) in enumerate(render["trophies"]):
                if hs[v].peekitem(0)[0] == profileId:
                    render["trophies"][i] = (v, "top1")
            render["trophies"] = sorted(render["trophies"], key=lambda x: x[1])

            if not users[profileId].bot:
                shield_owners = request.app["shield_owners"]
                render["trophies"] += [
                    (v, "shield") for v in shield_owners if shield_owners[v] == profileId
                ]

            if profileId in CUSTOM_TROPHY_OWNERS:
                trophies = CUSTOM_TROPHY_OWNERS[profileId]
                for v, kind in trophies:
                    if v in VARIANTS:
                        render["trophies"].append((v, kind))

        render["title"] = "Profile • " + profileId
        render["icons"] = VARIANT_ICONS
        render["cup"] = TROPHIES
        if profileId not in users or users[profileId].perfs is None:
            render["ratings"] = {}
        else:
            render["ratings"] = {
                k: (
                    "%s%s"
                    % (
                        int(round(v["gl"]["r"], 0)),
                        "?" if v["gl"]["d"] > PROVISIONAL_PHI else "",
                    ),
                    v["nb"],
                )
                for (k, v) in sorted(
                    users[profileId].perfs.items(),
                    key=lambda x: x[1]["nb"],
                    reverse=True,
                )
            }
        if variant is not None:
            render["variant"] = variant
        render["profile_title"] = users[profileId].title if profileId in users else ""
        render["rated"] = rated

    elif view == "players":
        online_users = [
            u for u in users.values() if u.username == user.username or (u.online and not u.anon)
        ]
        anon_online = sum((1 for u in users.values() if u.anon and u.online))

        render["icons"] = VARIANT_ICONS
        render["users"] = users
        render["online_users"] = online_users
        render["anon_online"] = anon_online
        render["admin"] = user.username in ADMINS
        if variant is None:
            hs = request.app["highscore"]
            render["highscore"] = {variant: dict(hs[variant].items()[:10]) for variant in hs}
        else:
            hs = await generate_highscore(request.app["db"], variant)
            print(hs)
            render["highscore"] = hs
            view = "players50"

    elif view in ("shields", "winners"):
        wi = await get_winners(request.app, shield=(view == "shields"), variant=variant)
        render["view_css"] = "players.css"
        render["users"] = users
        render["icons"] = VARIANT_ICONS
        render["winners"] = wi

    elif view == "allplayers":
        allusers = [u for u in users.values() if not u.anon]
        render["allusers"] = allusers

    elif view == "tournaments":
        render["icons"] = VARIANT_ICONS
        render["pairing_system_name"] = pairing_system_name
        render["time_control_str"] = time_control_str
        render["tables"] = await get_latest_tournaments(request.app, lang)
        render["admin"] = user.username in ADMINS

    elif view == "puzzle":
        if request.path.endswith("/daily"):
            puzzle = await get_daily_puzzle(request)
        else:
            puzzleId = request.match_info.get("puzzleId")

            if puzzleId in VARIANTS:
                user.puzzle_variant = puzzleId
                puzzleId = None
            elif variant in VARIANTS:
                user.puzzle_variant = variant
            else:
                user.puzzle_variant = None

            if puzzleId is None:
                # TODO: select random variant for daily puzzles
                puzzle = await next_puzzle(request, user)
            else:
                puzzle = await get_puzzle(request, puzzleId)

        render["view_css"] = "analysis.css"
        render["variant"] = puzzle["variant"]
        render["fen"] = puzzle["fen"]
        render["puzzle"] = json.dumps(puzzle)

    if (gameId is not None) and gameId != "variants":
        if view == "invite":
            render["gameid"] = gameId
            render["variant"] = seek.variant
            render["chess960"] = seek.chess960
            render["rated"] = seek.rated
            render["base"] = seek.base
            render["inc"] = seek.inc
            render["byo"] = seek.byoyomi_period
            render["inviter"] = inviter
            render["seekempty"] = seek.player1 is None and seek.player2 is None
        else:
            render["gameid"] = gameId
            render["variant"] = game.variant
            render["wplayer"] = game.wplayer.username
            render["wtitle"] = game.wplayer.title
            render["wrating"] = game.wrating
            render["wrdiff"] = game.wrdiff
            render["chess960"] = game.chess960
            render["rated"] = game.rated
            render["level"] = game.level
            render["bplayer"] = game.bplayer.username
            render["btitle"] = game.bplayer.title
            render["brating"] = game.brating
            render["brdiff"] = game.brdiff
            render["fen"] = game.board.fen
            render["base"] = game.base
            render["inc"] = game.inc
            render["byo"] = game.byoyomi_period
            render["result"] = game.result
            render["status"] = game.status
            render["date"] = game.date.isoformat()
            render["title"] = game.browser_title
            render["ply"] = ply if ply is not None else game.board.ply - 1
            render["ct"] = json.dumps(game.crosstable)
            render["board"] = json.dumps(game.get_board(full=True))
            if game.tournamentId is not None:
                tournament_name = await get_tournament_name(request, game.tournamentId)
                render["tournamentid"] = game.tournamentId
                render["tournamentname"] = tournament_name
                render["wberserk"] = game.wberserk
                render["bberserk"] = game.bberserk

    if tournamentId is not None:
        tournament_name = await get_tournament_name(request, tournamentId)
        render["tournamentid"] = tournamentId
        render["tournamentname"] = tournament_name
        render["description"] = tournament.description
        render["variant"] = tournament.variant
        render["chess960"] = tournament.chess960
        render["rated"] = tournament.rated
        render["base"] = tournament.base
        render["inc"] = tournament.inc
        render["byo"] = tournament.byoyomi_period
        render["fen"] = tournament.fen
        render["before_start"] = tournament.before_start
        render["minutes"] = tournament.minutes
        render["date"] = tournament.starts_at
        render["rounds"] = tournament.rounds
        render["frequency"] = tournament.frequency
        render["status"] = tournament.status
        render["title"] = tournament.browser_title

    # variant None indicates terminology.md
    if lang in ("es", "hu", "it", "pt", "fr", "zh", "zh_CN", "zh_TW"):
        locale = ".%s" % lang
    else:
        locale = ""

    if view == "level8win":
        render["level"] = 8
        render["profile"] = "Fairy-Stockfish"

    elif view == "variants":
        render["icons"] = VARIANT_ICONS
        render["groups"] = VARIANT_GROUPS

        if variant == "terminology":
            render["variant"] = "docs/terminology%s.html" % locale
        else:
            render["variant"] = (
                "docs/" + ("terminology" if variant is None else variant) + "%s.html" % locale
            )

    elif view == "videos":
        tag = request.rel_url.query.get("tags")
        videos = []
        if tag is None:
            cursor = db.video.find()
        else:
            cursor = db.video.find({"tags": tag})

        async for doc in cursor:
            videos.append(doc)
        render["videos"] = videos
        render["tags"] = VIDEO_TAGS
        render["video_tag"] = video_tag
        render["video_target"] = video_target

    elif view == "video":
        render["view_css"] = "videos.css"
        render["videoId"] = videoId
        render["tags"] = VIDEO_TAGS

    elif view == "news":
        news_item = request.match_info.get("news_item")
        if (news_item is None) or (news_item not in NEWS):
            news_item = list(NEWS.keys())[0]
        news_item = news_item.replace("_", " ")

        render["news"] = NEWS
        render["news_item"] = "news/%s%s.html" % (news_item, locale)

    elif view == "faq":
        render["faq"] = "docs/faq%s.html" % locale

    elif view == "editor" or (view == "analysis" and gameId is None):
        if fen is None:
            fen = FairyBoard(variant).start_fen(variant)
        else:
            fen = fen.replace(".", "+").replace("_", " ")
        render["variant"] = variant
        render["fen"] = fen

    elif view == "arena-new":
        render["edit"] = tournamentId is not None
        if tournamentId is None:
            render["rated"] = True

    try:
        text = await template.render_async(render)
    except Exception:
        log.exception("ERROR: template.render_async() failed.")
        return web.HTTPFound("/")

    response = web.Response(text=html_minify(text), content_type="text/html")
    parts = urlparse(URI)
    response.set_cookie(
        "user",
        session["user_name"],
        domain=parts.hostname,
        secure=parts.scheme == "https",
        samesite="Lax",
        max_age=None if user.anon else MAX_AGE,
    )
    return response


async def robots(request):
    return web.Response(text=ROBOTS_TXT, content_type="text/plain")


async def select_lang(request):
    data = await request.post()
    lang = data.get("lang")

    if lang is not None:
        referer = request.headers.get("REFERER")
        session = await aiohttp_session.get_session(request)
        session_user = session.get("user_name")
        users = request.app["users"]
        if session_user in users:
            user = users[session_user]
            user.lang = lang
            if user.db is not None:
                await user.db.user.find_one_and_update(
                    {"_id": user.username}, {"$set": {"lang": lang}}
                )
        session["lang"] = lang
        return web.HTTPFound(referer)
    else:
        raise web.HTTPNotFound()


def parse_accept_language(accept_language):
    languages = accept_language.split(",")
    locale_q_pairs = []

    for language in languages:
        parts = language.split(";")
        if parts[0] == language:
            # no q => q = 1
            locale_q_pairs.append((language.strip(), "1"))
        else:
            locale_q_pairs.append((parts[0].strip(), parts[1].split("=")[1]))

    return locale_q_pairs


def detect_locale(request):
    default_locale = "en"
    accept_language = request.headers.get("Accept-Language")
<<<<<<< HEAD

    if accept_language is not None:
        locale_q_pairs = parse_accept_language(accept_language)

=======

    if accept_language is not None:
        locale_q_pairs = parse_accept_language(accept_language)

>>>>>>> 49458b5a
        for pair in locale_q_pairs:
            for locale in LANGUAGES:
                # pair[0] is locale, pair[1] is q value
                if pair[0].replace("-", "_").lower().startswith(locale.lower()):
                    return locale

    return default_locale<|MERGE_RESOLUTION|>--- conflicted
+++ resolved
@@ -704,17 +704,10 @@
 def detect_locale(request):
     default_locale = "en"
     accept_language = request.headers.get("Accept-Language")
-<<<<<<< HEAD
 
     if accept_language is not None:
         locale_q_pairs = parse_accept_language(accept_language)
 
-=======
-
-    if accept_language is not None:
-        locale_q_pairs = parse_accept_language(accept_language)
-
->>>>>>> 49458b5a
         for pair in locale_q_pairs:
             for locale in LANGUAGES:
                 # pair[0] is locale, pair[1] is q value
