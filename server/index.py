--- conflicted
+++ resolved
@@ -12,32 +12,6 @@
 import aiohttp_session
 from aiohttp import web
 
-<<<<<<< HEAD
-log = logging.getLogger(__name__)
-
-try:
-    import htmlmin
-
-    html_minify = functools.partial(htmlmin.minify, remove_optional_attribute_quotes=False)
-except ImportError as e:
-    log.error(e, exc_info=True)
-    warnings.warn("Not using HTML minification, htmlmin not imported.")
-    sys.exit(0)
-
-from typedefs import (
-    db_key,
-    games_key,
-    gettext_key,
-    highscore_key,
-    invites_key,
-    invite_channels_key,
-    jinja_key,
-    shield_owners_key,
-    seeks_key,
-    users_key,
-)
-=======
->>>>>>> cef0946e
 from const import (
     ANON_PREFIX,
     LANGUAGES,
@@ -86,6 +60,7 @@
 )
 from custom_trophy_owners import CUSTOM_TROPHY_OWNERS
 
+log = logging.getLogger(__name__)
 
 try:
     import htmlmin
@@ -683,15 +658,11 @@
 
     elif view == "editor" or (view == "analysis" and gameId is None):
         if fen is None:
-<<<<<<< HEAD
             if variant == "bughouse":
                 fen = FairyBoard.start_fen(variant)
                 fen = fen + " | " + fen
             else:
                 fen = FairyBoard.start_fen(variant)
-=======
-            fen = FairyBoard.start_fen(variant)
->>>>>>> cef0946e
         else:
             fen = fen.replace(".", "+").replace("_", " ")
         render["variant"] = variant
