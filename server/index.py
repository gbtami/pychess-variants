--- conflicted
+++ resolved
@@ -538,11 +538,7 @@
             else:
                 puzzle = await get_puzzle(request, puzzleId)
                 if puzzle is None:
-<<<<<<< HEAD
-                    return web.HTTPFound("/")
-=======
                     raise web.HTTPNotFound()
->>>>>>> 662335c8
 
         color = puzzle["fen"].split()[1]
         chess960 = False
