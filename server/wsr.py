--- conflicted
+++ resolved
@@ -333,14 +333,8 @@
 
 
 async def handle_rematch(app_state: PychessGlobalAppState, ws, user, data, game):
-<<<<<<< HEAD
-
     if game.variant == "bughouse":
         await handle_rematch_bughouse(app_state, data, game, user, app_state.users, ws)
-=======
-    if game.variant == "bughouse":
-        await handle_rematch_bughouse(app, data, game, user, users, ws)
->>>>>>> 9002af91
         return
 
     rematch_id = None
@@ -467,8 +461,6 @@
             pass
 
     await round_broadcast(game, response)
-
-
 async def handle_reject_draw(user, game):
     color = WHITE if user.username == game.wplayer.username else BLACK
     opp_user = game.wplayer if color == BLACK else game.bplayer
@@ -618,7 +610,12 @@
     game.handle_chat_message(user, message)
     if game.ply < 4 or game.status > STARTED:
         # Let all 4 players communicate in the beginning of the game and when it is over
-        recipients = [game.wplayerA.username, game.bplayerA.username, game.wplayerB.username, game.bplayerB.username]
+        recipients = [
+            game.wplayerA.username,
+            game.bplayerA.username,
+            game.wplayerB.username,
+            game.bplayerB.username,
+        ]
     elif user.username in [game.wplayerA.username, game.bplayerB.username]:
         recipients = [game.wplayerA.username, game.bplayerB.username]
     else:
@@ -653,10 +650,6 @@
         message,
         room=data["room"],
     )
-    if game.variant != "bughouse":  # todo:niki: add new method in both places
-        game.messages.append(response)
-    else:
-        game.handle_chat_message(user, message)
 
     game.handle_chat_message(response)
 
