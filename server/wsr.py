from __future__ import annotations
import asyncio
import logging
import random
import string

import aiohttp_session
from aiohttp import web

<<<<<<< HEAD

from typedefs import (
    db_key,
    fishnet_queue_key,
    fishnet_versions_key,
    fishnet_works_key,
    lobbysockets_key,
    seeks_key,
    users_key,
    workers_key,
)

from broadcast import lobby_broadcast, round_broadcast
from bug.wsr_bug import handle_resign_bughouse, handle_rematch_bughouse, handle_reconnect_bughouse
=======
import game
from broadcast import round_broadcast
>>>>>>> b41ef9c5
from chat import chat_response
from const import ANON_PREFIX, ANALYSIS, STARTED
from draw import draw, reject_draw
from fairy import WHITE, BLACK
from const import TYPE_CHECKING

if TYPE_CHECKING:
    from pychess_global_app_state import PychessGlobalAppState
from pychess_global_app_state_utils import get_app_state
from seek import challenge, Seek
from utils import (
    analysis_move,
    play_move,
    join_seek,
    load_game,
    tv_game,
    tv_game_user,
)
<<<<<<< HEAD
from bug.utils_bug import play_move as play_move_bug
=======
from websocket_utils import process_ws, get_user
>>>>>>> b41ef9c5

log = logging.getLogger(__name__)

MORE_TIME = 15 * 1000


<<<<<<< HEAD
async def round_socket_handler(request):
    app = request.app;
    users = app[users_key]

    session = await aiohttp_session.get_session(request)
    session_user = session.get("user_name")
    user = await users.get(session_user)

    if user is not None and not user.enabled:
        session.invalidate()
        return web.HTTPFound("/")

    db = app[db_key]

    ws = MyWebSocketResponse(heartbeat=3.0, receive_timeout=15.0)

    ws_ready = ws.can_prepare(request)
    if not ws_ready.ok:
        return web.HTTPFound("/")

    await ws.prepare(request)

    game = None

    log.info("--- NEW round WEBSOCKET %s by %s from %s", id(ws), session_user, request.remote)

    try:
        async for msg in ws:
            if msg.type == aiohttp.WSMsgType.TEXT:
                if msg.data == "close":
                    log.debug("Got 'close' msg.")
                    break
                elif msg.data == "/n":
                    try:
                        await ws.send_str("/n")
                    except ConnectionResetError as e:
                        log.error(e, stack_info=True, exc_info=True)
                else:
                    data = json.loads(msg.data)
                    # log.debug("Websocket (%s) message: %s" % (id(ws), msg))

                    if game is None:
                        game = await load_game(request.app, data["gameId"])
                        if game is None:
                            continue

                    if data["type"] == "move":
                        await handle_move(app, user, data, game)
                    elif data["type"] == "reconnect":
                        await handle_reconnect_bughouse(app, user, data, game)
                    elif data["type"] == "berserk":
                        await handle_berserk(data, game)
                    elif data["type"] == "analysis_move":
                        handle_analysis_move(app, user, data, game)
                    elif data["type"] == "ready":
                        await handle_ready(ws, users, user, data, game)
                    elif data["type"] == "board":
                        await hande_board(ws, game)
                    elif data["type"] == "setup":
                        await handle_setup(ws, users, user, data, game)
                    elif data["type"] == "analysis":
                        await handle_analysis(app, ws, users, data, game)
                    elif data["type"] == "rematch":
                        await handle_rematch(app, ws, users, user, data, game)
                    elif data["type"] == "reject_rematch":
                        await handle_reject_rematch(user, game)
                    elif data["type"] == "draw":
                        await handle_draw(ws, users, user, data, game)
                    elif data["type"] == "reject_draw":
                        await handle_reject_draw(user, game)
                    elif data["type"] == "logout":
                        await handle_logout(ws)
                    elif data["type"] == "byoyomi":
                        await handle_byoyomi(data, game)
                    elif data["type"] == "takeback":
                        await handle_takeback(ws, game)
                    elif data["type"] in ("abort", "resign", "abandon", "flag"):
                        await handle_abort_resign_abandon_flag(ws, users, user, data, game)
                    elif data["type"] == "embed_user_connected":
                        await handle_embed_user_connected(ws)
                    elif data["type"] == "game_user_connected":
                        await handle_game_user_connected(app, ws, users, user, data, game)
                    elif data["type"] == "is_user_present":
                        await handle_is_user_present(ws, users, data)
                    elif data["type"] == "moretime":
                        await handle_moretime(users, user, data, game)
                    elif data["type"] == "bugroundchat":
                        await handle_bugroundchat(users, user, data, game)
                    elif data["type"] == "roundchat":
                        await handle_roundchat(app, ws, users, user, data, game)
                    elif data["type"] == "leave":
                        await handle_leave(user, data, game)
                    elif data["type"] == "updateTV":
                        await handle_updateTV(app, db, ws, users, data)
                    elif data["type"] == "count":
                        await handle_count(ws, user, data, game)
                    elif data["type"] == "delete":
                        await handle_delete(db, ws, data)
            elif msg.type == aiohttp.WSMsgType.CLOSED:
                log.debug(
                    "--- Round websocket %s msg.type == aiohttp.WSMsgType.CLOSED",
                    id(ws),
                )
                break

            elif msg.type == aiohttp.WSMsgType.ERROR:
                log.error("--- Round ws %s msg.type == aiohttp.WSMsgType.ERROR. msg = %r", id(ws), msg)
                break

            else:
                log.debug("--- Round ws other msg.type %s %s", msg.type, msg)
        log.info("--- Round websocket %s closed", id(ws))
    except OSError:
        # disconnected?
        log.exception("ERROR: OSError in round_socket_handler() owned by %s ", session_user)

    except Exception:
        log.exception("ERROR: Exception in round_socket_handler() owned by %s ", session_user)

    finally:
        log.debug("--- wsr.py fianlly: await ws.close() %s", session_user)
        await ws.close()

        if game is not None and user is not None and not user.bot:
            if game.id in user.game_sockets:
                log.debug("Socket %s has been closed. Removing it from user's game_sockets, but only if (%r) current game_socket is the same as it might have meanwhile been re-initialized. Current game_socket: %d", id(ws), (user.game_sockets[game.id] == ws), id(user.game_sockets[game.id]))
                if user.game_sockets[game.id] == ws:
                    del user.game_sockets[game.id]
                    user.update_online()

            if user in (game.wplayer, game.bplayer) and (not game.corr):
                user.abandon_game_task = asyncio.create_task(user.abandon_game(game))
            else:
                game.spectators.discard(user)
                await round_broadcast(game, game.spectator_list, full=True)

            # not connected to any other game socket after we closed this one. maybe we havae a change of online users count
            if len(user.game_sockets) == 0:
                lobby_broadcast_online_users_count(app, users, user)

        if game is not None and user is not None:
            response = {"type": "user_disconnected", "username": user.username}
            await round_broadcast(game, response, full=True)

    return ws

async def handle_move(app, user, data, game):
    log.debug("Got USER move %s %s %s" % (user.username, data["gameId"], data["move"]))
    async with game.move_lock:
        if game.variant == "bughouse":
            try:
                await play_move_bug(
                    app,
                    user,
                    game,
                    data["move"],
                    data["clocks"],
                    # data["ply"],todo:dont even send it maybe
                    data["board"],
                    data.get("lastMoveCapturedRole"),
                )
            except Exception:
                log.exception(
                    "ERROR: Exception in play_move() in %s by %s. data %r ",
                    data["gameId"],
                    user.username,
                    data
                )
        else:
            try:
                await play_move(
                    app,
                    user,
                    game,
                    data["move"],
                    data["clocks"],
                    data["ply"]
                )
            except Exception:
                log.exception(
                    "ERROR: Exception in play_move() in %s by %s ",
                    data["gameId"],
                    user.username,
                )

async def handle_berserk(data, game):
    game.berserk(data["color"])
    response = {"type": "berserk", "color": data["color"]}
    await round_broadcast(game, response, full=True)

async def handle_analysis_move(app, user, data, game):
    await analysis_move(
        app,
        user,
        game,
        data["move"],
        data["fen"],
        data["ply"],
    )


async def handle_ready(ws, users, user, data, game):
    opp_name = (
        game.wplayer.username
        if user.username == game.bplayer.username
        else game.bplayer.username
    )
    opp_player = await users.get(opp_name)
    if opp_player is not None and opp_player.bot:
        # Janggi game start have to wait for human player setup!
        if game.variant != "janggi" or not (game.bsetup or game.wsetup):
            await opp_player.event_queue.put(game.game_start)

        response = {"type": "gameStart", "gameId": data["gameId"]}
        await ws.send_json(response)
    else:
        response = {"type": "gameStart", "gameId": data["gameId"]}
        await ws.send_json(response)

        response = {
            "type": "user_present",
            "username": user.username,
        } # todo:niki: this is never user?
        await round_broadcast(game, game.spectator_list, full=True)

async def hande_board(ws, game):
    if game.variant == "janggi":
        print("JANGGI", game.bsetup, game.wsetup, game.status)
        if (game.bsetup or game.wsetup) and game.status <= STARTED:
            if game.bsetup:
                await ws.send_json(
                    {
                        "type": "setup",
                        "color": "black",
                        "fen": game.board.initial_fen,
                    }
                )
=======
async def round_socket_handler(request: web.Request):
    gameId = request.match_info["gameId"]
    app_state = get_app_state(request.app)
    game = await load_game(app_state, gameId)
    if game is None:
        return web.HTTPFound("/")

    session = await aiohttp_session.get_session(request)
    user = await get_user(session, request)
    ws = await process_ws(
        session,
        request,
        user,
        lambda app_state, ws, user: init_ws(app_state, ws, user, game),
        lambda app_state, user, ws, data: process_message(app_state, user, ws, data, game),
    )
    if ws is None:
        return web.HTTPFound("/")
    await finally_logic(app_state, ws, user, game)
    return ws


async def init_ws(app_state, ws, user, game: game.Game):
    for p in game.all_players:
        if p.username != user.username:
            await handle_is_user_present(ws, app_state.users, p.username, game)
    await handle_game_user_connected(app_state, ws, user, game)


async def process_message(app_state, user, ws, data, game):
    if data["type"] == "move":
        await handle_move(app_state, user, data, game)
    elif data["type"] == "berserk":
        await handle_berserk(data, game)
    elif data["type"] == "analysis_move":
        await handle_analysis_move(user, data, game)
    elif data["type"] == "ready":
        await handle_ready(ws, app_state.users, user, data, game)
    elif data["type"] == "board":
        await hande_board(ws, game)
    elif data["type"] == "setup":
        await handle_setup(ws, app_state.users, user, data, game)
    elif data["type"] == "analysis":
        await handle_analysis(app_state, ws, data, game)
    elif data["type"] == "rematch":
        await handle_rematch(app_state, ws, user, data, game)
    elif data["type"] == "reject_rematch":
        await handle_reject_rematch(user, game)
    elif data["type"] == "draw":
        await handle_draw(ws, app_state.users, user, data, game)
    elif data["type"] == "reject_draw":
        await handle_reject_draw(user, game)
    elif data["type"] == "byoyomi":
        await handle_byoyomi(data, game)
    elif data["type"] == "takeback":
        await handle_takeback(ws, game)
    elif data["type"] in ("abort", "resign", "abandon", "flag"):
        await handle_abort_resign_abandon_flag(ws, app_state.users, user, data, game)
    elif data["type"] == "embed_user_connected":
        await handle_embed_user_connected(ws)
    elif data["type"] == "game_user_connected":
        await handle_game_user_connected(app_state, ws, user, game)
    elif data["type"] == "is_user_present":
        await handle_is_user_present(ws, app_state.users, data["username"], game)
    elif data["type"] == "moretime":
        await handle_moretime(app_state.users, user, data, game)
    elif data["type"] == "bugroundchat":
        await handle_bugroundchat(app_state.users, user, data, game)
    elif data["type"] == "roundchat":
        await handle_roundchat(app_state, ws, user, data, game)
    elif data["type"] == "leave":
        await handle_leave(user, data, game)
    elif data["type"] == "updateTV":
        await handle_updateTV(app_state, ws, data)
    elif data["type"] == "count":
        await handle_count(ws, user, data, game)
    elif data["type"] == "delete":
        await handle_delete(app_state.db, ws, data)


async def finally_logic(app_state: PychessGlobalAppState, ws, user, game):
    if game is not None and user is not None and not user.bot:
        if user.remove_ws_for_game(game.id, ws):
            user.update_online()

        if user in (game.wplayer, game.bplayer) and (not game.corr):
            user.abandon_game_task = asyncio.create_task(user.abandon_game(game))
        else:
            game.spectators.discard(user)
            await round_broadcast(game, game.spectator_list, full=True)

        # not connected to any other game socket after we closed this one. maybe we havae a change of online users count
        if not user.is_user_active_in_game() and not user.is_user_active_in_lobby():
            await app_state.lobby.lobby_broadcast_u_cnt()

    if game is not None and user is not None:
        response = {"type": "user_disconnected", "username": user.username}
        await round_broadcast(game, response, full=True)


async def handle_move(app_state: PychessGlobalAppState, user, data, game):
    log.debug("Got USER move %s %s %s" % (user.username, data["gameId"], data["move"]))
    async with game.move_lock:
        try:
            await play_move(app_state, user, game, data["move"], data["clocks"], data["ply"])
        except Exception:
            log.exception(
                "ERROR: Exception in play_move() in %s by %s ",
                data["gameId"],
                user.username,
            )


async def handle_berserk(data, game):
    game.berserk(data["color"])
    response = {"type": "berserk", "color": data["color"]}
    await round_broadcast(game, response, full=True)


async def handle_analysis_move(user, data, game):
    await analysis_move(
        user,
        game,
        data["move"],
        data["fen"],
        data["ply"],
    )


async def handle_ready(ws, users, user, data, game):
    opp_name = (
        game.wplayer.username if user.username == game.bplayer.username else game.bplayer.username
    )
    opp_player = await users.get(opp_name)
    if opp_player is not None and opp_player.bot:
        # Janggi game start have to wait for human player setup!
        if game.variant != "janggi" or not (game.bsetup or game.wsetup):
            await opp_player.event_queue.put(game.game_start)

        response = {"type": "gameStart", "gameId": data["gameId"]}
        await ws.send_json(response)
    else:
        response = {"type": "gameStart", "gameId": data["gameId"]}
        await ws.send_json(response)

        await round_broadcast(game, game.spectator_list, full=True)


async def hande_board(ws, game):
    if game.variant == "janggi":
        print("JANGGI", game.bsetup, game.wsetup, game.status)
        if (game.bsetup or game.wsetup) and game.status <= STARTED:
            if game.bsetup:
                await ws.send_json(
                    {
                        "type": "setup",
                        "color": "black",
                        "fen": game.board.initial_fen,
                    }
                )
>>>>>>> b41ef9c5
            elif game.wsetup:
                await ws.send_json(
                    {
                        "type": "setup",
                        "color": "white",
                        "fen": game.board.initial_fen,
                    }
                )
        else:
            board_response = game.get_board(full=True)
            await ws.send_json(board_response)
    else:
        board_response = game.get_board(full=True)
        await ws.send_json(board_response)

    if game.corr and game.status <= STARTED and len(game.draw_offers) > 0:
<<<<<<< HEAD
        offerer = (
            game.wplayer
            if game.wplayer.username in game.draw_offers
            else game.bplayer
        )
        response = await draw(game, offerer)
        await ws.send_json(response)

=======
        offerer = game.wplayer if game.wplayer.username in game.draw_offers else game.bplayer
        response = await draw(game, offerer)
        await ws.send_json(response)


>>>>>>> b41ef9c5
async def handle_setup(ws, users, user, data, game):
    # Janggi game starts with a prelude phase to set up horses and elephants
    # First the second player (Red) choses his setup! Then the first player (Blue)

    game.board.initial_fen = data["fen"]
    game.initial_fen = game.board.initial_fen
    game.board.fen = game.board.initial_fen
    # print("--- Got FEN from %s %s" % (data["color"], data["fen"]))

    opp_name = (
<<<<<<< HEAD
        game.wplayer.username
        if user.username == game.bplayer.username
        else game.bplayer.username
=======
        game.wplayer.username if user.username == game.bplayer.username else game.bplayer.username
>>>>>>> b41ef9c5
    )
    opp_player = users[opp_name]

    game.steps[0]["fen"] = data["fen"]

    if data["color"] == "black":
        game.bsetup = False
        response = {
            "type": "setup",
            "color": "white",
            "fen": data["fen"],
        }
<<<<<<< HEAD
        await ws.send_json(response) # todo:niki: use send_game_message here as well, even tho it is same ws (hopefully)
=======
        await ws.send_json(response)
>>>>>>> b41ef9c5

        if opp_player.bot:
            game.board.janggi_setup("w")
            game.steps[0]["fen"] = game.board.initial_fen
        else:
            await users[opp_name].send_game_message(game.id, response)
    else:
        game.wsetup = False
        game.status = STARTED

        response = game.get_board(full=True)
        # log.info("User %s asked board. Server sent: %s" % (user.username, board_response["fen"]))
        await ws.send_json(response)

        if not opp_player.bot:
            await opp_player.send_game_message(data["gameId"], response)

    await game.save_setup()

    if opp_player.bot:
        await opp_player.event_queue.put(game.game_start)

    # restart expiration time after setup phase
    game.stopwatch.restart(game.stopwatch.time_for_first_move)

<<<<<<< HEAD
async def handle_analysis(app, ws, users, data, game):
    # If there is any fishnet client, use it.
    if len(app[workers_key]) > 0:
        work_id = "".join(
            random.choice(string.ascii_letters + string.digits)
            for x in range(6)
        )
=======

async def handle_analysis(app_state: PychessGlobalAppState, ws, data, game):
    # If there is any fishnet client, use it.
    if len(app_state.workers) > 0:
        work_id = "".join(random.choice(string.ascii_letters + string.digits) for x in range(6))
>>>>>>> b41ef9c5
        work = {
            "work": {
                "type": "analysis",
                "id": work_id,
            },
            # or:
            # "work": {
            #   "type": "move",
            #   "id": "work_id",
            #   "level": 5 // 1 to 8
            # },
            "username": data["username"],
            "game_id": data["gameId"],  # optional
            "position": game.board.initial_fen,  # start position (X-FEN)
            "variant": game.variant,
            "chess960": game.chess960,
            "moves": " ".join(game.board.move_stack),  # moves of the game (UCI)
            "nnue": game.board.nnue,
            "nodes": 500000,  # optional limit
            #  "skipPositions": [1, 4, 5]  # 0 is the first position
        }
<<<<<<< HEAD
        app[fishnet_works_key][work_id] = work
        app[fishnet_queue_key].put_nowait((ANALYSIS, work_id))
    else:
        engine = users["Fairy-Stockfish"]
=======
        app_state.fishnet_works[work_id] = work
        app_state.fishnet_queue.put_nowait((ANALYSIS, work_id))
    else:
        engine = app_state.users["Fairy-Stockfish"]
>>>>>>> b41ef9c5

        if (engine is not None) and engine.online:
            engine.game_queues[data["gameId"]] = asyncio.Queue()
            await engine.event_queue.put(game.analysis_start(data["username"]))

    response = chat_response(
        "roundchat",
        "",
        "Analysis request sent...",
        room="spectator",
    )
    await ws.send_json(response)

<<<<<<< HEAD
async def handle_rematch(app, ws, users, user, data, game):
    seeks = app[seeks_key]
    if game.variant == "bughouse":
        await handle_rematch_bughouse(app, data, game, user, users, ws)
        return

    rematch_id = None

    opp_name = (
        game.wplayer.username
        if user.username == game.bplayer.username
        else game.bplayer.username
    )
    opp_player = users[opp_name]
=======

async def handle_rematch(app_state: PychessGlobalAppState, ws, user, data, game):
    rematch_id = None

    opp_name = (
        game.wplayer.username if user.username == game.bplayer.username else game.bplayer.username
    )
    opp_player = app_state.users[opp_name]
>>>>>>> b41ef9c5
    handicap = data["handicap"]
    fen = "" if game.variant == "janggi" else game.initial_fen

    if opp_player.bot:
        if opp_player.username == "Random-Mover":
<<<<<<< HEAD
            engine = users["Random-Mover"]
        else:
            engine = users["Fairy-Stockfish"]

        if engine is None or not engine.online:
            # TODO: message that engine is offline, but capture BOT will play instead
            engine = users["Random-Mover"]
=======
            engine = app_state.users["Random-Mover"]
        else:
            engine = app_state.users["Fairy-Stockfish"]

        if engine is None or not engine.online:
            # TODO: message that engine is offline, but capture BOT will play instead
            engine = app_state.users["Random-Mover"]
>>>>>>> b41ef9c5

        color = "w" if game.wplayer.username == opp_name else "b"
        if handicap:
            color = "w" if color == "b" else "b"
        seek = Seek(
            user,
            game.variant,
            fen=fen,
            color=color,
            base=game.base,
            inc=game.inc,
            byoyomi_period=game.byoyomi_period,
            day=game.base if game.corr else 0,
            level=game.level,
            rated=game.rated,
            player1=user,
            chess960=game.chess960,
        )
<<<<<<< HEAD
        seeks[seek.id] = seek

        response = await join_seek(app, engine, seek.id)
=======
        app_state.seeks[seek.id] = seek

        response = await join_seek(app_state, engine, seek.id)
>>>>>>> b41ef9c5
        await ws.send_json(response)

        await engine.event_queue.put(challenge(seek, response))
        gameId = response["gameId"]
        rematch_id = gameId
        engine.game_queues[gameId] = asyncio.Queue()
    else:
        if opp_name in game.rematch_offers:
            color = "w" if game.wplayer.username == opp_name else "b"
            if handicap:
                color = "w" if color == "b" else "b"
            seek = Seek(
                user,
                game.variant,
                fen=fen,
                color=color,
                base=game.base,
                inc=game.inc,
                byoyomi_period=game.byoyomi_period,
                day=game.base if game.corr else 0,
                level=game.level,
                rated=game.rated,
                player1=user,
                chess960=game.chess960,
            )
<<<<<<< HEAD
            seeks[seek.id] = seek

            response = await join_seek(app, opp_player, seek.id)
            rematch_id = response["gameId"]
            await ws.send_json(
                response)  # todo:niki: use send_game_message here as well, even tho it is same ws (hopefully)
            await users[opp_name].send_game_message(data["gameId"], response)
=======
            app_state.seeks[seek.id] = seek

            response = await join_seek(app_state, opp_player, seek.id)
            rematch_id = response["gameId"]
            await ws.send_json(response)
            await app_state.users[opp_name].send_game_message(data["gameId"], response)
>>>>>>> b41ef9c5
        else:
            game.rematch_offers.add(user.username)
            response = {
                "type": "rematch_offer",
                "username": user.username,
                "message": "Rematch offer sent",
                "room": "player",
                "user": "",
            }
            game.messages.append(response)
            await ws.send_json(response)
<<<<<<< HEAD
            await users[opp_name].send_game_message(data["gameId"], response)
    if rematch_id:
        await round_broadcast(
            game, {"type": "view_rematch", "gameId": rematch_id}
        )

async def handle_reject_rematch(user, game):
    opp_name = (
        game.wplayer.username
        if user.username == game.bplayer.username
        else game.bplayer.username
=======
            await app_state.users[opp_name].send_game_message(data["gameId"], response)
    if rematch_id:
        await round_broadcast(game, {"type": "view_rematch", "gameId": rematch_id})


async def handle_reject_rematch(user, game):
    opp_name = (
        game.wplayer.username if user.username == game.bplayer.username else game.bplayer.username
>>>>>>> b41ef9c5
    )

    if opp_name in game.rematch_offers:
        await round_broadcast(
            game,
            {
                "type": "rematch_rejected",
                "message": "Rematch offer rejected",
            },
            full=True,
        )

<<<<<<< HEAD
async def handle_draw(ws, users, user, data, game):
    color = WHITE if user.username == game.wplayer.username else BLACK
    opp_name = (
        game.wplayer.username if color == BLACK else game.bplayer.username
    )
    opp_player = users[opp_name]

=======

async def handle_draw(ws, users, user, data, game):
    color = WHITE if user.username == game.wplayer.username else BLACK
    opp_name = game.wplayer.username if color == BLACK else game.bplayer.username
    opp_player = users[opp_name]

    if opp_name not in game.draw_offers:
        game.draw_offers.add(user.username)

>>>>>>> b41ef9c5
    response = await draw(game, user, agreement=opp_name in game.draw_offers)
    await ws.send_json(response)
    if opp_player.bot:
        if game.status > STARTED and data["gameId"] in opp_player.game_queues:
            await opp_player.game_queues[data["gameId"]].put(game.game_end)
    else:
        try:
            await users[opp_name].send_game_message(data["gameId"], response)
        except KeyError:
            log.error("Opp disconnected", stack_info=True, exc_info=True)
            # opp disconnected
            pass

<<<<<<< HEAD
    if opp_name not in game.draw_offers:
        game.draw_offers.add(user.username)

    await round_broadcast(game, response)

=======
    await round_broadcast(game, response)


>>>>>>> b41ef9c5
async def handle_reject_draw(user, game):
    color = WHITE if user.username == game.wplayer.username else BLACK
    opp_user = game.wplayer if color == BLACK else game.bplayer

    response = await reject_draw(game, opp_user)
    if response is not None:
        await round_broadcast(game, response, full=True)

<<<<<<< HEAD
async def handle_logout(ws):
    await ws.close()
=======
>>>>>>> b41ef9c5

async def handle_byoyomi(data, game):
    game.byo_correction += game.inc * 1000
    game.byoyomi_periods[data["color"]] = data["period"]
    # print("BYOYOMI:", data)

<<<<<<< HEAD
=======

>>>>>>> b41ef9c5
async def handle_takeback(ws, game):
    game.takeback()
    board_response = game.get_board(full=True)
    board_response["takeback"] = True
    await ws.send_json(board_response)

<<<<<<< HEAD
async def handle_abort_resign_abandon_flag(ws, users, user, data, game):
    if game.variant == "bughouse":  # todo:niki: add new method in both places
        await handle_resign_bughouse(data, game, user)
        return

=======

async def handle_abort_resign_abandon_flag(ws, users, user, data, game):
>>>>>>> b41ef9c5
    if data["type"] == "abort" and (game is not None) and game.board.ply > 2:
        return

    if game.status > STARTED:
        # game was already finished!
        # see  https://github.com/gbtami/pychess-variants/issues/675
        return

    async with game.move_lock:
        response = await game.game_ended(user, data["type"])

    await ws.send_json(response)

    opp_name = (
<<<<<<< HEAD
        game.wplayer.username
        if user.username == game.bplayer.username
        else game.bplayer.username
=======
        game.wplayer.username if user.username == game.bplayer.username else game.bplayer.username
>>>>>>> b41ef9c5
    )
    opp_player = users[opp_name]
    if opp_player.bot:
        if data["gameId"] in opp_player.game_queues:
            await opp_player.game_queues[data["gameId"]].put(game.game_end)
    else:
        await users[opp_name].send_game_message(data["gameId"], response)

    await round_broadcast(game, response)

<<<<<<< HEAD
=======

>>>>>>> b41ef9c5
async def handle_embed_user_connected(ws):
    response = {"type": "embed_user_connected"}
    await ws.send_json(response)

<<<<<<< HEAD
async def handle_game_user_connected(app, ws, users, user, data, game):
    # update websocket
    if data["gameId"] in user.game_sockets:
        log.debug(
            "Closing existing socket %s, before replacing it with the new one. Maybe we shuldnt close it tho if it is the same?",
            id(user.game_sockets[data["gameId"]]))
        await user.game_sockets[data[
            "gameId"]].close()  # todo:niki: what happens if this thrwos exception? it will fail to initialize below stuff
    log.debug("Setting user %r game_socket[%s] = %r", user, data["gameId"], id(ws))
    user.game_sockets[data["gameId"]] = ws
=======

async def handle_game_user_connected(app_state: PychessGlobalAppState, ws, user, game: game.Game):
    # update websocket
    log.debug("Addings ws %r to user %r for game%s", id(ws), user, game)

    was_user_playing_another_game_before_connect = user.is_user_active_in_game()
    user.add_ws_for_game(game.id, ws)
>>>>>>> b41ef9c5
    user.update_online()

    # remove user seeks
    if len(user.lobby_sockets) == 0 or (
<<<<<<< HEAD
            game.status <= STARTED
            and user.username in (game.wplayer.username, game.bplayer.username)
=======
        game.status <= STARTED and user.username in (game.wplayer.username, game.bplayer.username)
>>>>>>> b41ef9c5
    ):
        await game.wplayer.clear_seeks()
        await game.bplayer.clear_seeks()

    if not game.is_player(user):
        game.spectators.add(user)
        await round_broadcast(game, game.spectator_list, full=True)

<<<<<<< HEAD
    stopwatch_secs = game.stopwatch.secs if (not game.corr and game.variant != 'bughouse') else 0
    response = {
        "type": "game_user_connected",
        "username": user.username,
        "gameId": data["gameId"],
=======
    stopwatch_secs = game.stopwatch.secs if (not game.corr and game.variant != "bughouse") else 0
    response = {
        "type": "game_user_connected",
        "username": user.username,
        "gameId": game.id,
>>>>>>> b41ef9c5
        "ply": game.ply,
        "firstmovetime": stopwatch_secs,
    }
    await ws.send_json(response)

    if user.abandon_game_task is not None:
        user.abandon_game_task.cancel()

    response = {"type": "fullchat", "lines": list(game.messages)}
    await ws.send_json(response)

    response = {"type": "user_present", "username": user.username}
    await round_broadcast(game, response, full=True)

<<<<<<< HEAD
    # if this is the first game socket for this user, maybe we have a change in what we considered online user count
    if len(user.game_sockets) == 1:
        await lobby_broadcast_online_users_count(app, users, user)
async def lobby_broadcast_online_users_count(app, users, user):
    # the fact this method is called means last game socket for this user was closed or first was opened
    # if also not connected to lobby socket this means we have a change of count of online users.
    # todo:niki:the combination of conditions is probably wrong when users moves from lobby to a new game
    #           even if correct, the way i have split these conditions one here and one outside is super ugly
    if user.username not in app[lobbysockets_key]:
        response = {"type": "u_cnt", "cnt": online_count(users)}
        await lobby_broadcast(sockets, response)

async def handle_is_user_present(ws, users, data):
    player_name = data["username"]
    player = await users.get(player_name)
    await asyncio.sleep(1)
    if player is not None and data["gameId"] in (
            player.game_queues if player.bot else player.game_sockets
=======
    # if this is the first game socket for this user, and they not in lobby maybe we have a change in what
    # we considered online user count. todo: also tournament sockets maybe should be checked here
    if not was_user_playing_another_game_before_connect and not user.is_user_active_in_lobby():
        await app_state.lobby.lobby_broadcast_u_cnt()


async def handle_is_user_present(ws, users, player_name, game):
    player = await users.get(player_name)
    await asyncio.sleep(1)
    if (
        player is not None and (game.id in player.game_queues)
        if player.bot
        else player.is_user_active_in_game(game.id)
>>>>>>> b41ef9c5
    ):
        response = {"type": "user_present", "username": player_name}
    else:
        response = {
            "type": "user_disconnected",
            "username": player_name,
        }
    await ws.send_json(response)

<<<<<<< HEAD
=======

>>>>>>> b41ef9c5
async def handle_moretime(users, user, data, game):
    opp_color = WHITE if user.username == game.bplayer.username else BLACK
    if (not game.corr) and opp_color == game.stopwatch.color:
        opp_time = game.stopwatch.stop()
        game.stopwatch.restart(opp_time + MORE_TIME)

    opp_name = (
<<<<<<< HEAD
        game.wplayer.username
        if user.username == game.bplayer.username
        else game.bplayer.username
=======
        game.wplayer.username if user.username == game.bplayer.username else game.bplayer.username
>>>>>>> b41ef9c5
    )
    opp_player = users[opp_name]

    if not opp_player.bot:
        response = {"type": "moretime", "username": opp_name}
        await users[opp_name].send_game_message(data["gameId"], response)
        await round_broadcast(game, response)

<<<<<<< HEAD
=======

>>>>>>> b41ef9c5
async def handle_bugroundchat(users, user, data, game):
    gameId = data["gameId"]
    message = data["message"]

    response = chat_response(
        "bugroundchat",
        user.username,
        message,
        room=data["room"],
    )
    game.handle_chat_message(user, message)
    if game.ply < 4 or game.status > STARTED:
        # Let all 4 players communicate in the beginning of the game and when it is over
<<<<<<< HEAD
        recipients = [game.wplayerA.username, game.bplayerA.username, game.wplayerB.username, game.bplayerB.username]
=======
        recipients = [
            game.wplayerA.username,
            game.bplayerA.username,
            game.wplayerB.username,
            game.bplayerB.username,
        ]
>>>>>>> b41ef9c5
    elif user.username in [game.wplayerA.username, game.bplayerB.username]:
        recipients = [game.wplayerA.username, game.bplayerB.username]
    else:
        recipients = [game.bplayerA.username, game.wplayerB.username]
<<<<<<< HEAD
    recipients = list(dict.fromkeys(
        recipients))  # remove duplicates - can have if simuling (not that it makes sense to have this chat in simul mode but anyway)
=======
    recipients = list(
        dict.fromkeys(recipients)
    )  # remove duplicates - can have if simuling (not that it makes sense to have this chat in simul mode but anyway)
>>>>>>> b41ef9c5
    for name in recipients:
        player = users[name]
        await player.send_game_message(gameId, response)

    await round_broadcast(game, response)


<<<<<<< HEAD
async def handle_roundchat(app, ws, users, user, data, game):
=======
async def handle_roundchat(app_state: PychessGlobalAppState, ws, user, data, game):
>>>>>>> b41ef9c5
    if user.username.startswith(ANON_PREFIX):
        return

    gameId = data["gameId"]
    message = data["message"]
    # Users running a fishnet worker can ask server side analysis with chat message: !analysis
<<<<<<< HEAD
    if (
            data["message"] == "!analysis"
            and user.username in app[fishnet_versions_key]
    ):
=======
    if data["message"] == "!analysis" and user.username in app_state.fishnet_versions:
>>>>>>> b41ef9c5
        for step in game.steps:
            if "analysis" in step:
                del step["analysis"]
        await ws.send_json({"type": "request_analysis"})
        return

    response = chat_response(
        "roundchat",
        user.username,
        message,
        room=data["room"],
    )
<<<<<<< HEAD
    if game.variant != "bughouse":  # todo:niki: add new method in both places
        game.messages.append(response)
    else:
        game.handle_chat_message(user, message)

    for name in (game.wplayer.username, game.bplayer.username):
        player = users[name]
=======

    game.handle_chat_message(response)

    for name in (game.wplayer.username, game.bplayer.username):
        player = app_state.users[name]
>>>>>>> b41ef9c5
        if player.bot:
            if gameId in player.game_queues:
                await player.game_queues[gameId].put(
                    '{"type": "chatLine", "username": "%s", "room": "spectator", "text": "%s"}\n'
                    % (user.username, message)
                )
        else:
            await player.send_game_message(gameId, response)

    await round_broadcast(game, response)

<<<<<<< HEAD
async def  handle_leave(user, data, game):
=======

async def handle_leave(user, data, game):
>>>>>>> b41ef9c5
    gameId = data["gameId"]

    response_chat = chat_response(
        "roundchat",
        "",
        "%s left the game" % user.username,
        room="player",
    )
    game.messages.append(response_chat)
    response = {
        "type": "user_disconnected",
        "username": user.username,
    }

    other_players = filter(lambda p: p.username != user.username, game.all_players)
    for p in other_players:
        if not p.bot:
            await p.send_game_message(gameId, response_chat)
            await p.send_game_message(gameId, response)

    await round_broadcast(game, response)

<<<<<<< HEAD
async def handle_updateTV(app, db, ws, users, data):
    if "profileId" in data and data["profileId"] != "":
        gameId = await tv_game_user(db, users, data["profileId"])
    else:
        gameId = await tv_game(db, app)
=======

async def handle_updateTV(app_state: PychessGlobalAppState, ws, data):
    if "profileId" in data and data["profileId"] != "":
        gameId = await tv_game_user(app_state.db, app_state.users, data["profileId"])
    else:
        gameId = await tv_game(app_state)
>>>>>>> b41ef9c5

    if gameId != data["gameId"] and gameId is not None:
        response = {"type": "updateTV", "gameId": gameId}
        await ws.send_json(response)

<<<<<<< HEAD
=======

>>>>>>> b41ef9c5
async def handle_count(ws, user, data, game):
    cur_player = game.bplayer if game.board.color == BLACK else game.wplayer

    if user.username == cur_player.username:
        if data["mode"] == "start":
            game.start_manual_count()
            response = {
                "type": "count",
                "message": "Board's honor counting started",
                "room": "player",
                "user": "",
            }
        elif data["mode"] == "stop":
            game.stop_manual_count()
            response = {
                "type": "count",
                "message": "Board's honor counting stopped",
                "room": "player",
                "user": "",
            }
        await round_broadcast(game, response, full=True)
    else:
        response = {
            "type": "count",
            "message": "You can only start/stop board's honor counting on your own turn!",
            "room": "player",
            "user": "",
        }
        await ws.send_json(response)

<<<<<<< HEAD
=======

>>>>>>> b41ef9c5
async def handle_delete(db, ws, data):
    await db.game.delete_one({"_id": data["gameId"]})
    response = {"type": "deleted"}
    await ws.send_json(response)<|MERGE_RESOLUTION|>--- conflicted
+++ resolved
@@ -7,25 +7,9 @@
 import aiohttp_session
 from aiohttp import web
 
-<<<<<<< HEAD
-
-from typedefs import (
-    db_key,
-    fishnet_queue_key,
-    fishnet_versions_key,
-    fishnet_works_key,
-    lobbysockets_key,
-    seeks_key,
-    users_key,
-    workers_key,
-)
-
-from broadcast import lobby_broadcast, round_broadcast
 from bug.wsr_bug import handle_resign_bughouse, handle_rematch_bughouse, handle_reconnect_bughouse
-=======
 import game
 from broadcast import round_broadcast
->>>>>>> b41ef9c5
 from chat import chat_response
 from const import ANON_PREFIX, ANALYSIS, STARTED
 from draw import draw, reject_draw
@@ -44,256 +28,14 @@
     tv_game,
     tv_game_user,
 )
-<<<<<<< HEAD
 from bug.utils_bug import play_move as play_move_bug
-=======
 from websocket_utils import process_ws, get_user
->>>>>>> b41ef9c5
 
 log = logging.getLogger(__name__)
 
 MORE_TIME = 15 * 1000
 
 
-<<<<<<< HEAD
-async def round_socket_handler(request):
-    app = request.app;
-    users = app[users_key]
-
-    session = await aiohttp_session.get_session(request)
-    session_user = session.get("user_name")
-    user = await users.get(session_user)
-
-    if user is not None and not user.enabled:
-        session.invalidate()
-        return web.HTTPFound("/")
-
-    db = app[db_key]
-
-    ws = MyWebSocketResponse(heartbeat=3.0, receive_timeout=15.0)
-
-    ws_ready = ws.can_prepare(request)
-    if not ws_ready.ok:
-        return web.HTTPFound("/")
-
-    await ws.prepare(request)
-
-    game = None
-
-    log.info("--- NEW round WEBSOCKET %s by %s from %s", id(ws), session_user, request.remote)
-
-    try:
-        async for msg in ws:
-            if msg.type == aiohttp.WSMsgType.TEXT:
-                if msg.data == "close":
-                    log.debug("Got 'close' msg.")
-                    break
-                elif msg.data == "/n":
-                    try:
-                        await ws.send_str("/n")
-                    except ConnectionResetError as e:
-                        log.error(e, stack_info=True, exc_info=True)
-                else:
-                    data = json.loads(msg.data)
-                    # log.debug("Websocket (%s) message: %s" % (id(ws), msg))
-
-                    if game is None:
-                        game = await load_game(request.app, data["gameId"])
-                        if game is None:
-                            continue
-
-                    if data["type"] == "move":
-                        await handle_move(app, user, data, game)
-                    elif data["type"] == "reconnect":
-                        await handle_reconnect_bughouse(app, user, data, game)
-                    elif data["type"] == "berserk":
-                        await handle_berserk(data, game)
-                    elif data["type"] == "analysis_move":
-                        handle_analysis_move(app, user, data, game)
-                    elif data["type"] == "ready":
-                        await handle_ready(ws, users, user, data, game)
-                    elif data["type"] == "board":
-                        await hande_board(ws, game)
-                    elif data["type"] == "setup":
-                        await handle_setup(ws, users, user, data, game)
-                    elif data["type"] == "analysis":
-                        await handle_analysis(app, ws, users, data, game)
-                    elif data["type"] == "rematch":
-                        await handle_rematch(app, ws, users, user, data, game)
-                    elif data["type"] == "reject_rematch":
-                        await handle_reject_rematch(user, game)
-                    elif data["type"] == "draw":
-                        await handle_draw(ws, users, user, data, game)
-                    elif data["type"] == "reject_draw":
-                        await handle_reject_draw(user, game)
-                    elif data["type"] == "logout":
-                        await handle_logout(ws)
-                    elif data["type"] == "byoyomi":
-                        await handle_byoyomi(data, game)
-                    elif data["type"] == "takeback":
-                        await handle_takeback(ws, game)
-                    elif data["type"] in ("abort", "resign", "abandon", "flag"):
-                        await handle_abort_resign_abandon_flag(ws, users, user, data, game)
-                    elif data["type"] == "embed_user_connected":
-                        await handle_embed_user_connected(ws)
-                    elif data["type"] == "game_user_connected":
-                        await handle_game_user_connected(app, ws, users, user, data, game)
-                    elif data["type"] == "is_user_present":
-                        await handle_is_user_present(ws, users, data)
-                    elif data["type"] == "moretime":
-                        await handle_moretime(users, user, data, game)
-                    elif data["type"] == "bugroundchat":
-                        await handle_bugroundchat(users, user, data, game)
-                    elif data["type"] == "roundchat":
-                        await handle_roundchat(app, ws, users, user, data, game)
-                    elif data["type"] == "leave":
-                        await handle_leave(user, data, game)
-                    elif data["type"] == "updateTV":
-                        await handle_updateTV(app, db, ws, users, data)
-                    elif data["type"] == "count":
-                        await handle_count(ws, user, data, game)
-                    elif data["type"] == "delete":
-                        await handle_delete(db, ws, data)
-            elif msg.type == aiohttp.WSMsgType.CLOSED:
-                log.debug(
-                    "--- Round websocket %s msg.type == aiohttp.WSMsgType.CLOSED",
-                    id(ws),
-                )
-                break
-
-            elif msg.type == aiohttp.WSMsgType.ERROR:
-                log.error("--- Round ws %s msg.type == aiohttp.WSMsgType.ERROR. msg = %r", id(ws), msg)
-                break
-
-            else:
-                log.debug("--- Round ws other msg.type %s %s", msg.type, msg)
-        log.info("--- Round websocket %s closed", id(ws))
-    except OSError:
-        # disconnected?
-        log.exception("ERROR: OSError in round_socket_handler() owned by %s ", session_user)
-
-    except Exception:
-        log.exception("ERROR: Exception in round_socket_handler() owned by %s ", session_user)
-
-    finally:
-        log.debug("--- wsr.py fianlly: await ws.close() %s", session_user)
-        await ws.close()
-
-        if game is not None and user is not None and not user.bot:
-            if game.id in user.game_sockets:
-                log.debug("Socket %s has been closed. Removing it from user's game_sockets, but only if (%r) current game_socket is the same as it might have meanwhile been re-initialized. Current game_socket: %d", id(ws), (user.game_sockets[game.id] == ws), id(user.game_sockets[game.id]))
-                if user.game_sockets[game.id] == ws:
-                    del user.game_sockets[game.id]
-                    user.update_online()
-
-            if user in (game.wplayer, game.bplayer) and (not game.corr):
-                user.abandon_game_task = asyncio.create_task(user.abandon_game(game))
-            else:
-                game.spectators.discard(user)
-                await round_broadcast(game, game.spectator_list, full=True)
-
-            # not connected to any other game socket after we closed this one. maybe we havae a change of online users count
-            if len(user.game_sockets) == 0:
-                lobby_broadcast_online_users_count(app, users, user)
-
-        if game is not None and user is not None:
-            response = {"type": "user_disconnected", "username": user.username}
-            await round_broadcast(game, response, full=True)
-
-    return ws
-
-async def handle_move(app, user, data, game):
-    log.debug("Got USER move %s %s %s" % (user.username, data["gameId"], data["move"]))
-    async with game.move_lock:
-        if game.variant == "bughouse":
-            try:
-                await play_move_bug(
-                    app,
-                    user,
-                    game,
-                    data["move"],
-                    data["clocks"],
-                    # data["ply"],todo:dont even send it maybe
-                    data["board"],
-                    data.get("lastMoveCapturedRole"),
-                )
-            except Exception:
-                log.exception(
-                    "ERROR: Exception in play_move() in %s by %s. data %r ",
-                    data["gameId"],
-                    user.username,
-                    data
-                )
-        else:
-            try:
-                await play_move(
-                    app,
-                    user,
-                    game,
-                    data["move"],
-                    data["clocks"],
-                    data["ply"]
-                )
-            except Exception:
-                log.exception(
-                    "ERROR: Exception in play_move() in %s by %s ",
-                    data["gameId"],
-                    user.username,
-                )
-
-async def handle_berserk(data, game):
-    game.berserk(data["color"])
-    response = {"type": "berserk", "color": data["color"]}
-    await round_broadcast(game, response, full=True)
-
-async def handle_analysis_move(app, user, data, game):
-    await analysis_move(
-        app,
-        user,
-        game,
-        data["move"],
-        data["fen"],
-        data["ply"],
-    )
-
-
-async def handle_ready(ws, users, user, data, game):
-    opp_name = (
-        game.wplayer.username
-        if user.username == game.bplayer.username
-        else game.bplayer.username
-    )
-    opp_player = await users.get(opp_name)
-    if opp_player is not None and opp_player.bot:
-        # Janggi game start have to wait for human player setup!
-        if game.variant != "janggi" or not (game.bsetup or game.wsetup):
-            await opp_player.event_queue.put(game.game_start)
-
-        response = {"type": "gameStart", "gameId": data["gameId"]}
-        await ws.send_json(response)
-    else:
-        response = {"type": "gameStart", "gameId": data["gameId"]}
-        await ws.send_json(response)
-
-        response = {
-            "type": "user_present",
-            "username": user.username,
-        } # todo:niki: this is never user?
-        await round_broadcast(game, game.spectator_list, full=True)
-
-async def hande_board(ws, game):
-    if game.variant == "janggi":
-        print("JANGGI", game.bsetup, game.wsetup, game.status)
-        if (game.bsetup or game.wsetup) and game.status <= STARTED:
-            if game.bsetup:
-                await ws.send_json(
-                    {
-                        "type": "setup",
-                        "color": "black",
-                        "fen": game.board.initial_fen,
-                    }
-                )
-=======
 async def round_socket_handler(request: web.Request):
     gameId = request.match_info["gameId"]
     app_state = get_app_state(request.app)
@@ -326,6 +68,8 @@
 async def process_message(app_state, user, ws, data, game):
     if data["type"] == "move":
         await handle_move(app_state, user, data, game)
+    elif data["type"] == "reconnect":
+        await handle_reconnect_bughouse(app_state, user, data, game)
     elif data["type"] == "berserk":
         await handle_berserk(data, game)
     elif data["type"] == "analysis_move":
@@ -454,7 +198,6 @@
                         "fen": game.board.initial_fen,
                     }
                 )
->>>>>>> b41ef9c5
             elif game.wsetup:
                 await ws.send_json(
                     {
@@ -471,22 +214,11 @@
         await ws.send_json(board_response)
 
     if game.corr and game.status <= STARTED and len(game.draw_offers) > 0:
-<<<<<<< HEAD
-        offerer = (
-            game.wplayer
-            if game.wplayer.username in game.draw_offers
-            else game.bplayer
-        )
-        response = await draw(game, offerer)
-        await ws.send_json(response)
-
-=======
         offerer = game.wplayer if game.wplayer.username in game.draw_offers else game.bplayer
         response = await draw(game, offerer)
         await ws.send_json(response)
 
 
->>>>>>> b41ef9c5
 async def handle_setup(ws, users, user, data, game):
     # Janggi game starts with a prelude phase to set up horses and elephants
     # First the second player (Red) choses his setup! Then the first player (Blue)
@@ -497,13 +229,7 @@
     # print("--- Got FEN from %s %s" % (data["color"], data["fen"]))
 
     opp_name = (
-<<<<<<< HEAD
-        game.wplayer.username
-        if user.username == game.bplayer.username
-        else game.bplayer.username
-=======
         game.wplayer.username if user.username == game.bplayer.username else game.bplayer.username
->>>>>>> b41ef9c5
     )
     opp_player = users[opp_name]
 
@@ -516,11 +242,7 @@
             "color": "white",
             "fen": data["fen"],
         }
-<<<<<<< HEAD
-        await ws.send_json(response) # todo:niki: use send_game_message here as well, even tho it is same ws (hopefully)
-=======
         await ws.send_json(response)
->>>>>>> b41ef9c5
 
         if opp_player.bot:
             game.board.janggi_setup("w")
@@ -546,21 +268,11 @@
     # restart expiration time after setup phase
     game.stopwatch.restart(game.stopwatch.time_for_first_move)
 
-<<<<<<< HEAD
-async def handle_analysis(app, ws, users, data, game):
-    # If there is any fishnet client, use it.
-    if len(app[workers_key]) > 0:
-        work_id = "".join(
-            random.choice(string.ascii_letters + string.digits)
-            for x in range(6)
-        )
-=======
 
 async def handle_analysis(app_state: PychessGlobalAppState, ws, data, game):
     # If there is any fishnet client, use it.
     if len(app_state.workers) > 0:
         work_id = "".join(random.choice(string.ascii_letters + string.digits) for x in range(6))
->>>>>>> b41ef9c5
         work = {
             "work": {
                 "type": "analysis",
@@ -582,17 +294,10 @@
             "nodes": 500000,  # optional limit
             #  "skipPositions": [1, 4, 5]  # 0 is the first position
         }
-<<<<<<< HEAD
-        app[fishnet_works_key][work_id] = work
-        app[fishnet_queue_key].put_nowait((ANALYSIS, work_id))
-    else:
-        engine = users["Fairy-Stockfish"]
-=======
         app_state.fishnet_works[work_id] = work
         app_state.fishnet_queue.put_nowait((ANALYSIS, work_id))
     else:
         engine = app_state.users["Fairy-Stockfish"]
->>>>>>> b41ef9c5
 
         if (engine is not None) and engine.online:
             engine.game_queues[data["gameId"]] = asyncio.Queue()
@@ -606,9 +311,8 @@
     )
     await ws.send_json(response)
 
-<<<<<<< HEAD
-async def handle_rematch(app, ws, users, user, data, game):
-    seeks = app[seeks_key]
+
+async def handle_rematch(app_state: PychessGlobalAppState, ws, user, data, game):
     if game.variant == "bughouse":
         await handle_rematch_bughouse(app, data, game, user, users, ws)
         return
@@ -616,35 +320,14 @@
     rematch_id = None
 
     opp_name = (
-        game.wplayer.username
-        if user.username == game.bplayer.username
-        else game.bplayer.username
-    )
-    opp_player = users[opp_name]
-=======
-
-async def handle_rematch(app_state: PychessGlobalAppState, ws, user, data, game):
-    rematch_id = None
-
-    opp_name = (
         game.wplayer.username if user.username == game.bplayer.username else game.bplayer.username
     )
     opp_player = app_state.users[opp_name]
->>>>>>> b41ef9c5
     handicap = data["handicap"]
     fen = "" if game.variant == "janggi" else game.initial_fen
 
     if opp_player.bot:
         if opp_player.username == "Random-Mover":
-<<<<<<< HEAD
-            engine = users["Random-Mover"]
-        else:
-            engine = users["Fairy-Stockfish"]
-
-        if engine is None or not engine.online:
-            # TODO: message that engine is offline, but capture BOT will play instead
-            engine = users["Random-Mover"]
-=======
             engine = app_state.users["Random-Mover"]
         else:
             engine = app_state.users["Fairy-Stockfish"]
@@ -652,7 +335,6 @@
         if engine is None or not engine.online:
             # TODO: message that engine is offline, but capture BOT will play instead
             engine = app_state.users["Random-Mover"]
->>>>>>> b41ef9c5
 
         color = "w" if game.wplayer.username == opp_name else "b"
         if handicap:
@@ -671,15 +353,9 @@
             player1=user,
             chess960=game.chess960,
         )
-<<<<<<< HEAD
-        seeks[seek.id] = seek
-
-        response = await join_seek(app, engine, seek.id)
-=======
         app_state.seeks[seek.id] = seek
 
         response = await join_seek(app_state, engine, seek.id)
->>>>>>> b41ef9c5
         await ws.send_json(response)
 
         await engine.event_queue.put(challenge(seek, response))
@@ -705,22 +381,12 @@
                 player1=user,
                 chess960=game.chess960,
             )
-<<<<<<< HEAD
-            seeks[seek.id] = seek
-
-            response = await join_seek(app, opp_player, seek.id)
-            rematch_id = response["gameId"]
-            await ws.send_json(
-                response)  # todo:niki: use send_game_message here as well, even tho it is same ws (hopefully)
-            await users[opp_name].send_game_message(data["gameId"], response)
-=======
             app_state.seeks[seek.id] = seek
 
             response = await join_seek(app_state, opp_player, seek.id)
             rematch_id = response["gameId"]
             await ws.send_json(response)
             await app_state.users[opp_name].send_game_message(data["gameId"], response)
->>>>>>> b41ef9c5
         else:
             game.rematch_offers.add(user.username)
             response = {
@@ -732,19 +398,6 @@
             }
             game.messages.append(response)
             await ws.send_json(response)
-<<<<<<< HEAD
-            await users[opp_name].send_game_message(data["gameId"], response)
-    if rematch_id:
-        await round_broadcast(
-            game, {"type": "view_rematch", "gameId": rematch_id}
-        )
-
-async def handle_reject_rematch(user, game):
-    opp_name = (
-        game.wplayer.username
-        if user.username == game.bplayer.username
-        else game.bplayer.username
-=======
             await app_state.users[opp_name].send_game_message(data["gameId"], response)
     if rematch_id:
         await round_broadcast(game, {"type": "view_rematch", "gameId": rematch_id})
@@ -753,7 +406,6 @@
 async def handle_reject_rematch(user, game):
     opp_name = (
         game.wplayer.username if user.username == game.bplayer.username else game.bplayer.username
->>>>>>> b41ef9c5
     )
 
     if opp_name in game.rematch_offers:
@@ -766,15 +418,6 @@
             full=True,
         )
 
-<<<<<<< HEAD
-async def handle_draw(ws, users, user, data, game):
-    color = WHITE if user.username == game.wplayer.username else BLACK
-    opp_name = (
-        game.wplayer.username if color == BLACK else game.bplayer.username
-    )
-    opp_player = users[opp_name]
-
-=======
 
 async def handle_draw(ws, users, user, data, game):
     color = WHITE if user.username == game.wplayer.username else BLACK
@@ -784,7 +427,6 @@
     if opp_name not in game.draw_offers:
         game.draw_offers.add(user.username)
 
->>>>>>> b41ef9c5
     response = await draw(game, user, agreement=opp_name in game.draw_offers)
     await ws.send_json(response)
     if opp_player.bot:
@@ -798,17 +440,9 @@
             # opp disconnected
             pass
 
-<<<<<<< HEAD
-    if opp_name not in game.draw_offers:
-        game.draw_offers.add(user.username)
-
     await round_broadcast(game, response)
 
-=======
-    await round_broadcast(game, response)
-
-
->>>>>>> b41ef9c5
+
 async def handle_reject_draw(user, game):
     color = WHITE if user.username == game.wplayer.username else BLACK
     opp_user = game.wplayer if color == BLACK else game.bplayer
@@ -817,37 +451,25 @@
     if response is not None:
         await round_broadcast(game, response, full=True)
 
-<<<<<<< HEAD
-async def handle_logout(ws):
-    await ws.close()
-=======
->>>>>>> b41ef9c5
 
 async def handle_byoyomi(data, game):
     game.byo_correction += game.inc * 1000
     game.byoyomi_periods[data["color"]] = data["period"]
     # print("BYOYOMI:", data)
 
-<<<<<<< HEAD
-=======
-
->>>>>>> b41ef9c5
+
 async def handle_takeback(ws, game):
     game.takeback()
     board_response = game.get_board(full=True)
     board_response["takeback"] = True
     await ws.send_json(board_response)
 
-<<<<<<< HEAD
+
 async def handle_abort_resign_abandon_flag(ws, users, user, data, game):
     if game.variant == "bughouse":  # todo:niki: add new method in both places
         await handle_resign_bughouse(data, game, user)
         return
 
-=======
-
-async def handle_abort_resign_abandon_flag(ws, users, user, data, game):
->>>>>>> b41ef9c5
     if data["type"] == "abort" and (game is not None) and game.board.ply > 2:
         return
 
@@ -862,13 +484,7 @@
     await ws.send_json(response)
 
     opp_name = (
-<<<<<<< HEAD
-        game.wplayer.username
-        if user.username == game.bplayer.username
-        else game.bplayer.username
-=======
         game.wplayer.username if user.username == game.bplayer.username else game.bplayer.username
->>>>>>> b41ef9c5
     )
     opp_player = users[opp_name]
     if opp_player.bot:
@@ -879,26 +495,11 @@
 
     await round_broadcast(game, response)
 
-<<<<<<< HEAD
-=======
-
->>>>>>> b41ef9c5
+
 async def handle_embed_user_connected(ws):
     response = {"type": "embed_user_connected"}
     await ws.send_json(response)
 
-<<<<<<< HEAD
-async def handle_game_user_connected(app, ws, users, user, data, game):
-    # update websocket
-    if data["gameId"] in user.game_sockets:
-        log.debug(
-            "Closing existing socket %s, before replacing it with the new one. Maybe we shuldnt close it tho if it is the same?",
-            id(user.game_sockets[data["gameId"]]))
-        await user.game_sockets[data[
-            "gameId"]].close()  # todo:niki: what happens if this thrwos exception? it will fail to initialize below stuff
-    log.debug("Setting user %r game_socket[%s] = %r", user, data["gameId"], id(ws))
-    user.game_sockets[data["gameId"]] = ws
-=======
 
 async def handle_game_user_connected(app_state: PychessGlobalAppState, ws, user, game: game.Game):
     # update websocket
@@ -906,17 +507,11 @@
 
     was_user_playing_another_game_before_connect = user.is_user_active_in_game()
     user.add_ws_for_game(game.id, ws)
->>>>>>> b41ef9c5
     user.update_online()
 
     # remove user seeks
     if len(user.lobby_sockets) == 0 or (
-<<<<<<< HEAD
-            game.status <= STARTED
-            and user.username in (game.wplayer.username, game.bplayer.username)
-=======
         game.status <= STARTED and user.username in (game.wplayer.username, game.bplayer.username)
->>>>>>> b41ef9c5
     ):
         await game.wplayer.clear_seeks()
         await game.bplayer.clear_seeks()
@@ -925,19 +520,11 @@
         game.spectators.add(user)
         await round_broadcast(game, game.spectator_list, full=True)
 
-<<<<<<< HEAD
-    stopwatch_secs = game.stopwatch.secs if (not game.corr and game.variant != 'bughouse') else 0
-    response = {
-        "type": "game_user_connected",
-        "username": user.username,
-        "gameId": data["gameId"],
-=======
     stopwatch_secs = game.stopwatch.secs if (not game.corr and game.variant != "bughouse") else 0
     response = {
         "type": "game_user_connected",
         "username": user.username,
         "gameId": game.id,
->>>>>>> b41ef9c5
         "ply": game.ply,
         "firstmovetime": stopwatch_secs,
     }
@@ -952,26 +539,6 @@
     response = {"type": "user_present", "username": user.username}
     await round_broadcast(game, response, full=True)
 
-<<<<<<< HEAD
-    # if this is the first game socket for this user, maybe we have a change in what we considered online user count
-    if len(user.game_sockets) == 1:
-        await lobby_broadcast_online_users_count(app, users, user)
-async def lobby_broadcast_online_users_count(app, users, user):
-    # the fact this method is called means last game socket for this user was closed or first was opened
-    # if also not connected to lobby socket this means we have a change of count of online users.
-    # todo:niki:the combination of conditions is probably wrong when users moves from lobby to a new game
-    #           even if correct, the way i have split these conditions one here and one outside is super ugly
-    if user.username not in app[lobbysockets_key]:
-        response = {"type": "u_cnt", "cnt": online_count(users)}
-        await lobby_broadcast(sockets, response)
-
-async def handle_is_user_present(ws, users, data):
-    player_name = data["username"]
-    player = await users.get(player_name)
-    await asyncio.sleep(1)
-    if player is not None and data["gameId"] in (
-            player.game_queues if player.bot else player.game_sockets
-=======
     # if this is the first game socket for this user, and they not in lobby maybe we have a change in what
     # we considered online user count. todo: also tournament sockets maybe should be checked here
     if not was_user_playing_another_game_before_connect and not user.is_user_active_in_lobby():
@@ -985,7 +552,6 @@
         player is not None and (game.id in player.game_queues)
         if player.bot
         else player.is_user_active_in_game(game.id)
->>>>>>> b41ef9c5
     ):
         response = {"type": "user_present", "username": player_name}
     else:
@@ -995,10 +561,7 @@
         }
     await ws.send_json(response)
 
-<<<<<<< HEAD
-=======
-
->>>>>>> b41ef9c5
+
 async def handle_moretime(users, user, data, game):
     opp_color = WHITE if user.username == game.bplayer.username else BLACK
     if (not game.corr) and opp_color == game.stopwatch.color:
@@ -1006,13 +569,7 @@
         game.stopwatch.restart(opp_time + MORE_TIME)
 
     opp_name = (
-<<<<<<< HEAD
-        game.wplayer.username
-        if user.username == game.bplayer.username
-        else game.bplayer.username
-=======
         game.wplayer.username if user.username == game.bplayer.username else game.bplayer.username
->>>>>>> b41ef9c5
     )
     opp_player = users[opp_name]
 
@@ -1021,10 +578,7 @@
         await users[opp_name].send_game_message(data["gameId"], response)
         await round_broadcast(game, response)
 
-<<<<<<< HEAD
-=======
-
->>>>>>> b41ef9c5
+
 async def handle_bugroundchat(users, user, data, game):
     gameId = data["gameId"]
     message = data["message"]
@@ -1038,28 +592,19 @@
     game.handle_chat_message(user, message)
     if game.ply < 4 or game.status > STARTED:
         # Let all 4 players communicate in the beginning of the game and when it is over
-<<<<<<< HEAD
-        recipients = [game.wplayerA.username, game.bplayerA.username, game.wplayerB.username, game.bplayerB.username]
-=======
         recipients = [
             game.wplayerA.username,
             game.bplayerA.username,
             game.wplayerB.username,
             game.bplayerB.username,
         ]
->>>>>>> b41ef9c5
     elif user.username in [game.wplayerA.username, game.bplayerB.username]:
         recipients = [game.wplayerA.username, game.bplayerB.username]
     else:
         recipients = [game.bplayerA.username, game.wplayerB.username]
-<<<<<<< HEAD
-    recipients = list(dict.fromkeys(
-        recipients))  # remove duplicates - can have if simuling (not that it makes sense to have this chat in simul mode but anyway)
-=======
     recipients = list(
         dict.fromkeys(recipients)
     )  # remove duplicates - can have if simuling (not that it makes sense to have this chat in simul mode but anyway)
->>>>>>> b41ef9c5
     for name in recipients:
         player = users[name]
         await player.send_game_message(gameId, response)
@@ -1067,25 +612,14 @@
     await round_broadcast(game, response)
 
 
-<<<<<<< HEAD
-async def handle_roundchat(app, ws, users, user, data, game):
-=======
 async def handle_roundchat(app_state: PychessGlobalAppState, ws, user, data, game):
->>>>>>> b41ef9c5
     if user.username.startswith(ANON_PREFIX):
         return
 
     gameId = data["gameId"]
     message = data["message"]
     # Users running a fishnet worker can ask server side analysis with chat message: !analysis
-<<<<<<< HEAD
-    if (
-            data["message"] == "!analysis"
-            and user.username in app[fishnet_versions_key]
-    ):
-=======
     if data["message"] == "!analysis" and user.username in app_state.fishnet_versions:
->>>>>>> b41ef9c5
         for step in game.steps:
             if "analysis" in step:
                 del step["analysis"]
@@ -1098,21 +632,11 @@
         message,
         room=data["room"],
     )
-<<<<<<< HEAD
-    if game.variant != "bughouse":  # todo:niki: add new method in both places
-        game.messages.append(response)
-    else:
-        game.handle_chat_message(user, message)
-
-    for name in (game.wplayer.username, game.bplayer.username):
-        player = users[name]
-=======
 
     game.handle_chat_message(response)
 
     for name in (game.wplayer.username, game.bplayer.username):
         player = app_state.users[name]
->>>>>>> b41ef9c5
         if player.bot:
             if gameId in player.game_queues:
                 await player.game_queues[gameId].put(
@@ -1124,12 +648,8 @@
 
     await round_broadcast(game, response)
 
-<<<<<<< HEAD
-async def  handle_leave(user, data, game):
-=======
 
 async def handle_leave(user, data, game):
->>>>>>> b41ef9c5
     gameId = data["gameId"]
 
     response_chat = chat_response(
@@ -1152,29 +672,18 @@
 
     await round_broadcast(game, response)
 
-<<<<<<< HEAD
-async def handle_updateTV(app, db, ws, users, data):
-    if "profileId" in data and data["profileId"] != "":
-        gameId = await tv_game_user(db, users, data["profileId"])
-    else:
-        gameId = await tv_game(db, app)
-=======
 
 async def handle_updateTV(app_state: PychessGlobalAppState, ws, data):
     if "profileId" in data and data["profileId"] != "":
         gameId = await tv_game_user(app_state.db, app_state.users, data["profileId"])
     else:
         gameId = await tv_game(app_state)
->>>>>>> b41ef9c5
 
     if gameId != data["gameId"] and gameId is not None:
         response = {"type": "updateTV", "gameId": gameId}
         await ws.send_json(response)
 
-<<<<<<< HEAD
-=======
-
->>>>>>> b41ef9c5
+
 async def handle_count(ws, user, data, game):
     cur_player = game.bplayer if game.board.color == BLACK else game.wplayer
 
@@ -1205,10 +714,7 @@
         }
         await ws.send_json(response)
 
-<<<<<<< HEAD
-=======
-
->>>>>>> b41ef9c5
+
 async def handle_delete(db, ws, data):
     await db.game.delete_one({"_id": data["gameId"]})
     response = {"type": "deleted"}
