--- conflicted
+++ resolved
@@ -1,7 +1,7 @@
 import asyncio
 import collections
 import logging
-from datetime import datetime, timezone, timedelta
+from datetime import datetime, timezone
 from time import monotonic
 
 try:
@@ -969,14 +969,6 @@
             "fen": self.board.fen,
             "lastMove": self.lastmove,
             "tp": self.turn_player,
-<<<<<<< HEAD
-            "date": (
-                datetime.now(timezone.utc) + timedelta(minutes=self.stopwatch.mins)
-            ).isoformat()
-            if self.rated == CORRESPONDENCE
-            else "",
-=======
->>>>>>> 1f1b5772
             "steps": steps,
             "check": self.check,
             "ply": self.board.ply,
