--- conflicted
+++ resolved
@@ -408,11 +408,7 @@
             await self.db.game.find_one_and_update({"_id": self.id}, {"$set": new_data})
 
     async def save_setup(self):
-<<<<<<< HEAD
-        """ Used by Janggi prelude phase """
-=======
         """Used by Janggi prelude phase"""
->>>>>>> 46adbe08
         new_data = {
             "f": self.board.fen,
             "l": datetime.now(timezone.utc),
