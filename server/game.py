--- conflicted
+++ resolved
@@ -7,33 +7,8 @@
 from typing import Set, List
 
 from user import User
-<<<<<<< HEAD
-
-log = logging.getLogger(__name__)
-
-try:
-    import pyffish as sf
-
-    sf.set_option("VariantPath", "variants.ini")
-except ImportError:
-    log.error("No pyffish module installed!", exc_info=True)
-
-from typedefs import (
-    db_key,
-    crosstable_key,
-    games_key,
-    g_cnt_key,
-    highscore_key,
-    lobbysockets_key,
-    tournaments_key,
-    users_key,
-    tv_key,
-)
-from broadcast import lobby_broadcast, round_broadcast
-=======
 
 from broadcast import round_broadcast
->>>>>>> cef0946e
 from clock import Clock, CorrClock
 from compress import encode_moves, R2C
 from const import (
@@ -111,19 +86,7 @@
         create=True,
         tournamentId=None,
     ):
-<<<<<<< HEAD
-        self.app = app
-        self.db = app[db_key] if db_key in app else None
-        self.games = app[games_key]
-        self.highscore = app[highscore_key]
-        self.db_crosstable = app[crosstable_key]
-=======
         self.app_state = app_state
-        # self.db = app[db_key] if db_key in app else None
-        # self.games = app[games_key]
-        # self.highscore = app[highscore_key]
-        # self.db_crosstable = app[crosstable_key]
->>>>>>> cef0946e
 
         self.saved = False
         self.remove_task = None
