from __future__ import annotations
import asyncio
import logging
from collections import UserDict

from const import ANON_PREFIX, NONE_USER, VARIANTS, TYPE_CHECKING
from glicko2.glicko2 import DEFAULT_PERF
from user import User

if TYPE_CHECKING:
    from pychess_global_app_state import PychessGlobalAppState

log = logging.getLogger(__name__)


class NotInAppUsers(Exception):
    """Raised when dict access syntax was used, but username not in Users dict"""


class NotInDbUsers(Exception):
    """Raised when await get() syntax was used, but username not in db users"""


class Users(UserDict):
    """
    The Users class: store user objects in memory

    If we know for sure that username is already in the dict, we can use dictionary access syntax.
    If not, await get(username) will load user data from mongodb
    """

    def __init__(self, app_state: PychessGlobalAppState):
        super().__init__()
        self.app_state = app_state

    def __getitem__(self, username):
        if username in self.data:
            return self.data[username]
        else:
            raise NotInAppUsers("%s is not in Users. Use await users.get() instead.", username)

    async def get(self, username):
        if username in self.data:
            return self.data[username]

        if username is None:
            user = self.data[NONE_USER]
            return user

        if username.startswith(ANON_PREFIX):
<<<<<<< HEAD
            #slow down creating new anon a bit
=======
            # slow down creating new anon a bit
>>>>>>> 033584a0
            await asyncio.sleep(5)
            user = User(self.app_state, username=username, anon=True)
            self.app_state.users[username] = user
            return user

        doc = await self.app_state.db.user.find_one({"_id": username})
        if doc is None:
            log.error("--- users.get() %s NOT IN db ---", username)
            # raise NotInDbUsers
            return self.data[NONE_USER]
        else:
            perfs = doc.get("perfs", {variant: DEFAULT_PERF for variant in VARIANTS})
            pperfs = doc.get("pperfs", {variant: DEFAULT_PERF for variant in VARIANTS})

            user = User(
                self.app_state,
                username=username,
                title=doc.get("title"),
                bot=doc.get("title") == "BOT",
                perfs=perfs,
                pperfs=pperfs,
                enabled=doc.get("enabled", True),
                lang=doc.get("lang", "en"),
                theme=doc.get("theme", "dark"),
            )
            self.data[username] = user
            return user<|MERGE_RESOLUTION|>--- conflicted
+++ resolved
@@ -48,11 +48,7 @@
             return user
 
         if username.startswith(ANON_PREFIX):
-<<<<<<< HEAD
-            #slow down creating new anon a bit
-=======
             # slow down creating new anon a bit
->>>>>>> 033584a0
             await asyncio.sleep(5)
             user = User(self.app_state, username=username, anon=True)
             self.app_state.users[username] = user
