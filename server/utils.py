--- conflicted
+++ resolved
@@ -926,21 +926,13 @@
 
 
 async def get_notifications(request):
-<<<<<<< HEAD
-=======
     page_num = int(request.rel_url.query.get("p", 0))
 
->>>>>>> 3e9c9fdf
     users = request.app["users"]
     # Who made the request?
     session = await aiohttp_session.get_session(request)
     session_user = session.get("user_name")
     user = users[session_user]
-<<<<<<< HEAD
-    return web.json_response(
-        user.notifications, dumps=partial(json.dumps, default=datetime.isoformat)
-    )
-=======
 
     if user.notifications is None:
         cursor = request.app["db"].notify.find({"notifies": session_user})
@@ -953,7 +945,6 @@
         ]
 
     return web.json_response(notifications, dumps=partial(json.dumps, default=datetime.isoformat))
->>>>>>> 3e9c9fdf
 
 
 async def notified(request):
@@ -988,10 +979,7 @@
 
 
 def corr_games(games):
-<<<<<<< HEAD
-=======
     now = datetime.now(timezone.utc)
->>>>>>> 3e9c9fdf
     return [
         {
             "gameId": game.id,
@@ -1008,11 +996,7 @@
             "inc": game.inc,
             "byoyomi": game.byoyomi_period,
             "level": game.level,
-<<<<<<< HEAD
-            "date": datetime.now(timezone.utc) + timedelta(minutes=game.stopwatch.mins),
-=======
             "date": (now + timedelta(minutes=game.stopwatch.mins)).isoformat(),
->>>>>>> 3e9c9fdf
         }
         for game in games
     ]