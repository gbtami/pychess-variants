import logging
import random
from datetime import datetime, timezone

from aiohttp import web
from aiohttp.web import WebSocketResponse

try:
    import pyffish as sf

    sf.set_option("VariantPath", "variants.ini")
except ImportError:
    print("No pyffish module installed!")

from glicko2.glicko2 import gl2
from broadcast import lobby_broadcast, round_broadcast
from const import (
    STARTED,
    VARIANT_960_TO_PGN,
    INVALIDMOVE,
    GRANDS,
    UNKNOWNFINISH,
    CASUAL,
    RATED,
    IMPORTED,
    CONSERVATIVE_CAPA_FEN,
    T_STARTED,
)
from compress import decode_moves, encode_moves, R2C, C2R, V2C, C2V
from convert import mirror5, mirror9, usi2uci, grand2zero, zero2grand
from fairy import BLACK, STANDARD_FEN, FairyBoard
from game import Game, MAX_PLY
from newid import new_id
from user import User
from settings import URI

log = logging.getLogger(__name__)


# See https://github.com/aio-libs/aiohttp/issues/3122 why this is needed
class MyWebSocketResponse(WebSocketResponse):
    @property
    def closed(self):
        return self._closed or self._req is None or self._req.transport is None


async def tv_game(db, app):
    """Get latest played game id"""
    if app["tv"] is not None:
        return app["tv"]
    game_id = None
    doc = await db.game.find_one({}, sort=[("$natural", -1)])
    if doc is not None:
        game_id = doc["_id"]
        app["tv"] = game_id
    return game_id


async def tv_game_user(db, users, profileId):
    """Get latest played game id by a given user name"""
    if users[profileId].tv is not None:
        return users[profileId].tv
    game_id = None
    doc = await db.game.find_one({"us": profileId}, sort=[("$natural", -1)])
    if doc is not None:
        game_id = doc["_id"]
        users[profileId].tv = game_id
    return game_id


async def load_game(app, game_id):
    """Return Game object from app cache or from database"""
    db = app["db"]
    games = app["games"]
    users = app["users"]
    if game_id in games:
        return games[game_id]

    doc = await db.game.find_one({"_id": game_id})

    if doc is None:
        return None

    variant = C2V[doc["v"]]

    if variant == "bughouse":
        from bug.utils_bug import load_game_bug

        return await load_game_bug(app, game_id)

    wp, bp = doc["us"]
    if wp in users:
        wplayer = users[wp]
    else:
        wplayer = User(app, username=wp, anon=True)
        users[wp] = wplayer

    if bp in users:
        bplayer = users[bp]
    else:
        bplayer = User(app, username=bp, anon=True)
        users[bp] = bplayer


    initial_fen = doc.get("if")

    # Old USI Shogi games saved using usi2uci() need special handling
    usi_format = variant.endswith("shogi") and doc.get("uci") is None

    if usi_format:
        wplayer, bplayer = bplayer, wplayer
        if initial_fen:
            # print("load_game() USI SFEN was:", initial_fen)
            parts = initial_fen.split()
            if len(parts) > 3 and parts[1] in "wb":
                pockets = "[%s]" % parts[2] if parts[2] not in "-0" else ""
                initial_fen = (
                    parts[0] + pockets + (" w" if parts[1] == "b" else " b") + " 0 " + parts[3]
                )
            else:
                initial_fen = parts[0] + (" w" if parts[1] == "b" else " b") + " 0"
            # print("   changed to:", initial_fen)

    game = Game(
        app,
        game_id,
        variant,
        initial_fen,
        wplayer,
        bplayer,
        base=doc["b"],
        inc=doc["i"],
        byoyomi_period=int(bool(doc.get("bp"))),
        level=doc.get("x"),
        rated=doc.get("y"),
        chess960=bool(doc.get("z")),
        create=False,
        tournamentId=doc.get("tid"),
    )

    mlist = decode_moves(doc["m"], variant)

    if mlist or (game.tournamentId is not None and doc["s"] > STARTED):
        game.saved = True

    if usi_format and variant == "shogi":
        mirror = mirror9
        mlist = map(mirror, mlist)

    elif usi_format and (variant in ("minishogi", "kyotoshogi")):
        mirror = mirror5
        mlist = map(mirror, mlist)

    elif variant in GRANDS:
        mlist = map(zero2grand, mlist)

    if "a" in doc:
        if usi_format and "m" in doc["a"][0]:
            doc["a"][0]["m"] = mirror(usi2uci(doc["a"][0]["m"]))
        game.steps[0]["analysis"] = doc["a"][0]

    if "cw" in doc:
        base_clock_time = (game.base * 1000 * 60) + (0 if game.base > 0 else game.inc * 1000)
        clocktimes_w = doc["cw"] if len(doc["cw"]) > 0 else [base_clock_time]
        clocktimes_b = doc["cb"] if len(doc["cb"]) > 0 else [base_clock_time]

    if "mct" in doc:
        manual_count_toggled = iter(doc["mct"])
        count_started = -1
        count_ended = -1

    for ply, move in enumerate(mlist):
        try:
            if "mct" in doc:
                # print("Ply", ply, "Move", move)
                if ply + 1 >= count_ended:
                    try:
                        game.board.count_started = -1
                        count_started, count_ended = next(manual_count_toggled)
                        # print("New count interval", (count_started, count_ended))
                    except StopIteration:
                        # print("Piece's honour counting started")
                        count_started = 0
                        count_ended = MAX_PLY + 1
                        game.board.count_started = 0
                if ply + 1 == count_started:
                    # print("Count started", count_started)
                    game.board.count_started = ply

            san = game.board.get_san(move)
            game.board.push(move)
            game.check = game.board.is_checked()
            turnColor = "black" if game.board.color == BLACK else "white"
            if usi_format:
                turnColor = "black" if turnColor == "white" else "white"
            step = {
                "fen": game.board.fen,
                "move": move,
                "san": san,
                "turnColor": turnColor,
                "check": game.check,
            }
            if "cw" in doc:
                move_number = ((ply + 1) // 2) + (1 if ply % 2 == 0 else 0)
                if ply >= 2:
                    if ply % 2 == 0:
                        step["clocks"] = {
                            "white": clocktimes_w[move_number - 1],
                            "black": clocktimes_b[move_number - 2],
                        }
                    else:
                        step["clocks"] = {
                            "white": clocktimes_w[move_number - 1],
                            "black": clocktimes_b[move_number - 1],
                        }
                else:
                    step["clocks"] = {
                        "white": clocktimes_w[move_number - 1],
                        "black": clocktimes_b[move_number - 1],
                    }

            game.steps.append(step)

            if "a" in doc:
                if usi_format and "m" in doc["a"][ply + 1]:
                    doc["a"][ply + 1]["m"] = mirror(usi2uci(doc["a"][ply + 1]["m"]))
                try:
                    game.steps[-1]["analysis"] = doc["a"][ply + 1]
                except IndexError:
                    print("IndexError", ply, move, san)

        except Exception:
            log.exception(
                "ERROR: Exception in load_game() %s %s %s %s %s",
                game_id,
                variant,
                doc.get("if"),
                move,
                list(mlist),
            )
            break

    if len(game.steps) > 1:
        move = game.steps[-1]["move"]
        game.lastmove = move

    level = doc.get("x")
    game.date = doc["d"]
    if game.date.tzinfo is None:
        game.date = game.date.replace(tzinfo=timezone.utc)
    game.status = doc["s"]
    game.level = level if level is not None else 0
    game.result = C2R[doc["r"]]

    try:
        game.wrating = doc["p0"]["e"]
        game.brating = doc["p1"]["e"]
    except KeyError:
        game.wrating = "1500?"
        game.brating = "1500?"

    game.white_rating = gl2.create_rating(int(game.wrating.rstrip("?")))
    game.black_rating = gl2.create_rating(int(game.brating.rstrip("?")))

    try:
        game.wrdiff = doc["p0"]["d"]
        game.brdiff = doc["p1"]["d"]
    except KeyError:
        game.wrdiff = ""
        game.brdiff = ""

    if game.tournamentId is not None:
        if doc.get("wb", False):
            game.berserk("white")
        if doc.get("bb", False):
            game.berserk("black")

    if doc.get("by") is not None:
        game.imported_by = doc.get("by")

    return game


async def import_game(request):
    data = await request.post()
    app = request.app
    db = app["db"]
    users = app["users"]

    # print("---IMPORT GAME---")
    # print(data)
    # print("-----------------")

    wp = data["White"]
    bp = data["Black"]
    if wp in users:
        wplayer = users[wp]
    else:
        wplayer = User(app, username=wp, anon=True)
        users[wp] = wplayer

    if bp in users:
        bplayer = users[bp]
    else:
        bplayer = User(app, username=bp, anon=True)
        users[bp] = bplayer

    variant = data.get("Variant", "chess").lower()
    chess960 = variant.endswith("960")
    variant = variant.removesuffix("960")
    if variant == "caparandom":
        variant = "capablanca"
        chess960 = True
    elif variant == "fischerandom":
        variant = "chess"
        chess960 = True

    initial_fen = data.get("FEN", "")
    final_fen = data.get("final_fen", "")
    status = int(data.get("Status", UNKNOWNFINISH))
    result = data.get("Result", "*")
    try:
        date = data.get("Date", "")[0:10]
        date = map(int, date.split("." if "." in date else "/"))
        date = datetime(*date, tzinfo=timezone.utc)
    except Exception:
        log.exception("Date tag parsing failed")
        date = datetime.now(timezone.utc)

    try:
        minute = False
        tc = data.get("TimeControl", "").split("+")
        if tc[0][-1] == "分":
            minute = True
            tc[0] = tc[0][:-1]
        if tc[1][-1] == "秒":
            tc[1] = tc[1][:-1]
        tc = list(map(int, tc))
        base = int((tc[0] / 60) if not minute else tc[0])
        inc = int(tc[1])
    except Exception:
        log.exception("TimeControl tag parsing failed")
        base, inc = 0, 0

    move_stack = data.get("moves", "").split(" ")
    moves = encode_moves(map(grand2zero, move_stack) if variant in GRANDS else move_stack, variant)

    game_id = await new_id(None if db is None else db.game)
    existing = await db.game.find_one({"_id": {"$eq": game_id}})
    if existing:
        message = "Failed to create game. Game ID %s allready in mongodb." % game_id
        log.exception(message)
        return web.json_response({"error": message})

    try:
        print(game_id, variant, initial_fen, wplayer, bplayer)
        new_game = Game(
            app,
            game_id,
            variant,
            initial_fen,
            wplayer,
            bplayer,
            rated=IMPORTED,
            chess960=chess960,
            create=False,
        )
    except Exception:
        message = "Creating new Game %s failed!" % game_id
        log.exception(message)
        return web.json_response({"error": message})

    document = {
        "_id": game_id,
        "us": [wplayer.username, bplayer.username],
        "v": V2C[variant],
        "b": base,
        "i": inc,
        "bp": new_game.byoyomi_period,
        "m": moves,
        "d": date,
        "f": final_fen,
        "s": status,
        "r": R2C[result],
        "x": new_game.level,
        "y": IMPORTED,
        "z": int(new_game.chess960),
        "by": data["username"],
    }

    if initial_fen or new_game.chess960:
        document["if"] = new_game.initial_fen

    if variant.endswith("shogi") or variant in ("dobutsu", "gorogoro", "gorogoroplus"):
        document["uci"] = 1

    wrating = data.get("WhiteElo")
    brating = data.get("BlackElo")
    if wrating:
        document["p0"] = {"e": wrating}
    if brating:
        document["p1"] = {"e": brating}

    print(document)
    result = await db.game.insert_one(document)
    print("db insert IMPORTED game result %s" % repr(result.inserted_id))

    return web.json_response({"gameId": game_id})

async def join_seek(app, user, seek_id, game_id=None, join_as="any"):

    seeks = app["seeks"]
    seek = seeks[seek_id]
    log.info(
        "+++ Seek %s joined by %s FEN:%s 960:%s",
        seek_id,
        user.username if user else None,
        seek.fen,
        seek.chess960,
    )

    if user is seek.player1 or user is seek.player2:
        return {"type": "seek_yourself", "seekID": seek_id}

    if join_as == "player1":
        if seek.player1 is None:
            seek.player1 = user
        else:
            return {"type": "seek_occupied", "seekID": seek_id}
    elif join_as == "player2":
        if seek.player2 is None:
            seek.player2 = user
        else:
            return {"type": "seek_occupied", "seekID": seek_id}
    else:
        if seek.player1 is None:
            seek.player1 = user
        elif seek.player2 is None:
            seek.player2 = user
        else:
            return {"type": "seek_occupied", "seekID": seek_id}

    if seek.player1 is not None and seek.player2 is not None:
        return await new_game(app, seek_id, game_id)
    else:
        return {"type": "seek_joined", "seekID": seek_id}

async def new_game(app, seek_id, game_id=None):
    db = app["db"]
    games = app["games"]
    seeks = app["seeks"]
    seek = seeks[seek_id]

    fen_valid = True
    if seek.fen:
        fen_valid, sanitized_fen = sanitize_fen(seek.variant, seek.fen, seek.chess960)
        if not fen_valid:
            message = "Failed to create game. Invalid FEN %s" % seek.fen
            log.debug(message)
            remove_seek(seeks, seek)
            return {"type": "error", "message": message}
    else:
        sanitized_fen = ""

    color = random.choice(("w", "b")) if seek.color == "r" else seek.color
    wplayer = seek.player1 if color == "w" else seek.player2
    bplayer = seek.player1 if color == "b" else seek.player2

    if game_id is not None:
        # game invitation
        del app["invites"][game_id]
    else:
        game_id = await new_id(None if db is None else db.game)

    # print("new_game", game_id, seek.variant, seek.fen, wplayer, bplayer, seek.base, seek.inc, seek.level, seek.rated, seek.chess960)
    try:
        game = Game(
            app,
            game_id,
            seek.variant,
            sanitized_fen,
            wplayer,
            bplayer,
            base=seek.base,
            inc=seek.inc,
            byoyomi_period=seek.byoyomi_period,
            level=seek.level,
            rated=RATED if (seek.rated and (not wplayer.anon) and (not bplayer.anon)) else CASUAL,
            chess960=seek.chess960,
            create=True,
        )
    except Exception:
        log.exception(
            "Creating new game %s failed! %s 960:%s FEN:%s %s vs %s",
            game_id,
            seek.variant,
            seek.chess960,
            seek.fen,
            wplayer,
            bplayer,
        )
        remove_seek(seeks, seek)
        return {"type": "error", "message": "Failed to create game"}
    games[game_id] = game

    remove_seek(seeks, seek)

    await insert_game_to_db(game, app)

    return {
        "type": "new_game",
        "gameId": game_id,
        "wplayer": wplayer.username,
        "bplayer": bplayer.username,
    }


async def insert_game_to_db(game, app):
    # unit test app may have no db
    if app["db"] is None:
        return

    document = {
        "_id": game.id,
        "us": [game.wplayer.username, game.bplayer.username],
        "p0": {"e": game.wrating},
        "p1": {"e": game.brating},
        "v": V2C[game.variant],
        "b": game.base,
        "i": game.inc,
        "bp": game.byoyomi_period,
        "m": [],
        "d": game.date,
        "f": game.initial_fen,
        "s": game.status,
        "r": R2C["*"],
        "x": game.level,
        "y": int(game.rated),
        "z": int(game.chess960),
    }

    if game.tournamentId is not None:
        document["tid"] = game.tournamentId

    if game.initial_fen or game.chess960:
        document["if"] = game.initial_fen

    if game.variant.endswith("shogi") or game.variant in (
        "dobutsu",
        "gorogoro",
        "gorogoroplus",
    ):
        document["uci"] = 1

    result = await app["db"].game.insert_one(document)
    if not result:
        log.error("db insert game result %s failed !!!", game.id)

    app["tv"] = game.id
    await lobby_broadcast(app["lobbysockets"], game.tv_game_json)

    game.wplayer.tv = game.id
    game.bplayer.tv = game.id

def remove_seek(seeks, seek):
    if (not seek.creator.bot) and seek.id in seeks:
        del seeks[seek.id]
        if seek.id in seek.creator.seeks:
            del seek.creator.seeks[seek.id]


async def analysis_move(app, user, game, move, fen, ply):
    invalid_move = False

    board = FairyBoard(game.variant, fen, game.chess960)

    try:
        # san = board.get_san(move)
        lastmove = move
        board.push(move)
        check = board.is_checked()
    except Exception:
        invalid_move = True
        log.exception("!!! analysis_move() exception occured")

    if invalid_move:
        analysis_board_response = game.get_board(full=True)
    else:
        analysis_board_response = {
            "type": "analysis_board",
            "gameId": game.id,
            "fen": board.fen,
            "ply": ply,
            "lastMove": lastmove,
            "check": check,
        }

    ws = user.game_sockets[game.id]
    await ws.send_json(analysis_board_response)


async def play_move(app, user, game, move, clocks=None, ply=None):
    gameId = game.id
    users = app["users"]
    invalid_move = False
    # log.info("%s move %s %s %s - %s" % (user.username, move, gameId, game.wplayer.username, game.bplayer.username))

    if game.status <= STARTED:
        if ply is not None and game.ply + 1 != ply:
            log.info(
                "invalid ply received - probably a re-sent move that has already been processed"
            )
            return # todo:niki:probably good to have a dedicated reconnect message for single board games as well and do this in its own logic separate from the movesimilarlytohow bughouse is

        cur_player = game.bplayer if game.board.color == BLACK else game.wplayer
        if user.bot and not cur_player.bot:
            log.info("BOT move %s arrived probably while human player takeback happened" % move)
            return

        try:
            await game.play_move(move, clocks, ply)
        except SystemError:
            invalid_move = True
            log.exception(
                "Game %s aborted because invalid move %s by %s !!!",
                gameId,
                move,
                user.username,
            )
            game.status = INVALIDMOVE
            game.result = "0-1" if user.username == game.wplayer.username else "1-0"
    else:
        # never play moves in finished games!
        return

    if not invalid_move:
        board_response = game.get_board()  # (full=game.ply == 1) todo:niki:i dont understand why this was so. why full when 1st ply?

        if not user.bot:
            try:
                ws = user.game_sockets[gameId]
                log.info("1 ws %s", ws)
                await ws.send_json(board_response)
            except (KeyError, ConnectionResetError):
                pass

    if user.bot and game.status > STARTED:
        await user.game_queues[gameId].put(game.game_end)

    opp_name = (
        game.wplayer.username if user.username == game.bplayer.username else game.bplayer.username
    )
    if users[opp_name].bot:
        if game.status > STARTED:
            await users[opp_name].game_queues[gameId].put(game.game_end)
        else:
            await users[opp_name].game_queues[gameId].put(game.game_state)
    else:
        try:
            opp_ws = users[opp_name].game_sockets[gameId]
            log.info("2 opp_ws %s", opp_ws)
            if not invalid_move:
                await opp_ws.send_json(board_response)
            if game.status > STARTED:
                response = {
                    "type": "gameEnd",
                    "status": game.status,
                    "result": game.result,
                    "gameId": gameId,
                    "pgn": game.pgn,
                }
                await opp_ws.send_json(response)
        except (KeyError, ConnectionResetError):
            pass

    if not invalid_move:
        await round_broadcast(game, board_response, channels=app["game_channels"])

        if hasattr(game,'wplayerA'): # todo:niki:before adding this, what I was
                                     #      observing is, when making a move with white on B, i would
                                     #      receive the board message twice on that browser, but abother board(i tihnk partner)
                                     #      would not receive board message at all. Receiving of message twice is problematic,
                                     #      but for no i can filter it out in javascript, because not sure which one of the 3 places
                                     #      we send board messages here in this code  is the reason it is sent twice.
                                     #      Below code aslo makes sure all sockets receive message, so hopefully that brwoser
                                     #      that was missing it will receive it now. However now all/the other 3/who knows will
                                     #      receive probably at least twice so overall ugly situation, but dont have time to debug at the moment
            bugUsers = set([game.wplayerA, game.wplayerB, game.bplayerA, game.bplayerB])
            for u in bugUsers:
                if gameId in u.game_sockets: # have seen such errors - maybe when some opp/partner has disconnected when move was made
                    log.debug("%s %s", u.username, u.game_sockets[gameId])
                    s = u.game_sockets[gameId]  # todo:niki:could be more than one if multiple browsers - could potentially record the one they joined from i guess
                    if u.username != opp_name and u.username != user.username: # because we sent to those 2 already in above code
                        log.debug("sending %s", board_response)
                        await s.send_json(board_response)
                else:
                    log.debug("not sending move to %s. they have no game socket for gameid %s", u.username, gameId)

        if game.tournamentId is not None:
            tournament = app["tournaments"][game.tournamentId]
            if (
                (tournament.top_game is not None)
                and tournament.status == T_STARTED
                and tournament.top_game.id == gameId
            ):
                await tournament.broadcast(board_response)

        if app["tv"] == gameId:
            await lobby_broadcast(app["lobbysockets"], board_response)


def pgn(doc):
    variant = C2V[doc["v"]]
    mlist = decode_moves(doc["m"], variant)
    if len(mlist) == 0:
        return None

    chess960 = bool(int(doc.get("z"))) if "z" in doc else False

    initial_fen = doc.get("if")
    usi_format = variant.endswith("shogi") and doc.get("uci") is None

    if usi_format:
        # wplayer, bplayer = bplayer, wplayer
        if initial_fen:
            # print("load_game() USI SFEN was:", initial_fen)
            parts = initial_fen.split()
            if len(parts) > 3 and parts[1] in "wb":
                pockets = "[%s]" % parts[2] if parts[2] not in "-0" else ""
                initial_fen = (
                    parts[0] + pockets + (" w" if parts[1] == "b" else " b") + " 0 " + parts[3]
                )
            else:
                initial_fen = parts[0] + (" w" if parts[1] == "b" else " b") + " 0"
            # print("   changed to:", initial_fen)

    if usi_format and variant == "shogi":
        mirror = mirror9
        mlist = list(map(mirror, mlist))

    elif usi_format and (variant in ("minishogi", "kyotoshogi")):
        mirror = mirror5
        mlist = list(map(mirror, mlist))

    elif variant in GRANDS:
        mlist = list(map(zero2grand, mlist))

    fen = initial_fen if initial_fen is not None else FairyBoard.start_fen(variant)
    # print(variant, fen, mlist)
    try:
        mlist = sf.get_san_moves(variant, fen, mlist, chess960, sf.NOTATION_SAN)
    except Exception:
        try:
            mlist = sf.get_san_moves(variant, fen, mlist[:-1], chess960, sf.NOTATION_SAN)
        except Exception:
            log.exception("%s %s %s movelist contains invalid move", doc["_id"], variant, doc["d"])
            mlist = mlist[0]

    moves = " ".join(
        (
            move if ind % 2 == 1 else "%s. %s" % (((ind + 1) // 2) + 1, move)
            for ind, move in enumerate(mlist)
        )
    )
    no_setup = fen == STANDARD_FEN and not chess960
    # Use lichess format for crazyhouse games to support easy import
    setup_fen = fen if variant != "crazyhouse" else fen.replace("[]", "")

    return '[Event "{}"]\n[Site "{}"]\n[Date "{}"]\n[Round "-"]\n[White "{}"]\n[Black "{}"]\n[Result "{}"]\n[TimeControl "{}+{}"]\n[WhiteElo "{}"]\n[BlackElo "{}"]\n[Variant "{}"]\n{fen}{setup}\n{} {}\n'.format(
        "PyChess " + ("rated" if "y" in doc and doc["y"] == 1 else "casual") + " game",
        URI + "/" + doc["_id"],
        doc["d"].strftime("%Y.%m.%d"),
        doc["us"][0],
        doc["us"][1],
        C2R[doc["r"]],
        int(doc["b"] * 60),
        doc["i"],
        doc["p0"]["e"] if "p0" in doc else "?",
        doc["p1"]["e"] if "p1" in doc else "?",
        variant.capitalize() if not chess960 else VARIANT_960_TO_PGN[variant],
        moves,
        C2R[doc["r"]],
        fen="" if no_setup else '[FEN "%s"]\n' % setup_fen,
        setup="" if no_setup else '[SetUp "1"]\n',
    )


def sanitize_fen(variant, initial_fen, chess960):
    # Prevent this particular one to fail on our general castling check
    if variant == "capablanca" and initial_fen == CONSERVATIVE_CAPA_FEN:
        return True, initial_fen

    sf_validate = sf.validate_fen(initial_fen, variant, chess960)
    if sf_validate != sf.FEN_OK and variant != "duck":
        return False, ""

    # Initial_fen needs validation to prevent segfaulting in pyffish
    sanitized_fen = initial_fen

<<<<<<< HEAD
    start_fen = FairyBoard.start_fen(variant)  # self.board.start_fen(self.variant)
=======
    start_fen = sf.start_fen(variant)  # self.board.start_fen(self.variant)
    start_fen_length = len(start_fen)
>>>>>>> 5216d1d0
    start = start_fen.split()
    init = initial_fen.split()

    # Cut off tail
    if len(init) > start_fen_length:
        init = init[:start_fen_length]
        sanitized_fen = " ".join(init)

    # We need starting color
    invalid0 = len(init) < 2

    # Only piece types listed in variant start position can be used later
    if variant == "dobutsu":
        non_piece = "~+0123456789[]hH-"
    elif variant == "orda":
        non_piece = "~+0123456789[]qH-"
    elif variant == "duck":
        non_piece = "~+0123456789[]*-"
    else:
        non_piece = "~+0123456789[]-"
    invalid1 = any((c not in start[0] + non_piece for c in init[0]))

    # Required number of rows
    invalid2 = start[0].count("/") != init[0].count("/")

    # Accept zh FEN in lichess format (they use / instead if [] for pockets)
    if invalid2 and variant == "crazyhouse":
        if (init[0].count("/") == 8) and ("[" not in init[0]) and ("]" not in init[0]):
            k = init[0].rfind("/")
            init[0] = init[0][:k] + "[" + init[0][k + 1 :] + "]"
            sanitized_fen = " ".join(init)
            invalid2 = False

    # Allowed starting colors
    invalid3 = len(init) > 1 and init[1] not in "bw"

    # Castling rights (and piece virginity) check
    invalid4 = False
    if len(init) > 2:
        if variant in ("seirawan", "shouse"):
            invalid4 = any((c not in "KQABCDEFGHkqabcdefgh-" for c in init[2]))
        elif chess960:
            if all((c in "KQkq-" for c in init[2])):
                chess960 = False
            else:
                invalid4 = any((c not in "ABCDEFGHIJabcdefghij-" for c in init[2]))
        elif variant[-5:] != "shogi" and variant not in (
            "dobutsu",
            "gorogoro",
            "gorogoroplus",
        ):
            invalid4 = any((c not in start[2] + "-" for c in init[2]))

        # Castling right need rooks and king placed in starting square
        if (
            (not invalid2)
            and (not invalid4)
            and not (chess960 and (variant in ("seirawan", "shouse")))
        ):
            rows = init[0].split("/")
            backRankB = rows[1] if (variant == "shako") else rows[0]
            backRankW = rows[-2] if (variant == "shako") else rows[-1]
            # cut off pockets
            k = backRankW.rfind("[")
            if k > 0:
                backRankW = backRankW[:k]
            rookPosQ = 1 if (variant == "shako") else 0
            rookPosK = -2 if (variant == "shako") else -1
            if (
                ("q" in init[2] and backRankB[rookPosQ] != "r")
                or ("k" in init[2] and backRankB[rookPosK] != "r")
                or ("Q" in init[2] and backRankW[rookPosQ] != "R")
                or ("K" in init[2] and backRankW[rookPosK] != "R")
            ):
                invalid4 = True

    # Number of kings
    bking = "l" if variant == "dobutsu" else "k"
    wking = "L" if variant == "dobutsu" else "K"
    bK = init[0].count(bking)
    wK = init[0].count(wking)
    if variant == "spartan":
        invalid5 = bK == 0 or bK > 2 or wK != 1
    else:
        invalid5 = bK != 1 or wK != 1

    # Opp king already in check
    invalid6 = False
    if not (invalid0 or invalid1 or invalid2 or invalid3 or invalid4 or invalid5):
        curr_color = init[1]
        opp_color = "w" if curr_color == "b" else "b"
        init[1] = init[1].replace(curr_color, opp_color)
        board = FairyBoard(variant, " ".join(init), chess960)
        invalid6 = board.is_checked()

    if invalid0 or invalid1 or invalid2 or invalid3 or invalid4 or invalid5 or invalid6:
        print(invalid0, invalid1, invalid2, invalid3, invalid4, invalid5, invalid6)
        return False, ""
    return True, sanitized_fen


def online_count(users):
    return sum((1 for user in users.values() if user.online))


async def get_names(request):
    names = []
    prefix = request.rel_url.query.get("p")
    if prefix is None or len(prefix) < 3:
        return web.json_response(names)

    # case insensitive _id prefix search
    cursor = request.app["db"].user.find(
        {"_id": {"$regex": "^%s" % prefix, "$options": "i"}}, limit=12
    )
    async for doc in cursor:
        names.append((doc["_id"], doc["title"]))
    return web.json_response(names)<|MERGE_RESOLUTION|>--- conflicted
+++ resolved
@@ -797,12 +797,8 @@
     # Initial_fen needs validation to prevent segfaulting in pyffish
     sanitized_fen = initial_fen
 
-<<<<<<< HEAD
     start_fen = FairyBoard.start_fen(variant)  # self.board.start_fen(self.variant)
-=======
-    start_fen = sf.start_fen(variant)  # self.board.start_fen(self.variant)
     start_fen_length = len(start_fen)
->>>>>>> 5216d1d0
     start = start_fen.split()
     init = initial_fen.split()
 
