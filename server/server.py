import asyncio

import argparse
import gettext
import collections
import logging
import os
from operator import neg
from urllib.parse import urlparse
from datetime import datetime, timezone, timedelta
from sys import platform

if platform not in ("win32", "darwin"):
    import uvloop
else:
    print("uvloop not installed")

import jinja2
from aiohttp import web
from aiohttp.log import access_logger
from aiohttp.web_app import Application
from aiohttp_session.cookie_storage import EncryptedCookieStorage
from aiohttp_session import setup
from aiohttp_remotes import Secure
from motor.motor_asyncio import AsyncIOMotorClient
from sortedcollections import ValueSortedDict
from pythongettext.msgfmt import Msgfmt
from pythongettext.msgfmt import PoSyntaxError

from typedefs import (
    db_key,
    client_key,
    crosstable_key,
    daily_puzzle_ids_key,
    date_key,
    discord_key,
    fishnet_queue_key,
    fishnet_monitor_key,
    fishnet_versions_key,
    fishnet_works_key,
    game_channels_key,
    games_key,
    g_cnt_key,
    gettext_key,
    highscore_key,
    invites_key,
    invite_channels_key,
    jinja_key,
    kill_key,
    lobbychat_key,
    lobbysockets_key,
    users_key,
    shield_key,
    shield_owners_key,
    seeks_key,
    sent_lichess_team_msg_key,
    stats_key,
    stats_humans_key,
    tournaments_key,
    tourneychat_key,
    tourneynames_key,
    tourneysockets_key,
    tv_key,
    twitch_key,
    youtube_key,
    workers_key,
)
from ai import BOT_task
from broadcast import lobby_broadcast, round_broadcast
from const import (
    CORR_SEEK_EXPIRE_SECS,
    NOTIFY_EXPIRE_SECS,
    VARIANTS,
    STARTED,
    ABORTED,
    LANGUAGES,
    T_CREATED,
    T_STARTED,
    MAX_CHAT_LINES,
    SCHEDULE_MAX_DAYS,
    ARENA,
    WEEKLY,
    MONTHLY,
    SHIELD,
)
from discord_bot import DiscordBot, FakeDiscordBot
from generate_crosstable import generate_crosstable
from generate_highscore import generate_highscore
from generate_shield import generate_shield
from routes import get_routes, post_routes
from seek import Seek
from settings import (
    DEV,
    DISCORD_TOKEN,
    MAX_AGE,
    SECRET_KEY,
    MONGO_HOST,
    MONGO_DB_NAME,
    FISHNET_KEYS,
    URI,
    static_url,
    STATIC_ROOT,
    BR_EXTENSION,
    SOURCE_VERSION,
)
from user import User
from users import Users
from utils import load_game
from tournaments import load_tournament, get_scheduled_tournaments, translated_tournament_name
from twitch import Twitch
from youtube import Youtube
from scheduler import (
    create_scheduled_tournaments,
    new_scheduled_tournaments,
    MONTHLY_VARIANTS,
    WEEKLY_VARIANTS,
    PAUSED_MONTHLY_VARIANTS,
    SEATURDAY,
    SHIELDS,
)
from videos import VIDEOS

log = logging.getLogger(__name__)

if platform not in ("win32", "darwin"):
    asyncio.set_event_loop_policy(uvloop.EventLoopPolicy())


@web.middleware
async def handle_404(request, handler):
    try:
        return await handler(request)
    except web.HTTPException as ex:
        if ex.status == 404:
            template = request.app[jinja_key]["en"].get_template("404.html")
            text = await template.render_async(
                {
                    "dev": DEV,
                    "home": URI,
                    "view_css": "404.css",
                    "asseturl": STATIC_ROOT,
                    "js": "/static/pychess-variants.js%s%s" % (BR_EXTENSION, SOURCE_VERSION),
                }
            )
            return web.Response(text=text, content_type="text/html")
        else:
            raise


async def on_prepare(request, response):
    if request.path.endswith(".br"):
        # brotli compressed js
        response.headers["Content-Encoding"] = "br"
        return
    elif (
        request.path.startswith("/variants")
        or request.path.startswith("/news")
        or request.path.startswith("/video")
    ):
        # Learn and News pages may have links to other sites
        response.headers["Cross-Origin-Resource-Policy"] = "cross-origin"
        return
    else:
        # required to get stockfish.wasm in Firefox
        response.headers["Cross-Origin-Opener-Policy"] = "same-origin"
        response.headers["Cross-Origin-Embedder-Policy"] = "require-corp"

        if request.match_info.get("gameId") is not None:
            response.headers["Cache-Control"] = "no-cache, no-store, must-revalidate"
            response.headers["Expires"] = "0"


def make_app(db_client=None) -> Application:
    app = web.Application()
    if False:  # URI.startswith("https"):
        secure = Secure()  # redirect_url=URI)
        app.on_response_prepare.append(secure.on_response_prepare)
        app.middlewares.append(secure.middleware)

    parts = urlparse(URI)
    setup(
        app,
        EncryptedCookieStorage(SECRET_KEY, max_age=MAX_AGE, secure=parts.scheme == "https"),
    )

    if db_client is not None:
        app[client_key] = db_client
        app[db_key] = app[client_key][MONGO_DB_NAME]

    app.on_startup.append(init_state)
    app.on_shutdown.append(shutdown)
    app.on_response_prepare.append(on_prepare)

    # Setup routes.
    for route in get_routes:
        app.router.add_get(route[0], route[1])
    for route in post_routes:
        app.router.add_post(route[0], route[1])
    app.router.add_static("/static", "static", append_version=True)
    app.middlewares.append(handle_404)

    return app


async def init_state(app):
    # We have to put "kill" into a dict to prevent getting:
    # DeprecationWarning: Changing state of started or joined application is deprecated
    app[kill_key] = {"kill": False}
    app[date_key] = {"startedAt": datetime.now(timezone.utc)}

    if db_key not in app:
        app[db_key] = None

<<<<<<< HEAD
    app["users"] = Users(app)
    app["users"]["PyChess"] = User(app, bot=True, username="PyChess")
    app["users"]["Random-Mover"] = User(app, bot=True, username="Random-Mover")
    app["users"]["Fairy-Stockfish"] = User(app, bot=True, username="Fairy-Stockfish")
    app["users"]["Discord-Relay"] = User(app, anon=True, username="Discord-Relay")

    app["users"]["Random-Mover"].online = True
    app["lobbysockets"] = {}  # one dict only! {user.username: user.tournament_sockets, ...}
    app["lobbychat"] = collections.deque([], MAX_CHAT_LINES)
=======
    app[users_key] = {
        "PyChess": User(app, bot=True, username="PyChess"),
        "Random-Mover": User(app, bot=True, username="Random-Mover"),
        "Fairy-Stockfish": User(app, bot=True, username="Fairy-Stockfish"),
        "Discord-Relay": User(app, anon=True, username="Discord-Relay"),
    }
    app[users_key]["Random-Mover"].online = True
    app[lobbysockets_key] = {}  # one dict only! {user.username: user.tournament_sockets, ...}
    app[lobbychat_key] = collections.deque([], MAX_CHAT_LINES)
>>>>>>> 88b9e972

    # one dict per tournament! {tournamentId: {user.username: user.tournament_sockets, ...}, ...}
    app[tourneysockets_key] = {}

    # translated scheduled tournament names {(variant, frequency, t_type): tournament.name, ...}
    app[tourneynames_key] = {lang: {} for lang in LANGUAGES}

    app[tournaments_key] = {}

    # lichess allows 7 team message per week, so we will send one (comulative) per day only
    # TODO: save/restore from db
    app[sent_lichess_team_msg_key] = []

    # one deque per tournament! {tournamentId: collections.deque([], MAX_CHAT_LINES), ...}
    app[tourneychat_key] = {}

    app[seeks_key] = {}
    app[games_key] = {}
    app[invites_key] = {}
    app[game_channels_key] = set()
    app[invite_channels_key] = set()
    app[highscore_key] = {variant: ValueSortedDict(neg) for variant in VARIANTS}
    app[crosstable_key] = {}
    app[shield_key] = {}
    app[shield_owners_key] = {}  # {variant: username, ...}
    app[daily_puzzle_ids_key] = {}  # {date: puzzle._id, ...}

    # TODO: save/restore monthly stats from db when current month is over
    app[stats_key] = {}
    app[stats_humans_key] = {}

    # counters for games
    app[g_cnt_key] = [0]

    # last game played
    app[tv_key] = None

    app[twitch_key] = Twitch(app)
    if not DEV:
        asyncio.create_task(app[twitch_key].init_subscriptions())

    app[youtube_key] = Youtube(app)

    # fishnet active workers
    app[workers_key] = set()
    # fishnet works
    app[fishnet_works_key] = {}
    # fishnet worker tasks
    app[fishnet_queue_key] = asyncio.PriorityQueue()
    # fishnet workers monitor
    app[fishnet_monitor_key] = {}
    app[fishnet_versions_key] = {}
    for key in FISHNET_KEYS:
        app[fishnet_monitor_key][FISHNET_KEYS[key]] = collections.deque([], 50)

    rm = app[users_key]["Random-Mover"]
    ai = app[users_key]["Fairy-Stockfish"]

    asyncio.create_task(BOT_task(ai, app))
    asyncio.create_task(BOT_task(rm, app))

    # Configure translations and templating.
    app[gettext_key] = {}
    app[jinja_key] = {}
    base = os.path.dirname(__file__)
    for lang in LANGUAGES:
        # Generate compiled mo file
        folder = os.path.join(base, "../lang/", lang, "LC_MESSAGES")
        poname = os.path.join(folder, "server.po")
        moname = os.path.join(folder, "server.mo")
        try:
            with open(poname, "rb") as po_file:
                po_lines = [line for line in po_file if line[:8] != b"#, fuzzy"]
                mo = Msgfmt(po_lines).get()
                with open(moname, "wb") as mo_file:
                    mo_file.write(mo)
        except PoSyntaxError:
            log.error("PoSyntaxError in %s", poname)

        # Create translation class
        try:
            translation = gettext.translation("server", localedir="lang", languages=[lang])
        except FileNotFoundError:
            log.warning("Missing translations file for lang %s", lang)
            translation = gettext.NullTranslations()

        env = jinja2.Environment(
            enable_async=True,
            extensions=["jinja2.ext.i18n"],
            loader=jinja2.FileSystemLoader("templates"),
            autoescape=jinja2.select_autoescape(["html"]),
        )
        env.install_gettext_translations(translation, newstyle=True)
        env.globals["static"] = static_url

        app[jinja_key][lang] = env
        app[gettext_key][lang] = translation

        translation.install()

        for variant in VARIANTS:
            if (
                variant in MONTHLY_VARIANTS
                or variant in SEATURDAY
                or variant in PAUSED_MONTHLY_VARIANTS
            ):
                tname = translated_tournament_name(variant, MONTHLY, ARENA, translation)
                app[tourneynames_key][lang][(variant, MONTHLY, ARENA)] = tname
            if variant in SEATURDAY or variant in WEEKLY_VARIANTS:
                tname = translated_tournament_name(variant, WEEKLY, ARENA, translation)
                app[tourneynames_key][lang][(variant, WEEKLY, ARENA)] = tname
            if variant in SHIELDS:
                tname = translated_tournament_name(variant, SHIELD, ARENA, translation)
                app[tourneynames_key][lang][(variant, SHIELD, ARENA)] = tname

    if app[db_key] is None:
        app[discord_key] = FakeDiscordBot()
        return

    # create Discord bot
    if DEV:
        app[discord_key] = FakeDiscordBot()
    else:
        bot = DiscordBot(app)
        app[discord_key] = bot
        asyncio.create_task(bot.start(DISCORD_TOKEN))

    # Read tournaments, users and highscore from db
    try:
<<<<<<< HEAD
        print(len(app["users"]))
        await app["db"].tournament.create_index("startsAt")
        await app["db"].tournament.create_index("status")
=======
        cursor = app[db_key].user.find()
        async for doc in cursor:
            if doc["_id"] not in app[users_key]:
                perfs = doc.get("perfs", {variant: DEFAULT_PERF for variant in VARIANTS})
                pperfs = doc.get("pperfs", {variant: DEFAULT_PERF for variant in VARIANTS})

                app[users_key][doc["_id"]] = User(
                    app,
                    username=doc["_id"],
                    title=doc.get("title"),
                    bot=doc.get("title") == "BOT",
                    perfs=perfs,
                    pperfs=pperfs,
                    enabled=doc.get("enabled", True),
                    lang=doc.get("lang", "en"),
                    theme=doc.get("theme", "dark"),
                )

        await app[db_key].tournament.create_index("startsAt")
        await app[db_key].tournament.create_index("status")
>>>>>>> 88b9e972

        cursor = app[db_key].tournament.find(
            {"$or": [{"status": T_STARTED}, {"status": T_CREATED}]}
        )
        cursor.sort("startsAt", -1)
        to_date = (datetime.now() + timedelta(days=SCHEDULE_MAX_DAYS)).date()
        async for doc in cursor:
            if doc["status"] == T_STARTED or (
                doc["status"] == T_CREATED and doc["startsAt"].date() <= to_date
            ):
                await load_tournament(app, doc["_id"])

        already_scheduled = await get_scheduled_tournaments(app)
        new_tournaments_data = new_scheduled_tournaments(already_scheduled)
        await create_scheduled_tournaments(app, new_tournaments_data)

        asyncio.create_task(generate_shield(app))

        db_collections = await app[db_key].list_collection_names()

        # if "highscore" not in db_collections:
        # Always create new highscore lists on server start
        hs = await generate_highscore(app[db_key])
        for doc in hs:
            app[highscore_key][doc["_id"]] = ValueSortedDict(neg, doc["scores"])

            for username in app["highscore"][doc["_id"]]:
                await app["users"].get(username)

        if "crosstable" not in db_collections:
            await generate_crosstable(app[db_key])
        cursor = app[db_key].crosstable.find()
        async for doc in cursor:
            app[crosstable_key][doc["_id"]] = doc

        if "dailypuzzle" not in db_collections:
            try:
                await app[db_key].create_collection("dailypuzzle", capped=True, size=50000, max=365)
            except NotImplementedError:
                await app[db_key].create_collection("dailypuzzle")
        else:
            cursor = app[db_key].dailypuzzle.find()
            docs = await cursor.to_list(length=365)
            app[daily_puzzle_ids_key] = {doc["_id"]: doc["puzzleId"] for doc in docs}

        await app[db_key].game.create_index("us")
        await app[db_key].game.create_index("r")
        await app[db_key].game.create_index("v")
        await app[db_key].game.create_index("y")
        await app[db_key].game.create_index("by")
        await app[db_key].game.create_index("c")

        if "notify" not in db_collections:
            await app[db_key].create_collection("notify")
        await app[db_key].notify.create_index("notifies")
        await app[db_key].notify.create_index("createdAt", expireAfterSeconds=NOTIFY_EXPIRE_SECS)

        if "seek" not in db_collections:
            await app[db_key].create_collection("seek")
        await app[db_key].seek.create_index("createdAt", expireAfterSeconds=CORR_SEEK_EXPIRE_SECS)

        # Read correspondence seeks
<<<<<<< HEAD
        async for doc in app["db"].seek.find():
            user = await app["users"].get(doc["user"])
=======
        async for doc in app[db_key].seek.find():
            user = app[users_key].get(doc["user"])
>>>>>>> 88b9e972
            if user is not None:
                seek = Seek(
                    user,
                    doc["variant"],
                    fen=doc["fen"],
                    color=doc["color"],
                    day=doc["day"],
                    rated=doc["rated"],
                    chess960=doc["chess960"],
                    player1=user,
                    created_at=doc["createdAt"],
                )
                app[seeks_key][seek.id] = seek
                user.seeks[seek.id] = seek

        # Read correspondence games in play and start their clocks
        cursor = app[db_key].game.find({"r": "d", "c": True})
        async for doc in cursor:
            if doc["s"] < ABORTED:
                game = await load_game(app, doc["_id"])
                app[games_key][doc["_id"]] = game
                game.wplayer.correspondence_games.append(game)
                game.bplayer.correspondence_games.append(game)
                game.stopwatch.restart(from_db=True)

        if "video" not in db_collections:
            if DEV:
                await app[db_key].video.drop()
            await app[db_key].video.insert_many(VIDEOS)

    except Exception:
        print("Maybe mongodb is not running...")
        raise

    # create test tournament
    if 1:
        pass
        # from test_tournament import create_arena_test
        # await create_arena_test(app)

        # from test_tournament import create_dev_arena_tournament
        # await create_dev_arena_tournament(app)


async def shutdown(app):
    app[kill_key]["kill"] = True

    # notify users
    msg = "Server will restart in about 30 seconds. Sorry for the inconvenience!"
    response = {"type": "lobbychat", "user": "", "message": msg}
    await lobby_broadcast(app[lobbysockets_key], response)

    response = {"type": "roundchat", "user": "", "message": msg, "room": "player"}
    for game in list(app[games_key].values()):
        await round_broadcast(game, response, full=True)

    # No need to wait in dev mode and in unit tests
    if not DEV and app[db_key] is not None:
        print("......WAIT 20")
        await asyncio.sleep(20)

    # save corr seeks
    corr_seeks = [seek.corr_json for seek in app[seeks_key].values() if seek.day > 0]
    if len(corr_seeks) > 0:
        await app[db_key].seek.delete_many({})
        await app[db_key].seek.insert_many(corr_seeks)

    for user in list(app[users_key].values()):
        if user.bot:
            await user.event_queue.put('{"type": "terminated"}')

    # abort games
    for game in list(app[games_key].values()):
        if game.status <= STARTED and (not game.corr):
            response = await game.abort_by_server()
            for player in (game.wplayer, game.bplayer):
                if not player.bot and game.id in player.game_sockets:
                    ws = player.game_sockets[game.id]
                    try:
                        await ws.send_json(response)
                    except Exception:
                        print("Failed to send game %s abort to %s" % (game.id, player.username))

    # close lobbysockets
    for user in list(app[users_key].values()):
        if not user.bot:
            for ws in list(user.game_sockets.values()):
                try:
                    await ws.close()
                except Exception:
                    pass

    for ws_set in list(app[lobbysockets_key].values()):
        for ws in list(ws_set):
            await ws.close()

    if client_key in app:
        app[client_key].close()


if __name__ == "__main__":
    parser = argparse.ArgumentParser(description="PyChess chess variants server")
    parser.add_argument(
        "-v",
        action="store_true",
        help="Verbose output. Changes log level from INFO to DEBUG.",
    )
    parser.add_argument(
        "-w",
        action="store_true",
        help="Less verbose output. Changes log level from INFO to WARNING.",
    )
    args = parser.parse_args()

    logging.basicConfig()
    logging.getLogger().setLevel(
        level=logging.DEBUG if args.v else logging.WARNING if args.w else logging.INFO
    )

    app = make_app(db_client=AsyncIOMotorClient(MONGO_HOST, tz_aware=True))

    web.run_app(
        app, access_log=None if args.w else access_logger, port=int(os.environ.get("PORT", 8080))
    )<|MERGE_RESOLUTION|>--- conflicted
+++ resolved
@@ -211,27 +211,15 @@
     if db_key not in app:
         app[db_key] = None
 
-<<<<<<< HEAD
-    app["users"] = Users(app)
-    app["users"]["PyChess"] = User(app, bot=True, username="PyChess")
-    app["users"]["Random-Mover"] = User(app, bot=True, username="Random-Mover")
-    app["users"]["Fairy-Stockfish"] = User(app, bot=True, username="Fairy-Stockfish")
-    app["users"]["Discord-Relay"] = User(app, anon=True, username="Discord-Relay")
-
-    app["users"]["Random-Mover"].online = True
-    app["lobbysockets"] = {}  # one dict only! {user.username: user.tournament_sockets, ...}
-    app["lobbychat"] = collections.deque([], MAX_CHAT_LINES)
-=======
-    app[users_key] = {
-        "PyChess": User(app, bot=True, username="PyChess"),
-        "Random-Mover": User(app, bot=True, username="Random-Mover"),
-        "Fairy-Stockfish": User(app, bot=True, username="Fairy-Stockfish"),
-        "Discord-Relay": User(app, anon=True, username="Discord-Relay"),
-    }
+    app[users_key] = Users(app)
+    app[users_key]["PyChess"] = User(app, bot=True, username="PyChess")
+    app[users_key]["Random-Mover"] = User(app, bot=True, username="Random-Mover")
+    app[users_key]["Fairy-Stockfish"] = User(app, bot=True, username="Fairy-Stockfish")
+    app[users_key]["Discord-Relay"] = User(app, anon=True, username="Discord-Relay")
+
     app[users_key]["Random-Mover"].online = True
     app[lobbysockets_key] = {}  # one dict only! {user.username: user.tournament_sockets, ...}
     app[lobbychat_key] = collections.deque([], MAX_CHAT_LINES)
->>>>>>> 88b9e972
 
     # one dict per tournament! {tournamentId: {user.username: user.tournament_sockets, ...}, ...}
     app[tourneysockets_key] = {}
@@ -361,32 +349,8 @@
 
     # Read tournaments, users and highscore from db
     try:
-<<<<<<< HEAD
-        print(len(app["users"]))
-        await app["db"].tournament.create_index("startsAt")
-        await app["db"].tournament.create_index("status")
-=======
-        cursor = app[db_key].user.find()
-        async for doc in cursor:
-            if doc["_id"] not in app[users_key]:
-                perfs = doc.get("perfs", {variant: DEFAULT_PERF for variant in VARIANTS})
-                pperfs = doc.get("pperfs", {variant: DEFAULT_PERF for variant in VARIANTS})
-
-                app[users_key][doc["_id"]] = User(
-                    app,
-                    username=doc["_id"],
-                    title=doc.get("title"),
-                    bot=doc.get("title") == "BOT",
-                    perfs=perfs,
-                    pperfs=pperfs,
-                    enabled=doc.get("enabled", True),
-                    lang=doc.get("lang", "en"),
-                    theme=doc.get("theme", "dark"),
-                )
-
         await app[db_key].tournament.create_index("startsAt")
         await app[db_key].tournament.create_index("status")
->>>>>>> 88b9e972
 
         cursor = app[db_key].tournament.find(
             {"$or": [{"status": T_STARTED}, {"status": T_CREATED}]}
@@ -413,8 +377,8 @@
         for doc in hs:
             app[highscore_key][doc["_id"]] = ValueSortedDict(neg, doc["scores"])
 
-            for username in app["highscore"][doc["_id"]]:
-                await app["users"].get(username)
+            for username in app[highscore_key][doc["_id"]]:
+                await app[users_key].get(username)
 
         if "crosstable" not in db_collections:
             await generate_crosstable(app[db_key])
@@ -449,13 +413,8 @@
         await app[db_key].seek.create_index("createdAt", expireAfterSeconds=CORR_SEEK_EXPIRE_SECS)
 
         # Read correspondence seeks
-<<<<<<< HEAD
-        async for doc in app["db"].seek.find():
-            user = await app["users"].get(doc["user"])
-=======
         async for doc in app[db_key].seek.find():
-            user = app[users_key].get(doc["user"])
->>>>>>> 88b9e972
+            user = await app[users_key].get(doc["user"])
             if user is not None:
                 seek = Seek(
                     user,
