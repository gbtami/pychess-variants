from __future__ import annotations
import argparse
import asyncio
import logging
import os
from datetime import datetime, timezone
from sys import platform
from urllib.parse import urlparse

from pychess_global_app_state import PychessGlobalAppState
from pychess_global_app_state_utils import get_app_state

if platform not in ("win32", "darwin"):
    import uvloop
else:
    print("uvloop not installed")

from aiohttp import web
from aiohttp.log import access_logger
from aiohttp.web_app import Application
from aiohttp_session import SimpleCookieStorage
from aiohttp_session.cookie_storage import EncryptedCookieStorage
from aiohttp_session import setup, get_session
from motor.motor_asyncio import AsyncIOMotorClient

from typedefs import (
    client_key,
    date_key,
    kill_key,
    pychess_global_app_state_key,
    db_key,
)
from broadcast import round_broadcast
from const import (
    STARTED,
)
from routes import get_routes, post_routes
from settings import (
    DEV,
    MAX_AGE,
    SECRET_KEY,
    MONGO_HOST,
    MONGO_DB_NAME,
    URI,
    STATIC_ROOT,
    BR_EXTENSION,
    SOURCE_VERSION,
)
from users import NotInDbUsers

log = logging.getLogger(__name__)

if platform not in ("win32", "darwin"):
    asyncio.set_event_loop_policy(uvloop.EventLoopPolicy())


@web.middleware
async def handle_404(request, handler):
    app_state = get_app_state(request.app)
    try:
        return await handler(request)
    except web.HTTPException as ex:
        if ex.status == 404:
            template = app_state.jinja["en"].get_template("404.html")
            text = await template.render_async(
                {
                    "dev": DEV,
                    "home": URI,
                    "view_css": "404.css",
                    "asseturl": STATIC_ROOT,
                    "js": "/static/pychess-variants.js%s%s" % (BR_EXTENSION, SOURCE_VERSION),
                }
            )
            return web.Response(text=text, content_type="text/html")
        else:
            raise
    except NotInDbUsers:
        session = await get_session(request)
        session.invalidate()
        return web.HTTPFound("/")


async def on_prepare(request, response):
    if request.path.endswith(".br"):
        # brotli compressed js
        response.headers["Content-Encoding"] = "br"
        return
    elif (
        request.path.startswith("/variants")
        or request.path.startswith("/news")
        or request.path.startswith("/video")
    ):
        # Learn and News pages may have links to other sites
        response.headers["Cross-Origin-Resource-Policy"] = "cross-origin"
        return
    else:
        # required to get stockfish.wasm in Firefox
        response.headers["Cross-Origin-Opener-Policy"] = "same-origin"
        response.headers["Cross-Origin-Embedder-Policy"] = "require-corp"

        if request.match_info.get("gameId") is not None:
            response.headers["Cache-Control"] = "no-cache, no-store, must-revalidate"
            response.headers["Expires"] = "0"


def make_app(db_client=None, simple_cookie_storage=False) -> Application:
    app = web.Application()

    parts = urlparse(URI)

    setup(
        app,
        SimpleCookieStorage()
        if simple_cookie_storage
        else EncryptedCookieStorage(SECRET_KEY, max_age=MAX_AGE, secure=parts.scheme == "https"),
    )

    if db_client is not None:
        app[client_key] = db_client
        app[db_key] = app[client_key][MONGO_DB_NAME]

    app.on_startup.append(init_state)
    app.on_shutdown.append(shutdown)
    app.on_response_prepare.append(on_prepare)

    # Setup routes.
    for route in get_routes:
        app.router.add_get(route[0], route[1])
    for route in post_routes:
        app.router.add_post(route[0], route[1])
    app.router.add_static("/static", "static", append_version=True)
    app.middlewares.append(handle_404)

    return app


async def init_state(app):
    # We have to put "kill" into a dict to prevent getting:
    # DeprecationWarning: Changing state of started or joined application is deprecated
    app[kill_key] = {"kill": False}
    app[date_key] = {"startedAt": datetime.now(timezone.utc)}

    if db_key not in app:
        app[db_key] = None

<<<<<<< HEAD
    app[users_key] = Users(app)
    app[users_key]["PyChess"] = User(app, bot=True, username="PyChess")
    app[users_key]["Random-Mover"] = User(app, bot=True, username="Random-Mover")
    app[users_key]["Fairy-Stockfish"] = User(app, bot=True, username="Fairy-Stockfish")
    app[users_key]["Discord-Relay"] = User(app, anon=True, username="Discord-Relay")
    app[users_key]["Random-Mover"].online = True

    # To handle old anon user sessions with names prefixed with "Anon-" (hyphen!)
    # we will use this disabled(!) technical NONE_USER
    app[users_key][NONE_USER] = User(app, anon=True, username=NONE_USER)
    app[users_key][NONE_USER].enabled = False

    app[lobbysockets_key] = {}  # one dict only! {user.username: user.tournament_sockets, ...}
    app[lobbychat_key] = collections.deque([], MAX_CHAT_LINES)

    # one dict per tournament! {tournamentId: {user.username: user.tournament_sockets, ...}, ...}
    app[tourneysockets_key] = {}

    # translated scheduled tournament names {(variant, frequency, t_type): tournament.name, ...}
    app[tourneynames_key] = {lang: {} for lang in LANGUAGES}

    app[tournaments_key] = {}

    # lichess allows 7 team message per week, so we will send one (comulative) per day only
    # TODO: save/restore from db
    app[sent_lichess_team_msg_key] = []

    # one deque per tournament! {tournamentId: collections.deque([], MAX_CHAT_LINES), ...}
    app[tourneychat_key] = {}

    app[seeks_key] = {}
    app[games_key] = {}
    app[invites_key] = {}
    app[game_channels_key] = set()
    app[invite_channels_key] = set()
    app[highscore_key] = {variant: ValueSortedDict(neg) for variant in VARIANTS}
    app[crosstable_key] = {}
    app[shield_key] = {}
    app[shield_owners_key] = {}  # {variant: username, ...}
    app[daily_puzzle_ids_key] = {}  # {date: puzzle._id, ...}

    # TODO: save/restore monthly stats from db when current month is over
    app[stats_key] = {}
    app[stats_humans_key] = {}

    # counters for games
    app[g_cnt_key] = [0]

    # last game played
    app[tv_key] = None

    app[twitch_key] = Twitch(app)
    if not DEV:
        asyncio.create_task(app[twitch_key].init_subscriptions())

    app[youtube_key] = Youtube(app)

    # fishnet active workers
    app[workers_key] = set()
    # fishnet works
    app[fishnet_works_key] = {}
    # fishnet worker tasks
    app[fishnet_queue_key] = asyncio.PriorityQueue()
    # fishnet workers monitor
    app[fishnet_monitor_key] = {}
    app[fishnet_versions_key] = {}
    for key in FISHNET_KEYS:
        app[fishnet_monitor_key][FISHNET_KEYS[key]] = collections.deque([], 50)

    rm = app[users_key]["Random-Mover"]
    ai = app[users_key]["Fairy-Stockfish"]

    asyncio.create_task(BOT_task(ai, app))
    asyncio.create_task(BOT_task(rm, app))

    # Configure translations and templating.
    app[gettext_key] = {}
    app[jinja_key] = {}
    base = os.path.dirname(__file__)
    for lang in LANGUAGES:
        # Generate compiled mo file
        folder = os.path.join(base, "../lang/", lang, "LC_MESSAGES")
        poname = os.path.join(folder, "server.po")
        moname = os.path.join(folder, "server.mo")
        try:
            with open(poname, "rb") as po_file:
                po_lines = [line for line in po_file if line[:8] != b"#, fuzzy"]
                mo = Msgfmt(po_lines).get()
                with open(moname, "wb") as mo_file:
                    mo_file.write(mo)
        except PoSyntaxError:
            log.error("PoSyntaxError in %s", poname, stack_info=True, exc_info=True)

        # Create translation class
        try:
            translation = gettext.translation("server", localedir="lang", languages=[lang])
        except FileNotFoundError:
            log.warning("Missing translations file for lang %s", lang)
            translation = gettext.NullTranslations()

        env = jinja2.Environment(
            enable_async=True,
            extensions=["jinja2.ext.i18n"],
            loader=jinja2.FileSystemLoader("templates"),
            autoescape=jinja2.select_autoescape(["html"]),
        )
        env.install_gettext_translations(translation, newstyle=True)
        env.globals["static"] = static_url

        app[jinja_key][lang] = env
        app[gettext_key][lang] = translation

        translation.install()

        for variant in VARIANTS:
            if (
                variant in MONTHLY_VARIANTS
                or variant in SEATURDAY
                or variant in PAUSED_MONTHLY_VARIANTS
            ):
                tname = translated_tournament_name(variant, MONTHLY, ARENA, translation)
                app[tourneynames_key][lang][(variant, MONTHLY, ARENA)] = tname
            if variant in SEATURDAY or variant in WEEKLY_VARIANTS:
                tname = translated_tournament_name(variant, WEEKLY, ARENA, translation)
                app[tourneynames_key][lang][(variant, WEEKLY, ARENA)] = tname
            if variant in SHIELDS:
                tname = translated_tournament_name(variant, SHIELD, ARENA, translation)
                app[tourneynames_key][lang][(variant, SHIELD, ARENA)] = tname

    if app[db_key] is None:
        app[discord_key] = FakeDiscordBot()
        return

    # create Discord bot
    if DEV:
        app[discord_key] = FakeDiscordBot()
    else:
        bot = DiscordBot(app)
        app[discord_key] = bot
        asyncio.create_task(bot.start(DISCORD_TOKEN))

    # Read tournaments, users and highscore from db
    try:
        await app[db_key].tournament.create_index("startsAt")
        await app[db_key].tournament.create_index("status")

        cursor = app[db_key].tournament.find(
            {"$or": [{"status": T_STARTED}, {"status": T_CREATED}]}
        )
        cursor.sort("startsAt", -1)
        to_date = (datetime.now() + timedelta(days=SCHEDULE_MAX_DAYS)).date()
        async for doc in cursor:
            if doc["status"] == T_STARTED or (
                doc["status"] == T_CREATED and doc["startsAt"].date() <= to_date
            ):
                await load_tournament(app, doc["_id"])

        already_scheduled = await get_scheduled_tournaments(app)
        new_tournaments_data = new_scheduled_tournaments(already_scheduled)
        await create_scheduled_tournaments(app, new_tournaments_data)

        asyncio.create_task(generate_shield(app))

        db_collections = await app[db_key].list_collection_names()

        # if "highscore" not in db_collections:
        # Always create new highscore lists on server start
        hs = await generate_highscore(app[db_key])
        for doc in hs:
            app[highscore_key][doc["_id"]] = ValueSortedDict(neg, doc["scores"])

            for username in app[highscore_key][doc["_id"]]:
                await app[users_key].get(username)

        if "crosstable" not in db_collections:
            await generate_crosstable(app[db_key])
        cursor = app[db_key].crosstable.find()
        async for doc in cursor:
            app[crosstable_key][doc["_id"]] = doc

        if "dailypuzzle" not in db_collections:
            try:
                await app[db_key].create_collection("dailypuzzle", capped=True, size=50000, max=365)
            except NotImplementedError:
                await app[db_key].create_collection("dailypuzzle")
        else:
            cursor = app[db_key].dailypuzzle.find()
            docs = await cursor.to_list(length=365)
            app[daily_puzzle_ids_key] = {doc["_id"]: doc["puzzleId"] for doc in docs}

        await app[db_key].game.create_index("us")
        await app[db_key].game.create_index("r")
        await app[db_key].game.create_index("v")
        await app[db_key].game.create_index("y")
        await app[db_key].game.create_index("by")
        await app[db_key].game.create_index("c")

        if "notify" not in db_collections:
            await app[db_key].create_collection("notify")
        await app[db_key].notify.create_index("notifies")
        await app[db_key].notify.create_index("createdAt", expireAfterSeconds=NOTIFY_EXPIRE_SECS)

        if "seek" not in db_collections:
            await app[db_key].create_collection("seek")
        await app[db_key].seek.create_index("createdAt", expireAfterSeconds=CORR_SEEK_EXPIRE_SECS)

        # Read correspondence seeks
        async for doc in app[db_key].seek.find():
            user = await app[users_key].get(doc["user"])
            if user is not None:
                seek = Seek(
                    user,
                    doc["variant"],
                    fen=doc["fen"],
                    color=doc["color"],
                    day=doc["day"],
                    rated=doc["rated"],
                    chess960=doc["chess960"],
                    player1=user,
                    created_at=doc["createdAt"],
                )
                app[seeks_key][seek.id] = seek
                user.seeks[seek.id] = seek

        # Read correspondence games in play and start their clocks
        cursor = app[db_key].game.find({"r": "d", "c": True})
        async for doc in cursor:
            if doc["s"] < ABORTED:
                try:
                    game = await load_game(app, doc["_id"])
                    app[games_key][doc["_id"]] = game
                    game.wplayer.correspondence_games.append(game)
                    game.bplayer.correspondence_games.append(game)
                    game.stopwatch.restart(from_db=True)
                except NotInDbUsers:
                    log.error("Failed toload game %s", doc["_id"])

        if "video" not in db_collections:
            if DEV:
                await app[db_key].video.drop()
            await app[db_key].video.insert_many(VIDEOS)

    except Exception:
        print("Maybe mongodb is not running...")
        raise
=======
    app[pychess_global_app_state_key] = PychessGlobalAppState(app)
    await app[pychess_global_app_state_key].init_from_db()
>>>>>>> cef0946e

    # create test tournament
    if 1:
        pass
        # from test_tournament import create_arena_test
        # await create_arena_test(app)

        # from test_tournament import create_dev_arena_tournament
        # await create_dev_arena_tournament(app)


async def shutdown(app):
    app_state = get_app_state(app)
    app[kill_key]["kill"] = True

    # notify users
    msg = "Server will restart in about 30 seconds. Sorry for the inconvenience!"
    await app_state.lobby.lobby_chat("", msg)

    response = {"type": "roundchat", "user": "", "message": msg, "room": "player"}
    for game in list(app_state.games.values()):
        await round_broadcast(game, response, full=True)

    # No need to wait in dev mode and in unit tests
    if not DEV and app_state.db is not None:
        print("......WAIT 20")
        await asyncio.sleep(20)

    # save corr seeks
    corr_seeks = [seek.corr_json for seek in app_state.seeks.values() if seek.day > 0]
    if len(corr_seeks) > 0:
        await app_state.db.seek.delete_many({})
        await app_state.db.seek.insert_many(corr_seeks)

    for user in list(app_state.users.values()):
        if user.bot:
            await user.event_queue.put('{"type": "terminated"}')

    # abort games
    for game in list(app_state.games.values()):
        if game.status <= STARTED and (not game.corr):
            response = await game.abort_by_server()
            for player in set(game.non_bot_players):
                await player.send_game_message(game.id, response)

    # close game_sockets
    for user in list(app_state.users.values()):
        if not user.bot:
<<<<<<< HEAD
            for ws in list(user.game_sockets.values()):
                try:
                    await ws.close()
                except Exception as e:
                    log.error(e, stack_info=True, exc_info=True)
=======
            await user.close_all_game_sockets()
>>>>>>> cef0946e

    # close lobbysockets
    await app_state.lobby.close_lobby_sockets()

    if client_key in app:
        app[client_key].close()


if __name__ == "__main__":
    parser = argparse.ArgumentParser(description="PyChess chess variants server")
    parser.add_argument(
        "-v",
        action="store_true",
        help="Verbose output. Changes log level from INFO to DEBUG.",
    )
    parser.add_argument(
        "-w",
        action="store_true",
        help="Less verbose output. Changes log level from INFO to WARNING.",
    )
    parser.add_argument(
        "-s",
        action="store_true",
        help="Use SimpleCookieStorage. For testing purpose only!",
    )
    args = parser.parse_args()

<<<<<<< HEAD
    FORMAT = ('%(asctime)s.%(msecs)03d [%(levelname)s] %(name)s:%(lineno)d %(message)s')
    DATEFMT = '%z %Y-%m-%d %H:%M:%S'
=======
    FORMAT = "%(asctime)s.%(msecs)03d [%(levelname)s] %(name)s:%(lineno)d %(message)s"
    DATEFMT = "%z %Y-%m-%d %H:%M:%S"
>>>>>>> cef0946e
    logging.basicConfig(format=FORMAT, datefmt=DATEFMT)
    logging.getLogger().setLevel(
        level=logging.DEBUG if args.v else logging.WARNING if args.w else logging.INFO
    )

    app = make_app(
        db_client=AsyncIOMotorClient(MONGO_HOST, tz_aware=True),
        simple_cookie_storage=args.s,
    )

    web.run_app(
        app, access_log=None if args.w else access_logger, port=int(os.environ.get("PORT", 8080))
    )<|MERGE_RESOLUTION|>--- conflicted
+++ resolved
@@ -143,256 +143,8 @@
     if db_key not in app:
         app[db_key] = None
 
-<<<<<<< HEAD
-    app[users_key] = Users(app)
-    app[users_key]["PyChess"] = User(app, bot=True, username="PyChess")
-    app[users_key]["Random-Mover"] = User(app, bot=True, username="Random-Mover")
-    app[users_key]["Fairy-Stockfish"] = User(app, bot=True, username="Fairy-Stockfish")
-    app[users_key]["Discord-Relay"] = User(app, anon=True, username="Discord-Relay")
-    app[users_key]["Random-Mover"].online = True
-
-    # To handle old anon user sessions with names prefixed with "Anon-" (hyphen!)
-    # we will use this disabled(!) technical NONE_USER
-    app[users_key][NONE_USER] = User(app, anon=True, username=NONE_USER)
-    app[users_key][NONE_USER].enabled = False
-
-    app[lobbysockets_key] = {}  # one dict only! {user.username: user.tournament_sockets, ...}
-    app[lobbychat_key] = collections.deque([], MAX_CHAT_LINES)
-
-    # one dict per tournament! {tournamentId: {user.username: user.tournament_sockets, ...}, ...}
-    app[tourneysockets_key] = {}
-
-    # translated scheduled tournament names {(variant, frequency, t_type): tournament.name, ...}
-    app[tourneynames_key] = {lang: {} for lang in LANGUAGES}
-
-    app[tournaments_key] = {}
-
-    # lichess allows 7 team message per week, so we will send one (comulative) per day only
-    # TODO: save/restore from db
-    app[sent_lichess_team_msg_key] = []
-
-    # one deque per tournament! {tournamentId: collections.deque([], MAX_CHAT_LINES), ...}
-    app[tourneychat_key] = {}
-
-    app[seeks_key] = {}
-    app[games_key] = {}
-    app[invites_key] = {}
-    app[game_channels_key] = set()
-    app[invite_channels_key] = set()
-    app[highscore_key] = {variant: ValueSortedDict(neg) for variant in VARIANTS}
-    app[crosstable_key] = {}
-    app[shield_key] = {}
-    app[shield_owners_key] = {}  # {variant: username, ...}
-    app[daily_puzzle_ids_key] = {}  # {date: puzzle._id, ...}
-
-    # TODO: save/restore monthly stats from db when current month is over
-    app[stats_key] = {}
-    app[stats_humans_key] = {}
-
-    # counters for games
-    app[g_cnt_key] = [0]
-
-    # last game played
-    app[tv_key] = None
-
-    app[twitch_key] = Twitch(app)
-    if not DEV:
-        asyncio.create_task(app[twitch_key].init_subscriptions())
-
-    app[youtube_key] = Youtube(app)
-
-    # fishnet active workers
-    app[workers_key] = set()
-    # fishnet works
-    app[fishnet_works_key] = {}
-    # fishnet worker tasks
-    app[fishnet_queue_key] = asyncio.PriorityQueue()
-    # fishnet workers monitor
-    app[fishnet_monitor_key] = {}
-    app[fishnet_versions_key] = {}
-    for key in FISHNET_KEYS:
-        app[fishnet_monitor_key][FISHNET_KEYS[key]] = collections.deque([], 50)
-
-    rm = app[users_key]["Random-Mover"]
-    ai = app[users_key]["Fairy-Stockfish"]
-
-    asyncio.create_task(BOT_task(ai, app))
-    asyncio.create_task(BOT_task(rm, app))
-
-    # Configure translations and templating.
-    app[gettext_key] = {}
-    app[jinja_key] = {}
-    base = os.path.dirname(__file__)
-    for lang in LANGUAGES:
-        # Generate compiled mo file
-        folder = os.path.join(base, "../lang/", lang, "LC_MESSAGES")
-        poname = os.path.join(folder, "server.po")
-        moname = os.path.join(folder, "server.mo")
-        try:
-            with open(poname, "rb") as po_file:
-                po_lines = [line for line in po_file if line[:8] != b"#, fuzzy"]
-                mo = Msgfmt(po_lines).get()
-                with open(moname, "wb") as mo_file:
-                    mo_file.write(mo)
-        except PoSyntaxError:
-            log.error("PoSyntaxError in %s", poname, stack_info=True, exc_info=True)
-
-        # Create translation class
-        try:
-            translation = gettext.translation("server", localedir="lang", languages=[lang])
-        except FileNotFoundError:
-            log.warning("Missing translations file for lang %s", lang)
-            translation = gettext.NullTranslations()
-
-        env = jinja2.Environment(
-            enable_async=True,
-            extensions=["jinja2.ext.i18n"],
-            loader=jinja2.FileSystemLoader("templates"),
-            autoescape=jinja2.select_autoescape(["html"]),
-        )
-        env.install_gettext_translations(translation, newstyle=True)
-        env.globals["static"] = static_url
-
-        app[jinja_key][lang] = env
-        app[gettext_key][lang] = translation
-
-        translation.install()
-
-        for variant in VARIANTS:
-            if (
-                variant in MONTHLY_VARIANTS
-                or variant in SEATURDAY
-                or variant in PAUSED_MONTHLY_VARIANTS
-            ):
-                tname = translated_tournament_name(variant, MONTHLY, ARENA, translation)
-                app[tourneynames_key][lang][(variant, MONTHLY, ARENA)] = tname
-            if variant in SEATURDAY or variant in WEEKLY_VARIANTS:
-                tname = translated_tournament_name(variant, WEEKLY, ARENA, translation)
-                app[tourneynames_key][lang][(variant, WEEKLY, ARENA)] = tname
-            if variant in SHIELDS:
-                tname = translated_tournament_name(variant, SHIELD, ARENA, translation)
-                app[tourneynames_key][lang][(variant, SHIELD, ARENA)] = tname
-
-    if app[db_key] is None:
-        app[discord_key] = FakeDiscordBot()
-        return
-
-    # create Discord bot
-    if DEV:
-        app[discord_key] = FakeDiscordBot()
-    else:
-        bot = DiscordBot(app)
-        app[discord_key] = bot
-        asyncio.create_task(bot.start(DISCORD_TOKEN))
-
-    # Read tournaments, users and highscore from db
-    try:
-        await app[db_key].tournament.create_index("startsAt")
-        await app[db_key].tournament.create_index("status")
-
-        cursor = app[db_key].tournament.find(
-            {"$or": [{"status": T_STARTED}, {"status": T_CREATED}]}
-        )
-        cursor.sort("startsAt", -1)
-        to_date = (datetime.now() + timedelta(days=SCHEDULE_MAX_DAYS)).date()
-        async for doc in cursor:
-            if doc["status"] == T_STARTED or (
-                doc["status"] == T_CREATED and doc["startsAt"].date() <= to_date
-            ):
-                await load_tournament(app, doc["_id"])
-
-        already_scheduled = await get_scheduled_tournaments(app)
-        new_tournaments_data = new_scheduled_tournaments(already_scheduled)
-        await create_scheduled_tournaments(app, new_tournaments_data)
-
-        asyncio.create_task(generate_shield(app))
-
-        db_collections = await app[db_key].list_collection_names()
-
-        # if "highscore" not in db_collections:
-        # Always create new highscore lists on server start
-        hs = await generate_highscore(app[db_key])
-        for doc in hs:
-            app[highscore_key][doc["_id"]] = ValueSortedDict(neg, doc["scores"])
-
-            for username in app[highscore_key][doc["_id"]]:
-                await app[users_key].get(username)
-
-        if "crosstable" not in db_collections:
-            await generate_crosstable(app[db_key])
-        cursor = app[db_key].crosstable.find()
-        async for doc in cursor:
-            app[crosstable_key][doc["_id"]] = doc
-
-        if "dailypuzzle" not in db_collections:
-            try:
-                await app[db_key].create_collection("dailypuzzle", capped=True, size=50000, max=365)
-            except NotImplementedError:
-                await app[db_key].create_collection("dailypuzzle")
-        else:
-            cursor = app[db_key].dailypuzzle.find()
-            docs = await cursor.to_list(length=365)
-            app[daily_puzzle_ids_key] = {doc["_id"]: doc["puzzleId"] for doc in docs}
-
-        await app[db_key].game.create_index("us")
-        await app[db_key].game.create_index("r")
-        await app[db_key].game.create_index("v")
-        await app[db_key].game.create_index("y")
-        await app[db_key].game.create_index("by")
-        await app[db_key].game.create_index("c")
-
-        if "notify" not in db_collections:
-            await app[db_key].create_collection("notify")
-        await app[db_key].notify.create_index("notifies")
-        await app[db_key].notify.create_index("createdAt", expireAfterSeconds=NOTIFY_EXPIRE_SECS)
-
-        if "seek" not in db_collections:
-            await app[db_key].create_collection("seek")
-        await app[db_key].seek.create_index("createdAt", expireAfterSeconds=CORR_SEEK_EXPIRE_SECS)
-
-        # Read correspondence seeks
-        async for doc in app[db_key].seek.find():
-            user = await app[users_key].get(doc["user"])
-            if user is not None:
-                seek = Seek(
-                    user,
-                    doc["variant"],
-                    fen=doc["fen"],
-                    color=doc["color"],
-                    day=doc["day"],
-                    rated=doc["rated"],
-                    chess960=doc["chess960"],
-                    player1=user,
-                    created_at=doc["createdAt"],
-                )
-                app[seeks_key][seek.id] = seek
-                user.seeks[seek.id] = seek
-
-        # Read correspondence games in play and start their clocks
-        cursor = app[db_key].game.find({"r": "d", "c": True})
-        async for doc in cursor:
-            if doc["s"] < ABORTED:
-                try:
-                    game = await load_game(app, doc["_id"])
-                    app[games_key][doc["_id"]] = game
-                    game.wplayer.correspondence_games.append(game)
-                    game.bplayer.correspondence_games.append(game)
-                    game.stopwatch.restart(from_db=True)
-                except NotInDbUsers:
-                    log.error("Failed toload game %s", doc["_id"])
-
-        if "video" not in db_collections:
-            if DEV:
-                await app[db_key].video.drop()
-            await app[db_key].video.insert_many(VIDEOS)
-
-    except Exception:
-        print("Maybe mongodb is not running...")
-        raise
-=======
     app[pychess_global_app_state_key] = PychessGlobalAppState(app)
     await app[pychess_global_app_state_key].init_from_db()
->>>>>>> cef0946e
 
     # create test tournament
     if 1:
@@ -441,15 +193,7 @@
     # close game_sockets
     for user in list(app_state.users.values()):
         if not user.bot:
-<<<<<<< HEAD
-            for ws in list(user.game_sockets.values()):
-                try:
-                    await ws.close()
-                except Exception as e:
-                    log.error(e, stack_info=True, exc_info=True)
-=======
             await user.close_all_game_sockets()
->>>>>>> cef0946e
 
     # close lobbysockets
     await app_state.lobby.close_lobby_sockets()
@@ -477,13 +221,8 @@
     )
     args = parser.parse_args()
 
-<<<<<<< HEAD
-    FORMAT = ('%(asctime)s.%(msecs)03d [%(levelname)s] %(name)s:%(lineno)d %(message)s')
-    DATEFMT = '%z %Y-%m-%d %H:%M:%S'
-=======
     FORMAT = "%(asctime)s.%(msecs)03d [%(levelname)s] %(name)s:%(lineno)d %(message)s"
     DATEFMT = "%z %Y-%m-%d %H:%M:%S"
->>>>>>> cef0946e
     logging.basicConfig(format=FORMAT, datefmt=DATEFMT)
     logging.getLogger().setLevel(
         level=logging.DEBUG if args.v else logging.WARNING if args.w else logging.INFO
