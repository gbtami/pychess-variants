--- conflicted
+++ resolved
@@ -30,10 +30,7 @@
 from ai import BOT_task
 from broadcast import lobby_broadcast, round_broadcast
 from const import (
-<<<<<<< HEAD
-=======
     NOTIFY_EXPIRE_SECS,
->>>>>>> 3e9c9fdf
     CORRESPONDENCE,
     VARIANTS,
     STARTED,
@@ -336,7 +333,6 @@
                     enabled=doc.get("enabled", True),
                     lang=doc.get("lang", "en"),
                     theme=doc.get("theme", "dark"),
-                    notifications=doc.get("notifs"),
                 )
 
         await app["db"].tournament.create_index("startsAt")
@@ -384,14 +380,11 @@
         await app["db"].game.create_index("y")
         await app["db"].game.create_index("by")
 
-<<<<<<< HEAD
-=======
         if "notify" not in db_collections:
             await app["db"].create_collection("notify")
         await app["db"].notify.create_index("notifies")
         await app["db"].notify.create_index("createdAt", expireAfterSeconds=NOTIFY_EXPIRE_SECS)
 
->>>>>>> 3e9c9fdf
         # Read correspondence games in play and start their clocks
         cursor = app["db"].game.find({"r": "d", "y": CORRESPONDENCE})
         async for doc in cursor:
